package feast

import (
	"fmt"
	"github.com/gojek/feast/sdk/go/protos/feast/serving"
	"github.com/gojek/feast/sdk/go/protos/feast/types"
	json "github.com/golang/protobuf/jsonpb"
	"github.com/google/go-cmp/cmp"
	"testing"
)

func TestGetOnlineFeaturesRequest(t *testing.T) {
	tt := []struct {
		name    string
		req     OnlineFeaturesRequest
		want    *serving.GetOnlineFeaturesRequest
		wantErr bool
		err     error
	}{
		{
			name: "valid",
			req: OnlineFeaturesRequest{
<<<<<<< HEAD
				Features: []string{"fs:1:feature1", "fs:1:feature2", "fs:2:feature1"},
=======
				Features: []string{"my_project_1/feature1:1", "my_project_2/feature1:1", "my_project_4/feature3", "feature2:2", "feature2"},
>>>>>>> c3175e81
				Entities: []Row{
					{"entity1": Int64Val(1), "entity2": StrVal("bob")},
					{"entity1": Int64Val(1), "entity2": StrVal("annie")},
					{"entity1": Int64Val(1), "entity2": StrVal("jane")},
				},
				Project: "my_project_3",
			},
			want: &serving.GetOnlineFeaturesRequest{
				Features: []*serving.FeatureReference{
					{
						Project: "my_project_1",
						Name:    "feature1",
						Version: 1,
					},
					{
						Project: "my_project_2",
						Name:    "feature1",
						Version: 1,
					},
					{
						Project: "my_project_4",
						Name:    "feature3",
						Version: 0,
					},
					{
						Project: "my_project_3",
						Name:    "feature2",
						Version: 2,
					},
					{
						Project: "my_project_3",
						Name:    "feature2",
						Version: 0,
					},
				},
				EntityRows: []*serving.GetOnlineFeaturesRequest_EntityRow{
					{
						Fields: map[string]*types.Value{
							"entity1": Int64Val(1),
							"entity2": StrVal("bob"),
						},
					},
					{
						Fields: map[string]*types.Value{
							"entity1": Int64Val(1),
							"entity2": StrVal("annie"),
						},
					},
					{
						Fields: map[string]*types.Value{
							"entity1": Int64Val(1),
							"entity2": StrVal("jane"),
						},
					},
				},
				OmitEntitiesInResponse: false,
			},
			wantErr: false,
			err:     nil,
<<<<<<< HEAD
=======
		},
		{
			name: "valid_project_in_name",
			req: OnlineFeaturesRequest{
				Features: []string{"project/feature1"},
				Entities: []Row{},
			},
			want: &serving.GetOnlineFeaturesRequest{
				Features: []*serving.FeatureReference{
					{
						Project: "project",
						Name:    "feature1",
						Version: 0,
					},
				},
				EntityRows: []*serving.GetOnlineFeaturesRequest_EntityRow{
				},
				OmitEntitiesInResponse: false,
			},
			wantErr: false,
			err:     nil,
		},
		{
			name: "no_project",
			req: OnlineFeaturesRequest{
				Features: []string{"feature1"},
				Entities: []Row{},
			},
			wantErr: true,
			err:     fmt.Errorf(ErrInvalidFeatureName, "feature1"),
>>>>>>> c3175e81
		},
		{
			name: "invalid_feature_name/wrong_format",
			req: OnlineFeaturesRequest{
<<<<<<< HEAD
				Features: []string{"fs1:feature1"},
				Entities: []Row{},
			},
			wantErr: true,
			err:     fmt.Errorf(ErrInvalidFeatureName, "fs1:feature1"),
=======
				Features: []string{"fs1:3:feature1"},
				Entities: []Row{},
				Project: "my_project",
			},
			wantErr: true,
			err:     fmt.Errorf(ErrInvalidFeatureName, "fs1:3:feature1"),
>>>>>>> c3175e81
		},
		{
			name: "invalid_feature_name/invalid_version",
			req: OnlineFeaturesRequest{
<<<<<<< HEAD
				Features: []string{"fs:a:feature1"},
				Entities: []Row{},
			},
			wantErr: true,
			err:     fmt.Errorf(ErrInvalidFeatureName, "fs:a:feature1"),
=======
				Features: []string{"project/a:feature1"},
				Entities: []Row{},
			},
			wantErr: true,
			err:     fmt.Errorf(ErrInvalidFeatureName, "project/a:feature1"),
>>>>>>> c3175e81
		},
	}
	for _, tc := range tt {
		t.Run(tc.name, func(t *testing.T) {
			got, err := tc.req.buildRequest()

			if (err != nil) != tc.wantErr {
				t.Errorf("error = %v, wantErr %v", err, tc.wantErr)
				return
			}

			if tc.wantErr && err.Error() != tc.err.Error() {
				t.Errorf("error = %v, expected err = %v", err, tc.err)
				return
			}

			if !cmp.Equal(got, tc.want) {
				m := json.Marshaler{}
				gotJson, _ := m.MarshalToString(got)
				wantJson, _ := m.MarshalToString(tc.want)
				t.Errorf("got: \n%v\nwant:\n%v", gotJson, wantJson)
			}
		})
	}
}<|MERGE_RESOLUTION|>--- conflicted
+++ resolved
@@ -20,11 +20,7 @@
 		{
 			name: "valid",
 			req: OnlineFeaturesRequest{
-<<<<<<< HEAD
-				Features: []string{"fs:1:feature1", "fs:1:feature2", "fs:2:feature1"},
-=======
 				Features: []string{"my_project_1/feature1:1", "my_project_2/feature1:1", "my_project_4/feature3", "feature2:2", "feature2"},
->>>>>>> c3175e81
 				Entities: []Row{
 					{"entity1": Int64Val(1), "entity2": StrVal("bob")},
 					{"entity1": Int64Val(1), "entity2": StrVal("annie")},
@@ -84,8 +80,6 @@
 			},
 			wantErr: false,
 			err:     nil,
-<<<<<<< HEAD
-=======
 		},
 		{
 			name: "valid_project_in_name",
@@ -116,42 +110,25 @@
 			},
 			wantErr: true,
 			err:     fmt.Errorf(ErrInvalidFeatureName, "feature1"),
->>>>>>> c3175e81
 		},
 		{
 			name: "invalid_feature_name/wrong_format",
 			req: OnlineFeaturesRequest{
-<<<<<<< HEAD
-				Features: []string{"fs1:feature1"},
-				Entities: []Row{},
-			},
-			wantErr: true,
-			err:     fmt.Errorf(ErrInvalidFeatureName, "fs1:feature1"),
-=======
 				Features: []string{"fs1:3:feature1"},
 				Entities: []Row{},
 				Project: "my_project",
 			},
 			wantErr: true,
 			err:     fmt.Errorf(ErrInvalidFeatureName, "fs1:3:feature1"),
->>>>>>> c3175e81
 		},
 		{
 			name: "invalid_feature_name/invalid_version",
 			req: OnlineFeaturesRequest{
-<<<<<<< HEAD
-				Features: []string{"fs:a:feature1"},
-				Entities: []Row{},
-			},
-			wantErr: true,
-			err:     fmt.Errorf(ErrInvalidFeatureName, "fs:a:feature1"),
-=======
 				Features: []string{"project/a:feature1"},
 				Entities: []Row{},
 			},
 			wantErr: true,
 			err:     fmt.Errorf(ErrInvalidFeatureName, "project/a:feature1"),
->>>>>>> c3175e81
 		},
 	}
 	for _, tc := range tt {
