--- conflicted
+++ resolved
@@ -9,34 +9,19 @@
 )
 
 var response = OnlineFeaturesResponse{
-<<<<<<< HEAD
 	RawResponse: &serving.GetOnlineFeaturesResponse{
 		FieldValues: []*serving.GetOnlineFeaturesResponse_FieldValues{
 			{
 				Fields: map[string]*types.Value{
-					"fs:1:feature1": Int64Val(1),
-					"fs:1:feature2": &types.Value{},
+				"project1/feature1": Int64Val(1),
+				"project1/feature2": &types.Value{},
 				},
 			},
 			{
 				Fields: map[string]*types.Value{
-					"fs:1:feature1": Int64Val(2),
-					"fs:1:feature2": Int64Val(2),
-				},
-=======
-RawResponse: &serving.GetOnlineFeaturesResponse{
-	FieldValues: []*serving.GetOnlineFeaturesResponse_FieldValues{
-		{
-			Fields: map[string]*types.Value{
-				"project1/feature1": Int64Val(1),
-				"project1/feature2": &types.Value{},
-			},
-		},
-		{
-			Fields: map[string]*types.Value{
 				"project1/feature1": Int64Val(2),
 				"project1/feature2": Int64Val(2),
->>>>>>> c3175e81
+				},
 			},
 		},
 	},
@@ -68,11 +53,7 @@
 		{
 			name: "valid",
 			args: args{
-<<<<<<< HEAD
-				order:  []string{"fs:1:feature2", "fs:1:feature1"},
-=======
 				order: []string{"project1/feature2", "project1/feature1" },
->>>>>>> c3175e81
 				fillNa: []int64{-1, -1},
 			},
 			want:    [][]int64{{-1, 1}, {2, 2}},
@@ -91,20 +72,12 @@
 		{
 			name: "length mismatch",
 			args: args{
-<<<<<<< HEAD
-				order:  []string{"fs:1:feature2", "fs:1:feature3"},
-=======
 				order: []string{"project1/feature2", "project1/feature3" },
->>>>>>> c3175e81
 				fillNa: []int64{-1, -1},
 			},
 			want:    nil,
 			wantErr: true,
-<<<<<<< HEAD
-			err:     fmt.Errorf(ErrFeatureNotFound, "fs:1:feature3"),
-=======
 			err: fmt.Errorf(ErrFeatureNotFound, "project1/feature3"),
->>>>>>> c3175e81
 		},
 	}
 	for _, tc := range tt {
