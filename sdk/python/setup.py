# Copyright 2019 The Feast Authors
#
# Licensed under the Apache License, Version 2.0 (the "License");
# you may not use this file except in compliance with the License.
# You may obtain a copy of the License at
#
#     https://www.apache.org/licenses/LICENSE-2.0
#
# Unless required by applicable law or agreed to in writing, software
# distributed under the License is distributed on an "AS IS" BASIS,
# WITHOUT WARRANTIES OR CONDITIONS OF ANY KIND, either express or implied.
# See the License for the specific language governing permissions and
# limitations under the License.
import glob
import os
import re
import shutil
import subprocess
import pathlib

from distutils.cmd import Command
from setuptools import find_packages

try:
    from setuptools import setup
    from setuptools.command.install import install
    from setuptools.command.develop import develop
    from setuptools.command.egg_info import egg_info
    from setuptools.command.sdist import sdist
    from setuptools.command.build_py import build_py
except ImportError:
    from distutils.core import setup
    from distutils.command.install import install
    from distutils.command.build_py import build_py

NAME = "feast"
DESCRIPTION = "Python SDK for Feast"
URL = "https://github.com/feast-dev/feast"
AUTHOR = "Feast"
REQUIRES_PYTHON = ">=3.7.0"

REQUIRED = [
    "Click==7.*",
    "colorama>=0.3.9",
    "dill==0.3.*",
    "fastavro>=1.1.0",
    "google-api-core>=1.23.0",
    "googleapis-common-protos==1.52.*",
    "grpcio>=1.34.0",
    "grpcio-reflection>=1.34.0",
    "Jinja2>=2.0.0",
    "jsonschema",
    "mmh3",
    "pandas>=1.0.0",
    "pandavro==1.5.*",
    "protobuf>=3.10",
    "proto-plus",
    "pyarrow>=4.0.0",
    "pydantic>=1.0.0",
    "PyYAML>=5.4.*",
    "tabulate==0.8.*",
    "tenacity>=7.*",
    "toml==0.10.*",
    "tqdm==4.*",
    "fastapi>=0.68.0",
    "uvicorn[standard]>=0.14.0",
    "proto-plus<1.19.7",
]

GCP_REQUIRED = [
    "google-cloud-bigquery>=2.28.1",
    "google-cloud-bigquery-storage >= 2.0.0",
    "google-cloud-datastore>=2.1.*",
    "google-cloud-storage>=1.34.*,<1.41",
    "google-cloud-core==1.4.*",
]

REDIS_REQUIRED = [
    "redis-py-cluster==2.1.2",
]

AWS_REQUIRED = [
    "boto3==1.17.*",
    "docker>=5.0.2",
]

CI_REQUIRED = [
    "cryptography==3.3.2",
    "flake8",
    "black==19.10b0",
    "isort>=5",
    "grpcio-tools==1.34.0",
    "grpcio-testing==1.34.0",
    "minio==7.1.0",
    "mock==2.0.0",
    "moto",
    "mypy==0.790",
    "mypy-protobuf==1.24",
    "avro==1.10.0",
    "gcsfs",
    "urllib3>=1.25.4",
    "pytest==6.0.0",
    "pytest-cov",
    "pytest-xdist",
    "pytest-benchmark>=3.4.1",
    "pytest-lazy-fixture==0.6.3",
    "pytest-timeout==1.4.2",
    "pytest-ordering==0.6.*",
    "pytest-mock==1.10.4",
    "Sphinx!=4.0.0",
    "sphinx-rtd-theme",
    "testcontainers==3.4.2",
    "adlfs==0.5.9",
    "firebase-admin==4.5.2",
    "pre-commit",
    "assertpy==1.1",
<<<<<<< HEAD
    "google-cloud-bigquery>=2.28.1",
    "google-cloud-bigquery-storage >= 2.0.0",
    "google-cloud-datastore>=2.1.*",
    "google-cloud-storage>=1.20.*,<1.41",
    "google-cloud-core==1.4.*",
    "redis-py-cluster==2.1.2",
    "boto3==1.17.*",
]
=======
    "pip-tools"
] + GCP_REQUIRED + REDIS_REQUIRED + AWS_REQUIRED

DEV_REQUIRED = ["mypy-protobuf==1.*", "grpcio-testing==1.*"] + CI_REQUIRED
>>>>>>> 9b430ca7

# Get git repo root directory
repo_root = str(pathlib.Path(__file__).resolve().parent.parent.parent)

# README file from Feast repo root directory
README_FILE = os.path.join(repo_root, "README.md")
with open(README_FILE, "r") as f:
    LONG_DESCRIPTION = f.read()

# Add Support for parsing tags that have a prefix containing '/' (ie 'sdk/go') to setuptools_scm.
# Regex modified from default tag regex in:
# https://github.com/pypa/setuptools_scm/blob/2a1b46d38fb2b8aeac09853e660bcd0d7c1bc7be/src/setuptools_scm/config.py#L9
TAG_REGEX = re.compile(
    r"^(?:[\/\w-]+)?(?P<version>[vV]?\d+(?:\.\d+){0,2}[^\+]*)(?:\+.*)?$"
)

# Only set use_scm_version if git executable exists (setting this variable causes pip to use git under the hood)
if shutil.which("git"):
    use_scm_version = {"root": "../..", "relative_to": __file__, "tag_regex": TAG_REGEX}
else:
    use_scm_version = None


class BuildProtoCommand(Command):
    description = "Builds the proto files into python files."

    def initialize_options(self):
        self.protoc = ["python", "-m", "grpc_tools.protoc"]  # find_executable("protoc")
        self.proto_folder = os.path.join(repo_root, "protos")
        self.this_package = os.path.join(os.path.dirname(__file__) or os.getcwd(), 'feast/protos')
        self.sub_folders = ["core", "serving", "types", "storage"]

    def finalize_options(self):
        pass

    def _generate_protos(self, path):
        proto_files = glob.glob(os.path.join(self.proto_folder, path))

        subprocess.check_call(self.protoc + [
            '-I', self.proto_folder,
            '--python_out', self.this_package,
            '--grpc_python_out', self.this_package,
            '--mypy_out', self.this_package] + proto_files)

    def run(self):
        for sub_folder in self.sub_folders:
            self._generate_protos(f'feast/{sub_folder}/*.proto')

        from pathlib import Path

        for path in Path('feast/protos').rglob('*.py'):
            for folder in self.sub_folders:
                # Read in the file
                with open(path, 'r') as file:
                    filedata = file.read()

                # Replace the target string
                filedata = filedata.replace(f'from feast.{folder}', f'from feast.protos.feast.{folder}')

                # Write the file out again
                with open(path, 'w') as file:
                    file.write(filedata)


class BuildCommand(build_py):
    """Custom build command."""

    def run(self):
        self.run_command('build_proto')
        build_py.run(self)


class DevelopCommand(develop):
    """Custom develop command."""

    def run(self):
        self.run_command('build_proto')
        develop.run(self)


setup(
    name=NAME,
    author=AUTHOR,
    description=DESCRIPTION,
    long_description=LONG_DESCRIPTION,
    long_description_content_type="text/markdown",
    python_requires=REQUIRES_PYTHON,
    url=URL,
    packages=find_packages(exclude=("tests",)),
    install_requires=REQUIRED,
    # https://stackoverflow.com/questions/28509965/setuptools-development-requirements
    # Install dev requirements with: pip install -e .[dev]
    extras_require={
        "dev": DEV_REQUIRED,
        "ci": CI_REQUIRED,
        "gcp": GCP_REQUIRED,
        "aws": AWS_REQUIRED,
        "redis": REDIS_REQUIRED,
    },
    include_package_data=True,
    license="Apache",
    classifiers=[
        # Trove classifiers
        # Full list: https://pypi.python.org/pypi?%3Aaction=list_classifiers
        "License :: OSI Approved :: Apache Software License",
        "Programming Language :: Python",
        "Programming Language :: Python :: 3",
        "Programming Language :: Python :: 3.7",
    ],
    entry_points={"console_scripts": ["feast=feast.cli:cli"]},
    use_scm_version=use_scm_version,
    setup_requires=["setuptools_scm", "grpcio", "grpcio-tools==1.34.0", "mypy-protobuf==1.*", "sphinx!=4.0.0"],
    package_data={
        "": [
            "protos/feast/**/*.proto",
            "protos/feast/third_party/grpc/health/v1/*.proto",
            "protos/tensorflow_metadata/proto/v0/*.proto",
            "feast/protos/feast/**/*.py",
            "tensorflow_metadata/proto/v0/*.py"
        ],
    },
    cmdclass={
        "build_proto": BuildProtoCommand,
        "build_py": BuildCommand,
        "develop": DevelopCommand,
    },
)<|MERGE_RESOLUTION|>--- conflicted
+++ resolved
@@ -114,21 +114,10 @@
     "firebase-admin==4.5.2",
     "pre-commit",
     "assertpy==1.1",
-<<<<<<< HEAD
-    "google-cloud-bigquery>=2.28.1",
-    "google-cloud-bigquery-storage >= 2.0.0",
-    "google-cloud-datastore>=2.1.*",
-    "google-cloud-storage>=1.20.*,<1.41",
-    "google-cloud-core==1.4.*",
-    "redis-py-cluster==2.1.2",
-    "boto3==1.17.*",
-]
-=======
-    "pip-tools"
+    "pip-tools",
 ] + GCP_REQUIRED + REDIS_REQUIRED + AWS_REQUIRED
 
 DEV_REQUIRED = ["mypy-protobuf==1.*", "grpcio-testing==1.*"] + CI_REQUIRED
->>>>>>> 9b430ca7
 
 # Get git repo root directory
 repo_root = str(pathlib.Path(__file__).resolve().parent.parent.parent)
