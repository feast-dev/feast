# Copyright 2019 The Feast Authors
#
# Licensed under the Apache License, Version 2.0 (the "License");
# you may not use this file except in compliance with the License.
# You may obtain a copy of the License at
#
#     https://www.apache.org/licenses/LICENSE-2.0
#
# Unless required by applicable law or agreed to in writing, software
# distributed under the License is distributed on an "AS IS" BASIS,
# WITHOUT WARRANTIES OR CONDITIONS OF ANY KIND, either express or implied.
# See the License for the specific language governing permissions and
# limitations under the License.

import json
import logging
import os
import shutil
import tempfile
import time
from collections import OrderedDict
from math import ceil
from typing import Dict, List, Tuple, Union, Optional
from urllib.parse import urlparse

import fastavro
import grpc
import pandas as pd
import pyarrow as pa
import pyarrow.parquet as pq

from feast.core.CoreService_pb2 import (
    GetFeastCoreVersionRequest,
    ListFeatureSetsResponse,
    ApplyFeatureSetRequest,
    ListFeatureSetsRequest,
    ApplyFeatureSetResponse,
    GetFeatureSetRequest,
    GetFeatureSetResponse,
    CreateProjectRequest,
    CreateProjectResponse,
    ArchiveProjectRequest,
    ArchiveProjectResponse,
    ListProjectsRequest,
    ListProjectsResponse,
)
from feast.core.CoreService_pb2_grpc import CoreServiceStub
from feast.core.FeatureSet_pb2 import FeatureSetStatus
from feast.feature_set import FeatureSet, Entity
from feast.job import Job
from feast.loaders.abstract_producer import get_producer
from feast.loaders.file import export_source_to_staging_location
from feast.loaders.ingest import KAFKA_CHUNK_PRODUCTION_TIMEOUT
from feast.loaders.ingest import get_feature_row_chunks
from feast.serving.ServingService_pb2 import FeatureReference
from feast.serving.ServingService_pb2 import GetFeastServingInfoResponse
from feast.serving.ServingService_pb2 import (
    GetOnlineFeaturesRequest,
    GetBatchFeaturesRequest,
    GetFeastServingInfoRequest,
    GetOnlineFeaturesResponse,
    DatasetSource,
    DataFormat,
    FeastServingType,
)
from feast.serving.ServingService_pb2_grpc import ServingServiceStub

_logger = logging.getLogger(__name__)

GRPC_CONNECTION_TIMEOUT_DEFAULT = 3  # type: int
GRPC_CONNECTION_TIMEOUT_APPLY = 600  # type: int
FEAST_CORE_URL_ENV_KEY = "FEAST_CORE_URL"
FEAST_SERVING_URL_ENV_KEY = "FEAST_SERVING_URL"
FEAST_PROJECT_ENV_KEY = "FEAST_PROJECT"
FEAST_CORE_SECURE_ENV_KEY = "FEAST_CORE_SECURE"
FEAST_SERVING_SECURE_ENV_KEY = "FEAST_SERVING_SECURE"
BATCH_FEATURE_REQUEST_WAIT_TIME_SECONDS = 300
CPU_COUNT = os.cpu_count()  # type: int


class Client:
    """
    Feast Client: Used for creating, managing, and retrieving features.
    """

    def __init__(
        self, core_url: str = None, serving_url: str = None, project: str = None,
        core_secure: bool = None, serving_secure: bool = None
    ):
        """
        The Feast Client should be initialized with at least one service url

        Args:
            core_url: Feast Core URL. Used to manage features
            serving_url: Feast Serving URL. Used to retrieve features
            project: Sets the active project. This field is optional.
            core_secure: Use client-side SSL/TLS for Core gRPC API
            serving_secure: Use client-side SSL/TLS for Serving gRPC API
        """
        self._core_url: str = core_url
        self._serving_url: str = serving_url
        self._project: str = project
        self._core_secure: bool = core_secure
        self._serving_secure: bool = serving_secure
        self.__core_channel: grpc.Channel = None
        self.__serving_channel: grpc.Channel = None
        self._core_service_stub: CoreServiceStub = None
        self._serving_service_stub: ServingServiceStub = None

    @property
    def core_url(self) -> str:
        """
        Retrieve Feast Core URL

        Returns:
            Feast Core URL string
        """

        if self._core_url is not None:
            return self._core_url
        if os.getenv(FEAST_CORE_URL_ENV_KEY) is not None:
            return os.getenv(FEAST_CORE_URL_ENV_KEY)
        return ""

    @core_url.setter
    def core_url(self, value: str):
        """
        Set the Feast Core URL

        Args:
            value: Feast Core URL
        """
        self._core_url = value

    @property
    def serving_url(self) -> str:
        """
        Retrieve Serving Core URL

        Returns:
            Feast Serving URL string
        """
        if self._serving_url is not None:
            return self._serving_url
        if os.getenv(FEAST_SERVING_URL_ENV_KEY) is not None:
            return os.getenv(FEAST_SERVING_URL_ENV_KEY)
        return ""

    @serving_url.setter
    def serving_url(self, value: str):
        """
        Set the Feast Serving URL

        Args:
            value: Feast Serving URL
        """
        self._serving_url = value

    @property
    def core_secure(self) -> bool:
        """
        Retrieve Feast Core client-side SSL/TLS setting

        Returns:
            Whether client-side SSL/TLS is enabled
        """

        if self._core_secure is not None:
            return self._core_secure
        return os.getenv(FEAST_CORE_SECURE_ENV_KEY, "").lower() is "true"

    @core_secure.setter
    def core_secure(self, value: bool):
        """
        Set the Feast Core client-side SSL/TLS setting

        Args:
            value: True to enable client-side SSL/TLS
        """
        self._core_secure = value

    @property
    def serving_secure(self) -> bool:
        """
        Retrieve Feast Serving client-side SSL/TLS setting

        Returns:
            Whether client-side SSL/TLS is enabled
        """

        if self._serving_secure is not None:
            return self._serving_secure
        return os.getenv(FEAST_SERVING_SECURE_ENV_KEY, "").lower() is "true"

    @serving_secure.setter
    def serving_secure(self, value: bool):
        """
        Set the Feast Serving client-side SSL/TLS setting

        Args:
            value: True to enable client-side SSL/TLS
        """
        self._serving_secure = value

    def version(self):
        """
        Returns version information from Feast Core and Feast Serving
        """
        result = {}

        if self.serving_url:
            self._connect_serving()
            serving_version = self._serving_service_stub.GetFeastServingInfo(
                GetFeastServingInfoRequest(), timeout=GRPC_CONNECTION_TIMEOUT_DEFAULT
            ).version
            result["serving"] = {"url": self.serving_url, "version": serving_version}

        if self.core_url:
            self._connect_core()
            core_version = self._core_service_stub.GetFeastCoreVersion(
                GetFeastCoreVersionRequest(), timeout=GRPC_CONNECTION_TIMEOUT_DEFAULT
            ).version
            result["core"] = {"url": self.core_url, "version": core_version}

        return result

    def _connect_core(self, skip_if_connected: bool = True):
        """
        Connect to Core API

        Args:
            skip_if_connected: Do not attempt to connect if already connected
        """
        if skip_if_connected and self._core_service_stub:
            return

        if not self.core_url:
            raise ValueError("Please set Feast Core URL.")

        if self.__core_channel is None:
<<<<<<< HEAD
            if self.core_url.endswith(":443"):
=======
            if self.core_secure or self.core_url.endswith(":443"):
>>>>>>> a9ff6666
                self.__core_channel = grpc.secure_channel(self.core_url, grpc.ssl_channel_credentials())
            else:
                self.__core_channel = grpc.insecure_channel(self.core_url)

        try:
            grpc.channel_ready_future(self.__core_channel).result(
                timeout=GRPC_CONNECTION_TIMEOUT_DEFAULT
            )
        except grpc.FutureTimeoutError:
            raise ConnectionError(
                f"Connection timed out while attempting to connect to Feast "
                f"Core gRPC server {self.core_url} "
            )
        else:
            self._core_service_stub = CoreServiceStub(self.__core_channel)

    def _connect_serving(self, skip_if_connected=True):
        """
        Connect to Serving API

        Args:
            skip_if_connected: Do not attempt to connect if already connected
        """

        if skip_if_connected and self._serving_service_stub:
            return

        if not self.serving_url:
            raise ValueError("Please set Feast Serving URL.")

        if self.__serving_channel is None:
            if self.serving_secure or self.serving_url.endswith(":443"):
                self.__serving_channel = grpc.secure_channel(self.serving_url, grpc.ssl_channel_credentials())
            else:
                self.__serving_channel = grpc.insecure_channel(self.serving_url)

        try:
            grpc.channel_ready_future(self.__serving_channel).result(
                timeout=GRPC_CONNECTION_TIMEOUT_DEFAULT
            )
        except grpc.FutureTimeoutError:
            raise ConnectionError(
                f"Connection timed out while attempting to connect to Feast "
                f"Serving gRPC server {self.serving_url} "
            )
        else:
            self._serving_service_stub = ServingServiceStub(self.__serving_channel)

    @property
    def project(self) -> Union[str, None]:
        """
        Retrieve currently active project

        Returns:
            Project name
        """
        if self._project is not None:
            return self._project
        if os.getenv(FEAST_PROJECT_ENV_KEY) is not None:
            return os.getenv(FEAST_PROJECT_ENV_KEY)
        return None

    def set_project(self, project: str):
        """
        Set currently active Feast project

        Args:
            project: Project to set as active
        """
        self._project = project

    def list_projects(self) -> List[str]:
        """
        List all active Feast projects

        Returns:
            List of project names

        """
        self._connect_core()
        response = self._core_service_stub.ListProjects(
            ListProjectsRequest(), timeout=GRPC_CONNECTION_TIMEOUT_DEFAULT
        )  # type: ListProjectsResponse
        return list(response.projects)

    def create_project(self, project: str):
        """
        Creates a Feast project

        Args:
            project: Name of project
        """

        self._connect_core()
        self._core_service_stub.CreateProject(
            CreateProjectRequest(name=project), timeout=GRPC_CONNECTION_TIMEOUT_DEFAULT
        )  # type: CreateProjectResponse

    def archive_project(self, project):
        """
        Archives a project. Project will still continue to function for
        ingestion and retrieval, but will be in a read-only state. It will
        also not be visible from the Core API for management purposes.

        Args:
            project: Name of project to archive
        """

        self._connect_core()
        self._core_service_stub.ArchiveProject(
            ArchiveProjectRequest(name=project), timeout=GRPC_CONNECTION_TIMEOUT_DEFAULT
        )  # type: ArchiveProjectResponse

        if self._project == project:
            self._project = ""

    def apply(self, feature_sets: Union[List[FeatureSet], FeatureSet]):
        """
        Idempotently registers feature set(s) with Feast Core. Either a single
        feature set or a list can be provided.

        Args:
            feature_sets: List of feature sets that will be registered
        """
        if not isinstance(feature_sets, list):
            feature_sets = [feature_sets]
        for feature_set in feature_sets:
            if isinstance(feature_set, FeatureSet):
                self._apply_feature_set(feature_set)
                continue
            raise ValueError(
                f"Could not determine feature set type to apply {feature_set}"
            )

    def _apply_feature_set(self, feature_set: FeatureSet):
        """
        Registers a single feature set with Feast

        Args:
            feature_set: Feature set that will be registered
        """
        self._connect_core()

        feature_set.is_valid()
        feature_set_proto = feature_set.to_proto()
        if len(feature_set_proto.spec.project) == 0:
            if self.project is None:
                raise ValueError(
                    f"No project found in feature set {feature_set.name}. "
                    f"Please set the project within the feature set or within "
                    f"your Feast Client."
                )
            else:
                feature_set_proto.spec.project = self.project

        # Convert the feature set to a request and send to Feast Core
        try:
            apply_fs_response = self._core_service_stub.ApplyFeatureSet(
                ApplyFeatureSetRequest(feature_set=feature_set_proto),
                timeout=GRPC_CONNECTION_TIMEOUT_APPLY,
            )  # type: ApplyFeatureSetResponse
        except grpc.RpcError as e:
            raise grpc.RpcError(e.details())

        # Extract the returned feature set
        applied_fs = FeatureSet.from_proto(apply_fs_response.feature_set)

        # If the feature set has changed, update the local copy
        if apply_fs_response.status == ApplyFeatureSetResponse.Status.CREATED:
            print(
                f'Feature set updated/created: "{applied_fs.name}:{applied_fs.version}"'
            )

        # If no change has been applied, do nothing
        if apply_fs_response.status == ApplyFeatureSetResponse.Status.NO_CHANGE:
            print(f"No change detected or applied: {feature_set.name}")

        # Deep copy from the returned feature set to the local feature set
        feature_set._update_from_feature_set(applied_fs)

    def list_feature_sets(
        self, project: str = None, name: str = None, version: str = None
    ) -> List[FeatureSet]:
        """
        Retrieve a list of feature sets from Feast Core

        Args:
            project: Filter feature sets based on project name
            name: Filter feature sets based on feature set name
            version: Filter feature sets based on version number

        Returns:
            List of feature sets
        """
        self._connect_core()

        if project is None:
            if self.project is not None:
                project = self.project
            else:
                project = "*"

        if name is None:
            name = "*"

        if version is None:
            version = "*"

        filter = ListFeatureSetsRequest.Filter(
            project=project, feature_set_name=name, feature_set_version=version
        )

        # Get latest feature sets from Feast Core
        feature_set_protos = self._core_service_stub.ListFeatureSets(
            ListFeatureSetsRequest(filter=filter)
        )  # type: ListFeatureSetsResponse

        # Extract feature sets and return
        feature_sets = []
        for feature_set_proto in feature_set_protos.feature_sets:
            feature_set = FeatureSet.from_proto(feature_set_proto)
            feature_set._client = self
            feature_sets.append(feature_set)
        return feature_sets

    def get_feature_set(
        self, name: str, version: int = None, project: str = None
    ) -> Union[FeatureSet, None]:
        """
        Retrieves a feature set. If no version is specified then the latest
        version will be returned.

        Args:
            project: Feast project that this feature set belongs to
            name: Name of feature set
            version: Version of feature set

        Returns:
            Returns either the specified feature set, or raises an exception if
            none is found
        """
        self._connect_core()

        if project is None:
            if self.project is not None:
                project = self.project
            else:
                raise ValueError("No project has been configured.")

        if version is None:
            version = 0

        try:
            get_feature_set_response = self._core_service_stub.GetFeatureSet(
                GetFeatureSetRequest(
                    project=project, name=name.strip(), version=int(version)
                )
            )  # type: GetFeatureSetResponse
        except grpc.RpcError as e:
            raise grpc.RpcError(e.details())
        return FeatureSet.from_proto(get_feature_set_response.feature_set)

    def list_entities(self) -> Dict[str, Entity]:
        """
        Returns a dictionary of entities across all feature sets

        Returns:
            Dictionary of entities, indexed by name
        """
        entities_dict = OrderedDict()
        for fs in self.list_feature_sets():
            for entity in fs.entities:
                entities_dict[entity.name] = entity
        return entities_dict

    def get_batch_features(
        self,
        feature_refs: List[str],
        entity_rows: Union[pd.DataFrame, str],
        default_project: str = None,
    ) -> Job:
        """
        Retrieves historical features from a Feast Serving deployment.

        Args:
            feature_refs (List[str]):
                List of feature references that will be returned for each entity.
                Each feature reference should have the following format
                "project/feature:version".

            entity_rows (Union[pd.DataFrame, str]):
                Pandas dataframe containing entities and a 'datetime' column.
                Each entity in a feature set must be present as a column in this
                dataframe. The datetime column must contain timestamps in
                datetime64 format.
            default_project: Default project where feature values will be found.

        Returns:
            feast.job.Job:
                Returns a job object that can be used to monitor retrieval
                progress asynchronously, and can be used to materialize the
                results.

        Examples:
            >>> from feast import Client
            >>> from datetime import datetime
            >>>
            >>> feast_client = Client(core_url="localhost:6565", serving_url="localhost:6566")
            >>> feature_refs = ["my_project/bookings_7d:1", "booking_14d"]
            >>> entity_rows = pd.DataFrame(
            >>>         {
            >>>            "datetime": [pd.datetime.now() for _ in range(3)],
            >>>            "customer": [1001, 1002, 1003],
            >>>         }
            >>>     )
            >>> feature_retrieval_job = feast_client.get_batch_features(
            >>>     feature_refs, entity_rows, default_project="my_project")
            >>> df = feature_retrieval_job.to_dataframe()
            >>> print(df)
        """

        self._connect_serving()

        feature_references = _build_feature_references(
            feature_refs=feature_refs, default_project=default_project
        )

        # Retrieve serving information to determine store type and
        # staging location
        serving_info = self._serving_service_stub.GetFeastServingInfo(
            GetFeastServingInfoRequest(), timeout=GRPC_CONNECTION_TIMEOUT_DEFAULT
        )  # type: GetFeastServingInfoResponse

        if serving_info.type != FeastServingType.FEAST_SERVING_TYPE_BATCH:
            raise Exception(
                f'You are connected to a store "{self._serving_url}" which '
                f"does not support batch retrieval "
            )

        if isinstance(entity_rows, pd.DataFrame):
            # Pandas DataFrame detected

            # Remove timezone from datetime column
            if isinstance(
                entity_rows["datetime"].dtype, pd.core.dtypes.dtypes.DatetimeTZDtype
            ):
                entity_rows["datetime"] = pd.DatetimeIndex(
                    entity_rows["datetime"]
                ).tz_localize(None)
        elif isinstance(entity_rows, str):
            # String based source
            if not entity_rows.endswith((".avro", "*")):
                raise Exception(
                    f"Only .avro and wildcard paths are accepted as entity_rows"
                )
        else:
            raise Exception(
                f"Only pandas.DataFrame and str types are allowed"
                f" as entity_rows, but got {type(entity_rows)}."
            )

        # Export and upload entity row DataFrame to staging location
        # provided by Feast
        staged_files = export_source_to_staging_location(
            entity_rows, serving_info.job_staging_location
        )  # type: List[str]

        request = GetBatchFeaturesRequest(
            features=feature_references,
            dataset_source=DatasetSource(
                file_source=DatasetSource.FileSource(
                    file_uris=staged_files, data_format=DataFormat.DATA_FORMAT_AVRO
                )
            ),
        )

        # Retrieve Feast Job object to manage life cycle of retrieval
        response = self._serving_service_stub.GetBatchFeatures(request)
        return Job(response.job, self._serving_service_stub)

    def get_online_features(
        self,
        feature_refs: List[str],
        entity_rows: List[GetOnlineFeaturesRequest.EntityRow],
        default_project: Optional[str] = None,
    ) -> GetOnlineFeaturesResponse:
        """
        Retrieves the latest online feature data from Feast Serving

        Args:
            feature_refs: List of feature references in the following format
                [project]/[feature_name]:[version]. Only the feature name
                is a required component in the reference.
                example:
                    ["my_project/my_feature_1:3",
                    "my_project3/my_feature_4:1",]
            entity_rows: List of GetFeaturesRequest.EntityRow where each row
                contains entities. Timestamp should not be set for online
                retrieval. All entity types within a feature
            default_project: This project will be used if the project name is
                not provided in the feature reference

        Returns:
            Returns a list of maps where each item in the list contains the
            latest feature values for the provided entities
        """
        self._connect_serving()

        return self._serving_service_stub.GetOnlineFeatures(
            GetOnlineFeaturesRequest(
                features=_build_feature_references(
                    feature_refs=feature_refs,
                    default_project=(
                        default_project if not self.project else self.project
                    ),
                ),
                entity_rows=entity_rows,
            )
        )  # type: GetOnlineFeaturesResponse

    def ingest(
        self,
        feature_set: Union[str, FeatureSet],
        source: Union[pd.DataFrame, str],
        chunk_size: int = 10000,
        version: int = None,
        force_update: bool = False,
        max_workers: int = max(CPU_COUNT - 1, 1),
        disable_progress_bar: bool = False,
        timeout: int = KAFKA_CHUNK_PRODUCTION_TIMEOUT,
    ) -> None:
        """
        Loads feature data into Feast for a specific feature set.

        Args:
            feature_set (typing.Union[str, feast.feature_set.FeatureSet]):
                Feature set object or the string name of the feature set
                (without a version).

            source (typing.Union[pd.DataFrame, str]):
                Either a file path or Pandas Dataframe to ingest into Feast
                Files that are currently supported:
                    * parquet
                    * csv
                    * json

            chunk_size (int):
                Amount of rows to load and ingest at a time.

            version (int):
                Feature set version.

            force_update (bool):
                Automatically update feature set based on source data prior to
                ingesting. This will also register changes to Feast.

            max_workers (int):
                Number of worker processes to use to encode values.

            disable_progress_bar (bool):
                Disable printing of progress statistics.

            timeout (int):
                Timeout in seconds to wait for completion.

        Returns:
            None:
                None
        """

        if isinstance(feature_set, FeatureSet):
            name = feature_set.name
            if version is None:
                version = feature_set.version
        elif isinstance(feature_set, str):
            name = feature_set
        else:
            raise Exception(f"Feature set name must be provided")

        # Read table and get row count
        dir_path, dest_path = _read_table_from_source(source, chunk_size, max_workers)

        pq_file = pq.ParquetFile(dest_path)

        row_count = pq_file.metadata.num_rows

        # Update the feature set based on PyArrow table of first row group
        if force_update:
            feature_set.infer_fields_from_pa(
                table=pq_file.read_row_group(0),
                discard_unused_fields=True,
                replace_existing_features=True,
            )
            self.apply(feature_set)
        current_time = time.time()

        print("Waiting for feature set to be ready for ingestion...")
        while True:
            if timeout is not None and time.time() - current_time >= timeout:
                raise TimeoutError("Timed out waiting for feature set to be ready")
            feature_set = self.get_feature_set(name, version)
            if (
                feature_set is not None
                and feature_set.status == FeatureSetStatus.STATUS_READY
            ):
                break
            time.sleep(3)

        if timeout is not None:
            timeout = timeout - int(time.time() - current_time)

        try:
            # Kafka configs
            brokers = feature_set.get_kafka_source_brokers()
            topic = feature_set.get_kafka_source_topic()
            producer = get_producer(brokers, row_count, disable_progress_bar)

            # Loop optimization declarations
            produce = producer.produce
            flush = producer.flush

            # Transform and push data to Kafka
            if feature_set.source.source_type == "Kafka":
                for chunk in get_feature_row_chunks(
                    file=dest_path,
                    row_groups=list(range(pq_file.num_row_groups)),
                    fs=feature_set,
                    max_workers=max_workers,
                ):

                    # Push FeatureRow one chunk at a time to kafka
                    for serialized_row in chunk:
                        produce(topic=topic, value=serialized_row)

                    # Force a flush after each chunk
                    flush(timeout=timeout)

                    # Remove chunk from memory
                    del chunk

            else:
                raise Exception(
                    f"Could not determine source type for feature set "
                    f'"{feature_set.name}" with source type '
                    f'"{feature_set.source.source_type}"'
                )

            # Print ingestion statistics
            producer.print_results()
        finally:
            # Remove parquet file(s) that were created earlier
            print("Removing temporary file(s)...")
            shutil.rmtree(dir_path)

        return None


def _build_feature_references(
    feature_refs: List[str], default_project: str = None
) -> List[FeatureReference]:
    """
    Builds a list of FeatureSet objects from feature set ids in order to
    retrieve feature data from Feast Serving

    Args:
        feature_refs: List of feature reference strings
            ("project/feature:version")
        default_project: This project will be used if the project name is
            not provided in the feature reference
    """

    features = []

    for feature_ref in feature_refs:
        project_split = feature_ref.split("/")
        version = 0

        if len(project_split) == 2:
            project, feature_version = project_split
        elif len(project_split) == 1:
            feature_version = project_split[0]
            if default_project is None:
                raise ValueError(
                    f"No project specified in {feature_ref} and no default project provided"
                )
            project = default_project
        else:
            raise ValueError(
                f'Could not parse feature ref {feature_ref}, expecting "project/feature:version"'
            )

        feature_split = feature_version.split(":")
        if len(feature_split) == 2:
            name, version = feature_split
            version = int(version)
        elif len(feature_split) == 1:
            name = feature_split[0]
        else:
            raise ValueError(
                f'Could not parse feature ref {feature_ref}, expecting "project/feature:version"'
            )

        if len(project) == 0 or len(name) == 0 or version < 0:
            raise ValueError(
                f'Could not parse feature ref {feature_ref}, expecting "project/feature:version"'
            )

        features.append(FeatureReference(project=project, name=name, version=version))
    return features


def _read_table_from_source(
    source: Union[pd.DataFrame, str], chunk_size: int, max_workers: int
) -> Tuple[str, str]:
    """
    Infers a data source type (path or Pandas DataFrame) and reads it in as
    a PyArrow Table.

    The PyArrow Table that is read will be written to a parquet file with row
    group size determined by the minimum of:
        * (table.num_rows / max_workers)
        * chunk_size

    The parquet file that is created will be passed as file path to the
    multiprocessing pool workers.

    Args:
        source (Union[pd.DataFrame, str]):
            Either a string path or Pandas DataFrame.

        chunk_size (int):
            Number of worker processes to use to encode values.

        max_workers (int):
            Amount of rows to load and ingest at a time.

    Returns:
        Tuple[str, str]:
            Tuple containing parent directory path and destination path to
            parquet file.
    """

    # Pandas DataFrame detected
    if isinstance(source, pd.DataFrame):
        table = pa.Table.from_pandas(df=source)

    # Inferring a string path
    elif isinstance(source, str):
        file_path = source
        filename, file_ext = os.path.splitext(file_path)

        if ".csv" in file_ext:
            from pyarrow import csv

            table = csv.read_csv(filename)
        elif ".json" in file_ext:
            from pyarrow import json

            table = json.read_json(filename)
        else:
            table = pq.read_table(file_path)
    else:
        raise ValueError(f"Unknown data source provided for ingestion: {source}")

    # Ensure that PyArrow table is initialised
    assert isinstance(table, pa.lib.Table)

    # Write table as parquet file with a specified row_group_size
    dir_path = tempfile.mkdtemp()
    tmp_table_name = f"{int(time.time())}.parquet"
    dest_path = f"{dir_path}/{tmp_table_name}"
    row_group_size = min(ceil(table.num_rows / max_workers), chunk_size)
    pq.write_table(table=table, where=dest_path, row_group_size=row_group_size)

    # Remove table from memory
    del table

    return dir_path, dest_path<|MERGE_RESOLUTION|>--- conflicted
+++ resolved
@@ -238,11 +238,7 @@
             raise ValueError("Please set Feast Core URL.")
 
         if self.__core_channel is None:
-<<<<<<< HEAD
-            if self.core_url.endswith(":443"):
-=======
             if self.core_secure or self.core_url.endswith(":443"):
->>>>>>> a9ff6666
                 self.__core_channel = grpc.secure_channel(self.core_url, grpc.ssl_channel_credentials())
             else:
                 self.__core_channel = grpc.insecure_channel(self.core_url)
