--- conflicted
+++ resolved
@@ -929,271 +929,4 @@
             raise grpc.RpcError(e.details())
 
         response = OnlineResponse(response)
-        return response
-
-<<<<<<< HEAD
-=======
-    def get_historical_features(
-        self,
-        feature_refs: List[str],
-        entity_source: Union[pd.DataFrame, FileSource, BigQuerySource],
-        output_location: Optional[str] = None,
-    ) -> RetrievalJob:
-        """
-        Launch a historical feature retrieval job.
-
-        Args:
-            feature_refs: List of feature references that will be returned for each entity.
-                Each feature reference should have the following format:
-                "feature_table:feature" where "feature_table" & "feature" refer to
-                the feature and feature table names respectively.
-            entity_source (Union[pd.DataFrame, FileSource, BigQuerySource]): Source for the entity rows.
-                If entity_source is a Panda DataFrame, the dataframe will be staged
-                to become accessible by spark workers.
-                If one of feature tables' source is in BigQuery - entities will be upload to BQ.
-                Otherwise to remote file storage (derived from configured staging location).
-                It is also assumed that the column event_timestamp is present
-                in the dataframe, and is of type datetime without timezone information.
-
-                The user needs to make sure that the source (or staging location, if entity_source is
-                a Panda DataFrame) is accessible from the Spark cluster that will be used for the
-                retrieval job.
-            destination_path: Specifies the path in a bucket to write the exported feature data files
-
-        Returns:
-                Returns a retrieval job object that can be used to monitor retrieval
-                progress asynchronously, and can be used to materialize the
-                results.
-
-        Examples:
-            >>> from feast import Client
-            >>> from feast.data_format import ParquetFormat
-            >>> from datetime import datetime
-            >>> feast_client = Client(core_url="localhost:6565")
-            >>> feature_refs = ["bookings:bookings_7d", "bookings:booking_14d"]
-            >>> entity_source = FileSource("event_timestamp", ParquetFormat(), "gs://some-bucket/customer")
-            >>> feature_retrieval_job = feast_client.get_historical_features(
-            >>>     feature_refs, entity_source)
-            >>> output_file_uri = feature_retrieval_job.get_output_file_uri()
-                "gs://some-bucket/output/
-        """
-        feature_tables = self._get_feature_tables_from_feature_refs(
-            feature_refs, self.project
-        )
-
-        assert all(ft.batch_source.created_timestamp_column for ft in feature_tables), (
-            "All BatchSources attached to retrieved FeatureTables "
-            "must have specified `created_timestamp_column` to be used in "
-            "historical dataset generation."
-        )
-
-        if output_location is None:
-            output_location = os.path.join(
-                self._config.get(opt.HISTORICAL_FEATURE_OUTPUT_LOCATION),
-                str(uuid.uuid4()),
-            )
-        output_format = self._config.get(opt.HISTORICAL_FEATURE_OUTPUT_FORMAT)
-        feature_sources = [
-            feature_table.batch_source for feature_table in feature_tables
-        ]
-
-        if isinstance(entity_source, pd.DataFrame):
-            if any(isinstance(source, BigQuerySource) for source in feature_sources):
-                first_bq_source = [
-                    source
-                    for source in feature_sources
-                    if isinstance(source, BigQuerySource)
-                ][0]
-                source_ref = table_reference_from_string(
-                    first_bq_source.bigquery_options.table_ref
-                )
-                entity_source = stage_entities_to_bq(
-                    entity_source, source_ref.project, source_ref.dataset_id
-                )
-            else:
-                entity_source = stage_entities_to_fs(
-                    entity_source,
-                    staging_location=self._config.get(opt.SPARK_STAGING_LOCATION),
-                    config=self._config,
-                )
-
-        if self._use_job_service:
-            response = self._job_service.GetHistoricalFeatures(
-                GetHistoricalFeaturesRequest(
-                    feature_refs=feature_refs,
-                    entity_source=entity_source.to_proto(),
-                    project=self.project,
-                    output_format=output_format,
-                    output_location=output_location,
-                ),
-                **self._extra_grpc_params(),
-            )
-            return RemoteRetrievalJob(
-                self._job_service,
-                self._extra_grpc_params,
-                response.id,
-                output_file_uri=response.output_file_uri,
-                start_time=response.job_start_time.ToDatetime(),
-                log_uri=response.log_uri,
-            )
-        else:
-            return start_historical_feature_retrieval_job(
-                client=self,
-                project=self.project,
-                entity_source=entity_source,
-                feature_tables=feature_tables,
-                output_format=output_format,
-                output_path=output_location,
-            )
-
-    def get_historical_features_df(
-        self, feature_refs: List[str], entity_source: Union[FileSource, BigQuerySource],
-    ):
-        """
-        Launch a historical feature retrieval job.
-
-        Args:
-            feature_refs: List of feature references that will be returned for each entity.
-                Each feature reference should have the following format:
-                "feature_table:feature" where "feature_table" & "feature" refer to
-                the feature and feature table names respectively.
-            entity_source (Union[FileSource, BigQuerySource]): Source for the entity rows.
-                The user needs to make sure that the source is accessible from the Spark cluster
-                that will be used for the retrieval job.
-
-        Returns:
-                Returns the historical feature retrieval result in the form of Spark dataframe.
-
-        Examples:
-            >>> from feast import Client
-            >>> from feast.data_format import ParquetFormat
-            >>> from datetime import datetime
-            >>> from pyspark.sql import SparkSession
-            >>> spark = SparkSession.builder.getOrCreate()
-            >>> feast_client = Client(core_url="localhost:6565")
-            >>> feature_refs = ["bookings:bookings_7d", "bookings:booking_14d"]
-            >>> entity_source = FileSource("event_timestamp", ParquetFormat, "gs://some-bucket/customer")
-            >>> df = feast_client.get_historical_features(
-            >>>     feature_refs, entity_source)
-        """
-        feature_tables = self._get_feature_tables_from_feature_refs(
-            feature_refs, self.project
-        )
-        return start_historical_feature_retrieval_spark_session(
-            client=self,
-            project=self.project,
-            entity_source=entity_source,
-            feature_tables=feature_tables,
-        )
-
-    def _get_feature_tables_from_feature_refs(
-        self, feature_refs: List[str], project: Optional[str]
-    ):
-        feature_refs_grouped_by_table = [
-            (feature_table_name, list(grouped_feature_refs))
-            for feature_table_name, grouped_feature_refs in groupby(
-                feature_refs, lambda x: x.split(":")[0]
-            )
-        ]
-
-        feature_tables = []
-        for feature_table_name, grouped_feature_refs in feature_refs_grouped_by_table:
-            feature_table = self.get_feature_table(feature_table_name, project)
-            feature_names = [f.split(":")[-1] for f in grouped_feature_refs]
-            feature_table.features = [
-                f for f in feature_table.features if f.name in feature_names
-            ]
-            feature_tables.append(feature_table)
-        return feature_tables
-
-    def start_offline_to_online_ingestion(
-        self, feature_table: FeatureTable, start: datetime, end: datetime,
-    ) -> SparkJob:
-        """
-
-        Launch Ingestion Job from Batch Source to Online Store for given featureTable
-
-        :param feature_table: FeatureTable which will be ingested
-        :param start: lower datetime boundary
-        :param end: upper datetime boundary
-        :return: Spark Job Proxy object
-        """
-        if not self._use_job_service:
-            return start_offline_to_online_ingestion(
-                client=self,
-                project=self.project,
-                feature_table=feature_table,
-                start=start,
-                end=end,
-            )
-        else:
-            request = StartOfflineToOnlineIngestionJobRequest(
-                project=self.project, table_name=feature_table.name,
-            )
-            request.start_date.FromDatetime(start)
-            request.end_date.FromDatetime(end)
-            response = self._job_service.StartOfflineToOnlineIngestionJob(request)
-            return RemoteBatchIngestionJob(
-                self._job_service,
-                self._extra_grpc_params,
-                response.id,
-                feature_table.name,
-                response.job_start_time.ToDatetime(),
-                response.log_uri,
-            )
-
-    def start_stream_to_online_ingestion(
-        self,
-        feature_table: FeatureTable,
-        extra_jars: Optional[List[str]] = None,
-        project: str = None,
-    ) -> SparkJob:
-        if not self._use_job_service:
-            return start_stream_to_online_ingestion(
-                client=self,
-                project=project or self.project,
-                feature_table=feature_table,
-                extra_jars=extra_jars or [],
-            )
-        else:
-            request = StartStreamToOnlineIngestionJobRequest(
-                project=self.project, table_name=feature_table.name,
-            )
-            response = self._job_service.StartStreamToOnlineIngestionJob(request)
-            return RemoteStreamIngestionJob(
-                self._job_service,
-                self._extra_grpc_params,
-                response.id,
-                feature_table.name,
-                response.job_start_time,
-                response.log_uri,
-            )
-
-    def list_jobs(self, include_terminated: bool) -> List[SparkJob]:
-        if not self._use_job_service:
-            return list_jobs(include_terminated, self)
-        else:
-            request = ListJobsRequest(include_terminated=include_terminated)
-            response = self._job_service.ListJobs(request)
-            return [
-                get_remote_job_from_proto(
-                    self._job_service, self._extra_grpc_params, job
-                )
-                for job in response.jobs
-            ]
-
-    def get_job_by_id(self, job_id: str) -> SparkJob:
-        if not self._use_job_service:
-            return get_job_by_id(job_id, self)
-        else:
-            request = GetJobRequest(job_id=job_id)
-            response = self._job_service.GetJob(request)
-            return get_remote_job_from_proto(
-                self._job_service, self._extra_grpc_params, response.job
-            )
-
->>>>>>> 8d5518d9
-    def stage_dataframe(
-        self, df: pd.DataFrame, event_timestamp_column: str,
-    ) -> FileSource:
-        return stage_dataframe(df, event_timestamp_column, self._config)+        return response