# Copyright 2019 The Feast Authors
#
# Licensed under the Apache License, Version 2.0 (the "License");
# you may not use this file except in compliance with the License.
# You may obtain a copy of the License at
#
#     https://www.apache.org/licenses/LICENSE-2.0
#
# Unless required by applicable law or agreed to in writing, software
# distributed under the License is distributed on an "AS IS" BASIS,
# WITHOUT WARRANTIES OR CONDITIONS OF ANY KIND, either express or implied.
# See the License for the specific language governing permissions and
# limitations under the License.

<<<<<<< HEAD
=======

>>>>>>> de8e4e1f
import logging
import os
import shutil
import tempfile
import time
import uuid
from collections import OrderedDict
from math import ceil
from typing import Dict, List, Optional, Tuple, Union

import grpc
import pandas as pd
import pyarrow as pa
import pyarrow.parquet as pq

<<<<<<< HEAD
=======
from feast.config import Config
from feast.constants import (
    CONFIG_CORE_SECURE_KEY,
    CONFIG_CORE_URL_KEY,
    CONFIG_GRPC_CONNECTION_TIMEOUT_DEFAULT_KEY,
    CONFIG_PROJECT_KEY,
    CONFIG_SERVING_SECURE_KEY,
    CONFIG_SERVING_URL_KEY,
)
>>>>>>> de8e4e1f
from feast.core.CoreService_pb2 import (
    ApplyFeatureSetRequest,
    ApplyFeatureSetResponse,
    ArchiveProjectRequest,
    ArchiveProjectResponse,
    CreateProjectRequest,
    CreateProjectResponse,
    GetFeastCoreVersionRequest,
    GetFeatureSetRequest,
    GetFeatureSetResponse,
    ListFeatureSetsRequest,
    ListFeatureSetsResponse,
<<<<<<< HEAD
    ListProjectsRequest,
    ListProjectsResponse,
    ListIngestionJobsRequest,
=======
    ListIngestionJobsRequest,
    ListProjectsRequest,
    ListProjectsResponse,
>>>>>>> de8e4e1f
    RestartIngestionJobRequest,
    StopIngestionJobRequest,
)
from feast.core.CoreService_pb2_grpc import CoreServiceStub
from feast.core.FeatureSet_pb2 import FeatureSetStatus
from feast.feature_set import Entity, FeatureSet, FeatureSetRef
<<<<<<< HEAD
from feast.job import RetrievalJob, IngestJob
=======
from feast.job import IngestJob, RetrievalJob
>>>>>>> de8e4e1f
from feast.loaders.abstract_producer import get_producer
from feast.loaders.file import export_source_to_staging_location
from feast.loaders.ingest import KAFKA_CHUNK_PRODUCTION_TIMEOUT, get_feature_row_chunks
from feast.serving.ServingService_pb2 import (
    DataFormat,
    DatasetSource,
    FeastServingType,
    FeatureReference,
    GetBatchFeaturesRequest,
    GetFeastServingInfoRequest,
    GetFeastServingInfoResponse,
    GetOnlineFeaturesRequest,
    GetOnlineFeaturesResponse,
)
from feast.serving.ServingService_pb2_grpc import ServingServiceStub

_logger = logging.getLogger(__name__)

<<<<<<< HEAD
GRPC_CONNECTION_TIMEOUT_DEFAULT = 3  # type: int
GRPC_CONNECTION_TIMEOUT_APPLY = 600  # type: int
FEAST_CORE_URL_ENV_KEY = "FEAST_CORE_URL"
FEAST_SERVING_URL_ENV_KEY = "FEAST_SERVING_URL"
FEAST_PROJECT_ENV_KEY = "FEAST_PROJECT"
FEAST_CORE_SECURE_ENV_KEY = "FEAST_CORE_SECURE"
FEAST_SERVING_SECURE_ENV_KEY = "FEAST_SERVING_SECURE"
BATCH_FEATURE_REQUEST_WAIT_TIME_SECONDS = 300
=======
>>>>>>> de8e4e1f
CPU_COUNT = os.cpu_count()  # type: int


class Client:
    """
    Feast Client: Used for creating, managing, and retrieving features.
    """

<<<<<<< HEAD
    def __init__(
        self,
        core_url: str = None,
        serving_url: str = None,
        project: str = None,
        core_secure: bool = None,
        serving_secure: bool = None,
    ):
=======
    def __init__(self, options: Optional[Dict[str, str]] = None, **kwargs):
>>>>>>> de8e4e1f
        """
        The Feast Client should be initialized with at least one service url

        Args:
            core_url: Feast Core URL. Used to manage features
            serving_url: Feast Serving URL. Used to retrieve features
            project: Sets the active project. This field is optional.
            core_secure: Use client-side SSL/TLS for Core gRPC API
            serving_secure: Use client-side SSL/TLS for Serving gRPC API
<<<<<<< HEAD
        """
        self._core_url: str = core_url
        self._serving_url: str = serving_url
        self._project: str = project
        self._core_secure: bool = core_secure
        self._serving_secure: bool = serving_secure
=======
            options: Configuration options to initialize client with
            **kwargs: Additional keyword arguments that will be used as
                configuration options along with "options"
        """

        if options is None:
            options = dict()
        self._config = Config(options={**options, **kwargs})

>>>>>>> de8e4e1f
        self.__core_channel: grpc.Channel = None
        self.__serving_channel: grpc.Channel = None
        self._core_service_stub: CoreServiceStub = None
        self._serving_service_stub: ServingServiceStub = None

    @property
    def core_url(self) -> str:
        """
        Retrieve Feast Core URL

        Returns:
            Feast Core URL string
        """
        return self._config.get(CONFIG_CORE_URL_KEY)

    @core_url.setter
    def core_url(self, value: str):
        """
        Set the Feast Core URL

        Args:
            value: Feast Core URL
        """
        self._config.set(CONFIG_CORE_URL_KEY, value)

    @property
    def serving_url(self) -> str:
        """
        Retrieve Serving Core URL

        Returns:
            Feast Serving URL string
        """
        return self._config.get(CONFIG_SERVING_URL_KEY)

    @serving_url.setter
    def serving_url(self, value: str):
        """
        Set the Feast Serving URL

        Args:
            value: Feast Serving URL
        """
        self._config.set(CONFIG_SERVING_URL_KEY, value)

    @property
    def core_secure(self) -> bool:
        """
        Retrieve Feast Core client-side SSL/TLS setting

        Returns:
            Whether client-side SSL/TLS is enabled
        """
        return self._config.getboolean(CONFIG_CORE_SECURE_KEY)

    @core_secure.setter
    def core_secure(self, value: bool):
        """
        Set the Feast Core client-side SSL/TLS setting

        Args:
            value: True to enable client-side SSL/TLS
        """
        self._config.set(CONFIG_CORE_SECURE_KEY, value)

    @property
    def serving_secure(self) -> bool:
        """
        Retrieve Feast Serving client-side SSL/TLS setting

        Returns:
            Whether client-side SSL/TLS is enabled
        """
        return self._config.getboolean(CONFIG_SERVING_SECURE_KEY)

    @serving_secure.setter
    def serving_secure(self, value: bool):
        """
        Set the Feast Serving client-side SSL/TLS setting

        Args:
            value: True to enable client-side SSL/TLS
        """
        self._config.set(CONFIG_SERVING_SECURE_KEY, value)

    @property
    def core_secure(self) -> bool:
        """
        Retrieve Feast Core client-side SSL/TLS setting

        Returns:
            Whether client-side SSL/TLS is enabled
        """

        if self._core_secure is not None:
            return self._core_secure
        return os.getenv(FEAST_CORE_SECURE_ENV_KEY, "").lower() == "true"

    @core_secure.setter
    def core_secure(self, value: bool):
        """
        Set the Feast Core client-side SSL/TLS setting

        Args:
            value: True to enable client-side SSL/TLS
        """
        self._core_secure = value

    @property
    def serving_secure(self) -> bool:
        """
        Retrieve Feast Serving client-side SSL/TLS setting

        Returns:
            Whether client-side SSL/TLS is enabled
        """

        if self._serving_secure is not None:
            return self._serving_secure
        return os.getenv(FEAST_SERVING_SECURE_ENV_KEY, "").lower() == "true"

    @serving_secure.setter
    def serving_secure(self, value: bool):
        """
        Set the Feast Serving client-side SSL/TLS setting

        Args:
            value: True to enable client-side SSL/TLS
        """
        self._serving_secure = value

    def version(self):
        """
        Returns version information from Feast Core and Feast Serving
        """
        result = {}

        if self.serving_url:
            self._connect_serving()
            serving_version = self._serving_service_stub.GetFeastServingInfo(
                GetFeastServingInfoRequest(),
                timeout=self._config.getint(CONFIG_GRPC_CONNECTION_TIMEOUT_DEFAULT_KEY),
            ).version
            result["serving"] = {"url": self.serving_url, "version": serving_version}

        if self.core_url:
            self._connect_core()
            core_version = self._core_service_stub.GetFeastCoreVersion(
                GetFeastCoreVersionRequest(),
                timeout=self._config.getint(CONFIG_GRPC_CONNECTION_TIMEOUT_DEFAULT_KEY),
            ).version
            result["core"] = {"url": self.core_url, "version": core_version}

        return result

    def _connect_core(self, skip_if_connected: bool = True):
        """
        Connect to Core API

        Args:
            skip_if_connected: Do not attempt to connect if already connected
        """
        if skip_if_connected and self._core_service_stub:
            return

        if not self.core_url:
            raise ValueError("Please set Feast Core URL.")

        if self.__core_channel is None:
            if self.core_secure or self.core_url.endswith(":443"):
                self.__core_channel = grpc.secure_channel(
                    self.core_url, grpc.ssl_channel_credentials()
                )
            else:
                self.__core_channel = grpc.insecure_channel(self.core_url)

        try:
            grpc.channel_ready_future(self.__core_channel).result(
                timeout=self._config.getint(CONFIG_GRPC_CONNECTION_TIMEOUT_DEFAULT_KEY)
            )
        except grpc.FutureTimeoutError:
            raise ConnectionError(
                f"Connection timed out while attempting to connect to Feast "
                f"Core gRPC server {self.core_url} "
            )
        else:
            self._core_service_stub = CoreServiceStub(self.__core_channel)

    def _connect_serving(self, skip_if_connected=True):
        """
        Connect to Serving API

        Args:
            skip_if_connected: Do not attempt to connect if already connected
        """

        if skip_if_connected and self._serving_service_stub:
            return

        if not self.serving_url:
            raise ValueError("Please set Feast Serving URL.")

        if self.__serving_channel is None:
            if self.serving_secure or self.serving_url.endswith(":443"):
                self.__serving_channel = grpc.secure_channel(
                    self.serving_url, grpc.ssl_channel_credentials()
                )
            else:
                self.__serving_channel = grpc.insecure_channel(self.serving_url)

        try:
            grpc.channel_ready_future(self.__serving_channel).result(
                timeout=self._config.getint(CONFIG_GRPC_CONNECTION_TIMEOUT_DEFAULT_KEY)
            )
        except grpc.FutureTimeoutError:
            raise ConnectionError(
                f"Connection timed out while attempting to connect to Feast "
                f"Serving gRPC server {self.serving_url} "
            )
        else:
            self._serving_service_stub = ServingServiceStub(self.__serving_channel)

    @property
    def project(self) -> Union[str, None]:
        """
        Retrieve currently active project

        Returns:
            Project name
        """
        return self._config.get(CONFIG_PROJECT_KEY)

    def set_project(self, project: str):
        """
        Set currently active Feast project

        Args:
            project: Project to set as active
        """
        self._config.set(CONFIG_PROJECT_KEY, project)

    def list_projects(self) -> List[str]:
        """
        List all active Feast projects

        Returns:
            List of project names

        """
        self._connect_core()
        response = self._core_service_stub.ListProjects(
            ListProjectsRequest(),
            timeout=self._config.getint(CONFIG_GRPC_CONNECTION_TIMEOUT_DEFAULT_KEY),
        )  # type: ListProjectsResponse
        return list(response.projects)

    def create_project(self, project: str):
        """
        Creates a Feast project

        Args:
            project: Name of project
        """

        self._connect_core()
        self._core_service_stub.CreateProject(
            CreateProjectRequest(name=project),
            timeout=self._config.getint(CONFIG_GRPC_CONNECTION_TIMEOUT_DEFAULT_KEY),
        )  # type: CreateProjectResponse

    def archive_project(self, project):
        """
        Archives a project. Project will still continue to function for
        ingestion and retrieval, but will be in a read-only state. It will
        also not be visible from the Core API for management purposes.

        Args:
            project: Name of project to archive
        """

        self._connect_core()
        self._core_service_stub.ArchiveProject(
            ArchiveProjectRequest(name=project),
            timeout=self._config.getint(CONFIG_GRPC_CONNECTION_TIMEOUT_DEFAULT_KEY),
        )  # type: ArchiveProjectResponse

        if self._project == project:
            self._project = ""

    def apply(self, feature_sets: Union[List[FeatureSet], FeatureSet]):
        """
        Idempotently registers feature set(s) with Feast Core. Either a single
        feature set or a list can be provided.

        Args:
            feature_sets: List of feature sets that will be registered
        """
        if not isinstance(feature_sets, list):
            feature_sets = [feature_sets]
        for feature_set in feature_sets:
            if isinstance(feature_set, FeatureSet):
                self._apply_feature_set(feature_set)
                continue
            raise ValueError(
                f"Could not determine feature set type to apply {feature_set}"
            )

    def _apply_feature_set(self, feature_set: FeatureSet):
        """
        Registers a single feature set with Feast

        Args:
            feature_set: Feature set that will be registered
        """
        self._connect_core()

        feature_set.is_valid()
        feature_set_proto = feature_set.to_proto()
        if len(feature_set_proto.spec.project) == 0:
            if self.project is None:
                raise ValueError(
                    f"No project found in feature set {feature_set.name}. "
                    f"Please set the project within the feature set or within "
                    f"your Feast Client."
                )
            else:
                feature_set_proto.spec.project = self.project

        # Convert the feature set to a request and send to Feast Core
        try:
            apply_fs_response = self._core_service_stub.ApplyFeatureSet(
                ApplyFeatureSetRequest(feature_set=feature_set_proto),
                timeout=self._config.getint(CONFIG_GRPC_CONNECTION_TIMEOUT_DEFAULT_KEY),
            )  # type: ApplyFeatureSetResponse
        except grpc.RpcError as e:
            raise grpc.RpcError(e.details())

        # Extract the returned feature set
        applied_fs = FeatureSet.from_proto(apply_fs_response.feature_set)

        # If the feature set has changed, update the local copy
        if apply_fs_response.status == ApplyFeatureSetResponse.Status.CREATED:
            print(
                f'Feature set updated/created: "{applied_fs.name}:{applied_fs.version}"'
            )

        # If no change has been applied, do nothing
        if apply_fs_response.status == ApplyFeatureSetResponse.Status.NO_CHANGE:
            print(f"No change detected or applied: {feature_set.name}")

        # Deep copy from the returned feature set to the local feature set
        feature_set._update_from_feature_set(applied_fs)

    def list_feature_sets(
        self, project: str = None, name: str = None, version: str = None
    ) -> List[FeatureSet]:
        """
        Retrieve a list of feature sets from Feast Core

        Args:
            project: Filter feature sets based on project name
            name: Filter feature sets based on feature set name
            version: Filter feature sets based on version numbf,

        Returns:
            List of feature sets
        """
        self._connect_core()

        if project is None:
            if self.project is not None:
                project = self.project
            else:
                project = "*"

        if name is None:
            name = "*"

        if version is None:
            version = "*"

        filter = ListFeatureSetsRequest.Filter(
            project=project, feature_set_name=name, feature_set_version=version
        )

        # Get latest feature sets from Feast Core
        feature_set_protos = self._core_service_stub.ListFeatureSets(
            ListFeatureSetsRequest(filter=filter)
        )  # type: ListFeatureSetsResponse

        # Extract feature sets and return
        feature_sets = []
        for feature_set_proto in feature_set_protos.feature_sets:
            feature_set = FeatureSet.from_proto(feature_set_proto)
            feature_set._client = self
            feature_sets.append(feature_set)
        return feature_sets

    def get_feature_set(
        self, name: str, version: int = None, project: str = None
    ) -> Union[FeatureSet, None]:
        """
        Retrieves a feature set. If no version is specified then the latest
        version will be returned.

        Args:
            project: Feast project that this feature set belongs to
            name: Name of feature set
            version: Version of feature set

        Returns:
            Returns either the specified feature set, or raises an exception if
            none is found
        """
        self._connect_core()

        if project is None:
            if self.project is not None:
                project = self.project
            else:
                raise ValueError("No project has been configured.")

        if version is None:
            version = 0

        try:
            get_feature_set_response = self._core_service_stub.GetFeatureSet(
                GetFeatureSetRequest(
                    project=project, name=name.strip(), version=int(version)
                )
            )  # type: GetFeatureSetResponse
        except grpc.RpcError as e:
            raise grpc.RpcError(e.details())
        return FeatureSet.from_proto(get_feature_set_response.feature_set)

    def list_entities(self) -> Dict[str, Entity]:
        """
        Returns a dictionary of entities across all feature sets

        Returns:
            Dictionary of entities, indexed by name
        """
        entities_dict = OrderedDict()
        for fs in self.list_feature_sets():
            for entity in fs.entities:
                entities_dict[entity.name] = entity
        return entities_dict

    def get_batch_features(
        self,
        feature_refs: List[str],
        entity_rows: Union[pd.DataFrame, str],
        default_project: str = None,
    ) -> RetrievalJob:
        """
        Retrieves historical features from a Feast Serving deployment.

        Args:
            feature_refs (List[str]):
                List of feature references that will be returned for each entity.
                Each feature reference should have the following format
                "project/feature:version".

            entity_rows (Union[pd.DataFrame, str]):
                Pandas dataframe containing entities and a 'datetime' column.
                Each entity in a feature set must be present as a column in this
                dataframe. The datetime column must contain timestamps in
                datetime64 format.
            default_project: Default project where feature values will be found.

        Returns:
            feast.job.RetrievalJob:
                Returns a retrival job object that can be used to monitor retrieval
                progress asynchronously, and can be used to materialize the
                results.

        Examples:
            >>> from feast import Client
            >>> from datetime import datetime
            >>>
            >>> feast_client = Client(core_url="localhost:6565", serving_url="localhost:6566")
            >>> feature_refs = ["my_project/bookings_7d:1", "booking_14d"]
            >>> entity_rows = pd.DataFrame(
            >>>         {
            >>>            "datetime": [pd.datetime.now() for _ in range(3)],
            >>>            "customer": [1001, 1002, 1003],
            >>>         }
            >>>     )
            >>> feature_retrieval_job = feast_client.get_batch_features(
            >>>     feature_refs, entity_rows, default_project="my_project")
            >>> df = feature_retrieval_job.to_dataframe()
            >>> print(df)
        """

        self._connect_serving()

        feature_references = _build_feature_references(
            feature_refs=feature_refs, default_project=default_project
        )

        # Retrieve serving information to determine store type and
        # staging location
        serving_info = self._serving_service_stub.GetFeastServingInfo(
            GetFeastServingInfoRequest(),
            timeout=self._config.getint(CONFIG_GRPC_CONNECTION_TIMEOUT_DEFAULT_KEY),
        )  # type: GetFeastServingInfoResponse

        if serving_info.type != FeastServingType.FEAST_SERVING_TYPE_BATCH:
            raise Exception(
                f'You are connected to a store "{self.serving_url}" which '
                f"does not support batch retrieval"
            )

        if isinstance(entity_rows, pd.DataFrame):
            # Pandas DataFrame detected

            # Remove timezone from datetime column
            if isinstance(
                entity_rows["datetime"].dtype, pd.core.dtypes.dtypes.DatetimeTZDtype
            ):
                entity_rows["datetime"] = pd.DatetimeIndex(
                    entity_rows["datetime"]
                ).tz_localize(None)
        elif isinstance(entity_rows, str):
            # String based source
            if not entity_rows.endswith((".avro", "*")):
                raise Exception(
                    "Only .avro and wildcard paths are accepted as entity_rows"
                )
        else:
            raise Exception(
                f"Only pandas.DataFrame and str types are allowed"
                f" as entity_rows, but got {type(entity_rows)}."
            )

        # Export and upload entity row DataFrame to staging location
        # provided by Feast
        staged_files = export_source_to_staging_location(
            entity_rows, serving_info.job_staging_location
        )  # type: List[str]
        request = GetBatchFeaturesRequest(
            features=feature_references,
            dataset_source=DatasetSource(
                file_source=DatasetSource.FileSource(
                    file_uris=staged_files, data_format=DataFormat.DATA_FORMAT_AVRO
                )
            ),
        )

        # Retrieve Feast Job object to manage life cycle of retrieval
<<<<<<< HEAD
        response = self._serving_service_stub.GetBatchFeatures(request)
=======
        try:
            response = self._serving_service_stub.GetBatchFeatures(request)
        except grpc.RpcError as e:
            raise grpc.RpcError(e.details())

>>>>>>> de8e4e1f
        return RetrievalJob(response.job, self._serving_service_stub)

    def get_online_features(
        self,
        feature_refs: List[str],
        entity_rows: List[GetOnlineFeaturesRequest.EntityRow],
        default_project: Optional[str] = None,
    ) -> GetOnlineFeaturesResponse:
        """
        Retrieves the latest online feature data from Feast Serving

        Args:
            feature_refs: List of feature references in the following format
                [project]/[feature_name]:[version]. Only the feature name
                is a required component in the reference.
                example:
                    ["my_project/my_feature_1:3",
                    "my_project3/my_feature_4:1",]
            entity_rows: List of GetFeaturesRequest.EntityRow where each row
                contains entities. Timestamp should not be set for online
                retrieval. All entity types within a feature
            default_project: This project will be used if the project name is
                not provided in the feature reference

        Returns:
            Returns a list of maps where each item in the list contains the
            latest feature values for the provided entities
        """
        self._connect_serving()

        try:
            response = self._serving_service_stub.GetOnlineFeatures(
                GetOnlineFeaturesRequest(
                    features=_build_feature_references(
                        feature_refs=feature_refs,
                        default_project=(
                            default_project if not self.project else self.project
                        ),
                    ),
                    entity_rows=entity_rows,
                )
            )
<<<<<<< HEAD
        )
=======
        except grpc.RpcError as e:
            raise grpc.RpcError(e.details())

        return response
>>>>>>> de8e4e1f

    def list_ingest_jobs(
        self,
        job_id: str = None,
        feature_set_ref: FeatureSetRef = None,
        store_name: str = None,
    ):
        """
        List the ingestion jobs currently registered in Feast, with optional filters.
        Provides detailed metadata about each ingestion job.

        Args:
            job_id: Select specific ingestion job with the given job_id
            feature_set_ref: Filter ingestion jobs by target feature set (via reference)
            store_name: Filter ingestion jobs by target feast store's name

        Returns:
            List of IngestJobs matching the given filters
        """
        self._connect_core()
        # construct list request
        feature_set_ref = None
        list_filter = ListIngestionJobsRequest.Filter(
            id=job_id, feature_set_reference=feature_set_ref, store_name=store_name,
        )
        request = ListIngestionJobsRequest(filter=list_filter)
        # make list request & unpack response
        response = self._core_service_stub.ListIngestionJobs(request)
        ingest_jobs = [
            IngestJob(proto, self._core_service_stub) for proto in response.jobs
        ]
        return ingest_jobs

    def restart_ingest_job(self, job: IngestJob):
        """
        Restart ingestion job currently registered in Feast.
        NOTE: Data might be lost during the restart for some job runners.
        Does not support stopping a job in a transitional (ie pending, suspending, aborting),
        terminal state (ie suspended or aborted) or unknown status

        Args:
            job: IngestJob to restart
        """
        self._connect_core()
        request = RestartIngestionJobRequest(id=job.id)
        try:
            self._core_service_stub.RestartIngestionJob(request)
        except grpc.RpcError as e:
            raise grpc.RpcError(e.details())

    def stop_ingest_job(self, job: IngestJob):
        """
        Stop ingestion job currently resgistered in Feast
        Does nothing if the target job if already in a terminal state (ie suspended or aborted).
        Does not support stopping a job in a transitional (ie pending, suspending, aborting)
        or in a unknown status

        Args:
            job: IngestJob to restart
        """
        self._connect_core()
        request = StopIngestionJobRequest(id=job.id)
        try:
            self._core_service_stub.StopIngestionJob(request)
        except grpc.RpcError as e:
            raise grpc.RpcError(e.details())

    def ingest(
        self,
        feature_set: Union[str, FeatureSet],
        source: Union[pd.DataFrame, str],
        chunk_size: int = 10000,
        version: int = None,
        max_workers: int = max(CPU_COUNT - 1, 1),
        disable_progress_bar: bool = False,
        timeout: int = KAFKA_CHUNK_PRODUCTION_TIMEOUT,
    ) -> None:
        """
        Loads feature data into Feast for a specific feature set.

        Args:
            feature_set (typing.Union[str, feast.feature_set.FeatureSet]):
                Feature set object or the string name of the feature set
                (without a version).

            source (typing.Union[pd.DataFrame, str]):
                Either a file path or Pandas Dataframe to ingest into Feast
                Files that are currently supported:
                    * parquet
                    * csv
                    * json

            chunk_size (int):
                Amount of rows to load and ingest at a time.

            version (int):
                Feature set version.

            max_workers (int):
                Number of worker processes to use to encode values.

            disable_progress_bar (bool):
                Disable printing of progress statistics.

            timeout (int):
                Timeout in seconds to wait for completion.

        Returns:
            None:
                None
        """

        if isinstance(feature_set, FeatureSet):
            name = feature_set.name
            if version is None:
                version = feature_set.version
        elif isinstance(feature_set, str):
            name = feature_set
        else:
            raise Exception("Feature set name must be provided")

        # Read table and get row count
        dir_path, dest_path = _read_table_from_source(source, chunk_size, max_workers)

        pq_file = pq.ParquetFile(dest_path)

        row_count = pq_file.metadata.num_rows

        current_time = time.time()

        print("Waiting for feature set to be ready for ingestion...")
        while True:
            if timeout is not None and time.time() - current_time >= timeout:
                raise TimeoutError("Timed out waiting for feature set to be ready")
            feature_set = self.get_feature_set(name, version)
            if (
                feature_set is not None
                and feature_set.status == FeatureSetStatus.STATUS_READY
            ):
                break
            time.sleep(3)

        if timeout is not None:
            timeout = timeout - int(time.time() - current_time)

        try:
            # Kafka configs
            brokers = feature_set.get_kafka_source_brokers()
            topic = feature_set.get_kafka_source_topic()
            producer = get_producer(brokers, row_count, disable_progress_bar)

            # Loop optimization declarations
            produce = producer.produce
            flush = producer.flush
            ingestion_id = _generate_ingestion_id(feature_set)

            # Transform and push data to Kafka
            if feature_set.source.source_type == "Kafka":
                for chunk in get_feature_row_chunks(
                    file=dest_path,
                    row_groups=list(range(pq_file.num_row_groups)),
                    fs=feature_set,
                    ingestion_id=ingestion_id,
                    max_workers=max_workers,
                ):

                    # Push FeatureRow one chunk at a time to kafka
                    for serialized_row in chunk:
                        produce(topic=topic, value=serialized_row)

                    # Force a flush after each chunk
                    flush(timeout=timeout)

                    # Remove chunk from memory
                    del chunk

            else:
                raise Exception(
                    f"Could not determine source type for feature set "
                    f'"{feature_set.name}" with source type '
                    f'"{feature_set.source.source_type}"'
                )

            # Print ingestion statistics
            producer.print_results()
        finally:
            # Remove parquet file(s) that were created earlier
            print("Removing temporary file(s)...")
            shutil.rmtree(dir_path)

        return None


def _build_feature_references(
    feature_refs: List[str], default_project: str = None
) -> List[FeatureReference]:
    """
    Builds a list of FeatureSet objects from feature set ids in order to
    retrieve feature data from Feast Serving

    Args:
        feature_refs: List of feature reference strings
            ("project/feature:version")
        default_project: This project will be used if the project name is
            not provided in the feature reference
    """

    features = []

    for feature_ref in feature_refs:
        project_split = feature_ref.split("/")
        version = 0

        if len(project_split) == 2:
            project, feature_version = project_split
        elif len(project_split) == 1:
            feature_version = project_split[0]
            if default_project is None:
                raise ValueError(
                    f"No project specified in {feature_ref} and no default project provided"
                )
            project = default_project
        else:
            raise ValueError(
                f'Could not parse feature ref {feature_ref}, expecting "project/feature:version"'
            )

        feature_split = feature_version.split(":")
        if len(feature_split) == 2:
            name, version = feature_split
            version = int(version)
        elif len(feature_split) == 1:
            name = feature_split[0]
        else:
            raise ValueError(
                f'Could not parse feature ref {feature_ref}, expecting "project/feature:version"'
            )

        if len(project) == 0 or len(name) == 0 or version < 0:
            raise ValueError(
                f'Could not parse feature ref {feature_ref}, expecting "project/feature:version"'
            )

        features.append(FeatureReference(project=project, name=name, version=version))
    return features


def _generate_ingestion_id(feature_set: FeatureSet) -> str:
    """
    Generates a UUID from the feature set name, version, and the current time.

    Args:
        feature_set: Feature set of the dataset to be ingested.

    Returns:
        UUID unique to current time and the feature set provided.
    """
    uuid_str = f"{feature_set.name}_{feature_set.version}_{int(time.time())}"
    return str(uuid.uuid3(uuid.NAMESPACE_DNS, uuid_str))


def _read_table_from_source(
    source: Union[pd.DataFrame, str], chunk_size: int, max_workers: int
) -> Tuple[str, str]:
    """
    Infers a data source type (path or Pandas DataFrame) and reads it in as
    a PyArrow Table.

    The PyArrow Table that is read will be written to a parquet file with row
    group size determined by the minimum of:
        * (table.num_rows / max_workers)
        * chunk_size

    The parquet file that is created will be passed as file path to the
    multiprocessing pool workers.

    Args:
        source (Union[pd.DataFrame, str]):
            Either a string path or Pandas DataFrame.

        chunk_size (int):
            Number of worker processes to use to encode values.

        max_workers (int):
            Amount of rows to load and ingest at a time.

    Returns:
        Tuple[str, str]:
            Tuple containing parent directory path and destination path to
            parquet file.
    """

    # Pandas DataFrame detected
    if isinstance(source, pd.DataFrame):
        table = pa.Table.from_pandas(df=source)

    # Inferring a string path
    elif isinstance(source, str):
        file_path = source
        filename, file_ext = os.path.splitext(file_path)

        if ".csv" in file_ext:
            from pyarrow import csv

            table = csv.read_csv(filename)
        elif ".json" in file_ext:
            from pyarrow import json

            table = json.read_json(filename)
        else:
            table = pq.read_table(file_path)
    else:
        raise ValueError(f"Unknown data source provided for ingestion: {source}")

    # Ensure that PyArrow table is initialised
    assert isinstance(table, pa.lib.Table)

    # Write table as parquet file with a specified row_group_size
    dir_path = tempfile.mkdtemp()
    tmp_table_name = f"{int(time.time())}.parquet"
    dest_path = f"{dir_path}/{tmp_table_name}"
    row_group_size = min(ceil(table.num_rows / max_workers), chunk_size)
    pq.write_table(table=table, where=dest_path, row_group_size=row_group_size)

    # Remove table from memory
    del table

    return dir_path, dest_path<|MERGE_RESOLUTION|>--- conflicted
+++ resolved
@@ -12,10 +12,7 @@
 # See the License for the specific language governing permissions and
 # limitations under the License.
 
-<<<<<<< HEAD
-=======
-
->>>>>>> de8e4e1f
+
 import logging
 import os
 import shutil
@@ -31,8 +28,6 @@
 import pyarrow as pa
 import pyarrow.parquet as pq
 
-<<<<<<< HEAD
-=======
 from feast.config import Config
 from feast.constants import (
     CONFIG_CORE_SECURE_KEY,
@@ -42,7 +37,6 @@
     CONFIG_SERVING_SECURE_KEY,
     CONFIG_SERVING_URL_KEY,
 )
->>>>>>> de8e4e1f
 from feast.core.CoreService_pb2 import (
     ApplyFeatureSetRequest,
     ApplyFeatureSetResponse,
@@ -55,26 +49,16 @@
     GetFeatureSetResponse,
     ListFeatureSetsRequest,
     ListFeatureSetsResponse,
-<<<<<<< HEAD
-    ListProjectsRequest,
-    ListProjectsResponse,
-    ListIngestionJobsRequest,
-=======
     ListIngestionJobsRequest,
     ListProjectsRequest,
     ListProjectsResponse,
->>>>>>> de8e4e1f
     RestartIngestionJobRequest,
     StopIngestionJobRequest,
 )
 from feast.core.CoreService_pb2_grpc import CoreServiceStub
 from feast.core.FeatureSet_pb2 import FeatureSetStatus
 from feast.feature_set import Entity, FeatureSet, FeatureSetRef
-<<<<<<< HEAD
-from feast.job import RetrievalJob, IngestJob
-=======
 from feast.job import IngestJob, RetrievalJob
->>>>>>> de8e4e1f
 from feast.loaders.abstract_producer import get_producer
 from feast.loaders.file import export_source_to_staging_location
 from feast.loaders.ingest import KAFKA_CHUNK_PRODUCTION_TIMEOUT, get_feature_row_chunks
@@ -93,17 +77,6 @@
 
 _logger = logging.getLogger(__name__)
 
-<<<<<<< HEAD
-GRPC_CONNECTION_TIMEOUT_DEFAULT = 3  # type: int
-GRPC_CONNECTION_TIMEOUT_APPLY = 600  # type: int
-FEAST_CORE_URL_ENV_KEY = "FEAST_CORE_URL"
-FEAST_SERVING_URL_ENV_KEY = "FEAST_SERVING_URL"
-FEAST_PROJECT_ENV_KEY = "FEAST_PROJECT"
-FEAST_CORE_SECURE_ENV_KEY = "FEAST_CORE_SECURE"
-FEAST_SERVING_SECURE_ENV_KEY = "FEAST_SERVING_SECURE"
-BATCH_FEATURE_REQUEST_WAIT_TIME_SECONDS = 300
-=======
->>>>>>> de8e4e1f
 CPU_COUNT = os.cpu_count()  # type: int
 
 
@@ -112,18 +85,7 @@
     Feast Client: Used for creating, managing, and retrieving features.
     """
 
-<<<<<<< HEAD
-    def __init__(
-        self,
-        core_url: str = None,
-        serving_url: str = None,
-        project: str = None,
-        core_secure: bool = None,
-        serving_secure: bool = None,
-    ):
-=======
     def __init__(self, options: Optional[Dict[str, str]] = None, **kwargs):
->>>>>>> de8e4e1f
         """
         The Feast Client should be initialized with at least one service url
 
@@ -133,14 +95,6 @@
             project: Sets the active project. This field is optional.
             core_secure: Use client-side SSL/TLS for Core gRPC API
             serving_secure: Use client-side SSL/TLS for Serving gRPC API
-<<<<<<< HEAD
-        """
-        self._core_url: str = core_url
-        self._serving_url: str = serving_url
-        self._project: str = project
-        self._core_secure: bool = core_secure
-        self._serving_secure: bool = serving_secure
-=======
             options: Configuration options to initialize client with
             **kwargs: Additional keyword arguments that will be used as
                 configuration options along with "options"
@@ -150,7 +104,6 @@
             options = dict()
         self._config = Config(options={**options, **kwargs})
 
->>>>>>> de8e4e1f
         self.__core_channel: grpc.Channel = None
         self.__serving_channel: grpc.Channel = None
         self._core_service_stub: CoreServiceStub = None
@@ -701,15 +654,11 @@
         )
 
         # Retrieve Feast Job object to manage life cycle of retrieval
-<<<<<<< HEAD
-        response = self._serving_service_stub.GetBatchFeatures(request)
-=======
         try:
             response = self._serving_service_stub.GetBatchFeatures(request)
         except grpc.RpcError as e:
             raise grpc.RpcError(e.details())
 
->>>>>>> de8e4e1f
         return RetrievalJob(response.job, self._serving_service_stub)
 
     def get_online_features(
@@ -752,14 +701,10 @@
                     entity_rows=entity_rows,
                 )
             )
-<<<<<<< HEAD
-        )
-=======
         except grpc.RpcError as e:
             raise grpc.RpcError(e.details())
 
         return response
->>>>>>> de8e4e1f
 
     def list_ingest_jobs(
         self,
