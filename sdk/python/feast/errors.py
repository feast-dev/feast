--- conflicted
+++ resolved
@@ -386,8 +386,6 @@
         )
 
 
-<<<<<<< HEAD
-=======
 class EntitySQLEmptyResults(Exception):
     def __init__(self, entity_sql: str):
         super().__init__(
@@ -402,7 +400,6 @@
         )
 
 
->>>>>>> a4ff8c1a
 class PushSourceNotFoundException(Exception):
     def __init__(self, push_source_name: str):
         super().__init__(f"Unable to find push source '{push_source_name}'.")