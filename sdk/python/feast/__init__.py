--- conflicted
+++ resolved
@@ -59,9 +59,6 @@
     "RedshiftSource",
     "RequestFeatureView",
     "SnowflakeSource",
-<<<<<<< HEAD
-=======
     "PushSource",
     "RequestSource",
->>>>>>> 1fd9c2de
 ]