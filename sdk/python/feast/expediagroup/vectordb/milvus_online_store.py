import logging
from datetime import datetime
from typing import Any, Callable, Dict, List, Optional, Sequence, Tuple

import numpy as np
from pydantic.typing import Literal
from pymilvus import (
    Collection,
    CollectionSchema,
    DataType,
    FieldSchema,
    connections,
    utility,
)
from pymilvus.client.types import IndexType as MilvusIndexType

from feast import Entity, FeatureView, RepoConfig
from feast.expediagroup.vectordb.index_type import IndexType
from feast.field import Field
from feast.infra.online_stores.online_store import OnlineStore
from feast.protos.feast.types.EntityKey_pb2 import EntityKey as EntityKeyProto
from feast.protos.feast.types.Value_pb2 import Value as ValueProto
from feast.repo_config import FeastConfigBaseModel
from feast.types import (
    Array,
    Bytes,
    FeastType,
    Float32,
    Float64,
    Int32,
    Int64,
    Invalid,
    String,
)
from feast.usage import log_exceptions_and_usage

logger = logging.getLogger(__name__)


class MilvusOnlineStoreConfig(FeastConfigBaseModel):
    """Online store config for the Milvus online store"""

    type: Literal["milvus"] = "milvus"
    """Online store type selector"""

    alias: str = "default"
    """ alias for milvus connection"""

    host: str
    """ the host URL """

    username: str
    """ username to connect to Milvus """

    password: str
    """ password to connect to Milvus """

    port: int = 19530
    """ the port to connect to a Milvus instance. Should be the one used for GRPC (default: 19530) """


class MilvusConnectionManager:
    def __init__(self, online_config: RepoConfig):
        self.online_config = online_config

    def __enter__(self):
        # Connecting to Milvus
        logger.info(
            f"Connecting to Milvus with alias {self.online_config.alias} and host {self.online_config.host} and port {self.online_config.port}."
        )
        connections.connect(
            alias=self.online_config.alias,
            host=self.online_config.host,
            port=self.online_config.port,
            user=self.online_config.username,
            password=self.online_config.password,
            use_secure=True,
        )

    def __exit__(self, exc_type, exc_value, traceback):
        # Disconnecting from Milvus
        logger.info("Closing the connection to Milvus")
        connections.disconnect(self.online_config.alias)
        logger.info("Connection Closed")
        if exc_type is not None:
            logger.error(f"An exception of type {exc_type} occurred: {exc_value}")


class MilvusOnlineStore(OnlineStore):
    def online_write_batch(
        self,
        config: RepoConfig,
        table: FeatureView,
        data: List[
            Tuple[EntityKeyProto, Dict[str, ValueProto], datetime, Optional[datetime]]
        ],
        progress: Optional[Callable[[int], Any]],
    ) -> None:
        with MilvusConnectionManager(config.online_store):
            try:
                rows = self._format_data_for_milvus(data)
                collection_to_load_data = Collection(table.name)
                collection_to_load_data.insert(rows)
                #  The flush call will seal any remaining segments and send them for indexing
                collection_to_load_data.flush()
            except Exception as e:
                logger.error(f"Batch writing data failed due to {e}")

    def online_read(
        self,
        config: RepoConfig,
        table: FeatureView,
        entity_keys: List[EntityKeyProto],
        requested_features: Optional[List[str]] = None,
    ) -> List[Tuple[Optional[datetime], Optional[Dict[str, ValueProto]]]]:
        raise NotImplementedError(
            "to be implemented in https://jira.expedia.biz/browse/EAPC-7972"
        )

    @log_exceptions_and_usage(online_store="milvus")
    def update(
        self,
        config: RepoConfig,
        tables_to_delete: Sequence[FeatureView],
        tables_to_keep: Sequence[FeatureView],
        entities_to_delete: Sequence[Entity],
        entities_to_keep: Sequence[Entity],
        partial: bool,
    ):
        with MilvusConnectionManager(config.online_store):
            for table_to_keep in tables_to_keep:
                collection_available = utility.has_collection(table_to_keep.name)
                try:
                    if collection_available:
                        logger.info(f"Collection {table_to_keep.name} already exists.")
                    else:
                        schema = self._convert_featureview_schema_to_milvus_readable(
                            table_to_keep.schema,
                        )

                        collection = Collection(name=table_to_keep.name, schema=schema)
                        logger.info(f"Collection name is {collection.name}")
                        logger.info(
                            f"Collection {table_to_keep.name} has been created successfully."
                        )
                except Exception as e:
                    logger.error(f"Collection update failed due to {e}")

            for table_to_delete in tables_to_delete:
                collection_available = utility.has_collection(table_to_delete.name)
                try:
                    if collection_available:
                        utility.drop_collection(table_to_delete.name)
                        logger.info(
                            f"Collection {table_to_delete.name} has been deleted successfully."
                        )
                    else:
                        logger.warning(
                            f"Collection {table_to_delete.name} does not exist or is already deleted."
                        )
                except Exception as e:
                    logger.error(f"Collection deletion failed due to {e}")

    def teardown(
        self,
        config: RepoConfig,
        tables: Sequence[FeatureView],
        entities: Sequence[Entity],
    ):
        pass

    def _convert_featureview_schema_to_milvus_readable(
        self, feast_schema: List[Field]
    ) -> CollectionSchema:
        """
        Converting a schema understood by Feast to a schema that is readable by Milvus so that it
        can be used when a collection is created in Milvus.

        Parameters:
        feast_schema (List[Field]): Schema stored in FeatureView.

        Returns:
        (CollectionSchema): Schema readable by Milvus.

        """
        boolean_mapping_from_string = {"True": True, "False": False}
        field_list = []

        for field in feast_schema:

            field_name = field.name
            data_type = self._feast_to_milvus_data_type(field.dtype)
            is_vector = False
            dimensions = 0

            if self._data_type_is_supported_vector(data_type):
                is_vector = True

            if field.tags:
                description = field.tags.get("description", " ")
                is_primary = boolean_mapping_from_string.get(
                    field.tags.get("is_primary", "False")
                )

                if is_vector:
                    dimensions = int(field.tags.get("dimensions", "0"))

                    if dimensions <= 0 or dimensions >= 32768:
                        logger.error(
                            f"invalid value for dimensions: {dimensions} set for field: {field_name}"
                        )

                    index_type_from_tag = field.tags.get("index_type")
                    index_type = IndexType(index_type_from_tag).milvus_index_type

                    if index_type == MilvusIndexType.INVALID:
                        logger.error(f"invalid index type: {index_type_from_tag}")

            # Appending the above converted values to construct a FieldSchema
            field_list.append(
                FieldSchema(
                    name=field_name,
                    dtype=data_type,
                    description=description,
                    is_primary=is_primary,
                    dim=dimensions,
                )
            )
        # Returning a CollectionSchema which is a list of type FieldSchema.
        return CollectionSchema(field_list)

    def _data_type_is_supported_vector(self, data_type: DataType) -> bool:
        """
        whether the Milvus data type is a supported vector in this implementation

        Parameters:
            data_type (DataType): data type of field in schema

        Returns:
            bool: True is supported, False if not
        """
        if data_type in [
            DataType.BINARY_VECTOR,
            DataType.FLOAT_VECTOR,
        ]:
            return True

        return False

    def _feast_to_milvus_data_type(self, feast_type: FeastType) -> DataType:
        """
        Mapping for converting Feast data type to a data type compatible wih Milvus.

        Parameters:
        feast_type (FeastType): This is a type associated with a Feature that is stored in a FeatureView, readable with Feast.

        Returns:
        DataType : DataType associated with what Milvus can understand and associate its Feature types to
        """

        return {
            Int32: DataType.INT32,
            Int64: DataType.INT64,
            Float32: DataType.FLOAT,
            Float64: DataType.DOUBLE,
            String: DataType.STRING,
            Invalid: DataType.UNKNOWN,
            Array(Float32): DataType.FLOAT_VECTOR,
<<<<<<< HEAD
            # TODO: Need to think about list of binaries and list of bytes
            # FeastType.BYTES_LIST: DataType.BINARY_VECTOR
        }.get(feast_type, None)

    def _format_data_for_milvus(self, feast_data):
        """
        Data stored into Milvus takes the grouped representation approach where each feature value is grouped together:
        [[1,2], [1,3]], [John, Lucy], [3,4]]

        Parameters:
        feast_data: List[
            Tuple[EntityKeyProto, Dict[str, ValueProto], datetime, Optional[datetime]]: Data represented for batch write in Feast

        Returns:
        List[List]: transformed_data: Data that can be directly written into Milvus
        """

        milvus_data = []
        for entity_key, values, timestamp, created_ts in feast_data:
            feature = []
            for feature_name, val in values.items():
                val_type = val.WhichOneof("val")
                value = getattr(val, val_type)
                if val_type == "float_list_val":
                    value = np.array(value.val)
                # TODO: Check binary vector conversion
                feature.append(value)
            milvus_data.append(feature)

        transformed_data = [list(item) for item in zip(*milvus_data)]
        return transformed_data
=======
            Array(Bytes): DataType.BINARY_VECTOR,
        }.get(feast_type, None)
>>>>>>> 8035cf94
<|MERGE_RESOLUTION|>--- conflicted
+++ resolved
@@ -266,9 +266,7 @@
             String: DataType.STRING,
             Invalid: DataType.UNKNOWN,
             Array(Float32): DataType.FLOAT_VECTOR,
-<<<<<<< HEAD
-            # TODO: Need to think about list of binaries and list of bytes
-            # FeastType.BYTES_LIST: DataType.BINARY_VECTOR
+            Array(Bytes): DataType.BINARY_VECTOR,
         }.get(feast_type, None)
 
     def _format_data_for_milvus(self, feast_data):
@@ -297,8 +295,4 @@
             milvus_data.append(feature)
 
         transformed_data = [list(item) for item in zip(*milvus_data)]
-        return transformed_data
-=======
-            Array(Bytes): DataType.BINARY_VECTOR,
-        }.get(feast_type, None)
->>>>>>> 8035cf94
+        return transformed_data