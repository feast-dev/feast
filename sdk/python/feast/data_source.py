--- conflicted
+++ resolved
@@ -16,8 +16,6 @@
 import warnings
 from abc import ABC, abstractmethod
 from typing import Any, Callable, Dict, Iterable, List, Optional, Tuple, Union
-
-from google.protobuf.json_format import MessageToJson
 
 from google.protobuf.json_format import MessageToJson
 
@@ -188,33 +186,22 @@
 
     def __init__(
         self,
-<<<<<<< HEAD
-=======
         *,
->>>>>>> 1fd9c2de
         event_timestamp_column: Optional[str] = None,
         created_timestamp_column: Optional[str] = None,
         field_mapping: Optional[Dict[str, str]] = None,
         date_partition_column: Optional[str] = None,
-<<<<<<< HEAD
-        name: Optional[str] = None,
-=======
         description: Optional[str] = "",
         tags: Optional[Dict[str, str]] = None,
         owner: Optional[str] = "",
         name: Optional[str] = None,
         timestamp_field: Optional[str] = None,
->>>>>>> 1fd9c2de
     ):
         """
         Creates a DataSource object.
         Args:
             name: Name of data source, which should be unique within a project
-<<<<<<< HEAD
-                event_timestamp_column (optional): Event timestamp column used for point in time
-=======
             event_timestamp_column (optional): (Deprecated) Event timestamp column used for point in time
->>>>>>> 1fd9c2de
                 joins of feature values.
             created_timestamp_column (optional): Timestamp column indicating when the row
                 was created, used for deduplicating rows.
@@ -222,34 +209,22 @@
                 source to feature names in a feature table or view. Only used for feature
                 columns, not entity or timestamp columns.
             date_partition_column (optional): Timestamp column used for partitioning.
-<<<<<<< HEAD
-=======
             description (optional): A human-readable description.
             tags (optional): A dictionary of key-value pairs to store arbitrary metadata.
             owner (optional): The owner of the data source, typically the email of the primary
                 maintainer.
             timestamp_field (optional): Event timestamp field used for point
                 in time joins of feature values.
->>>>>>> 1fd9c2de
         """
         if not name:
             warnings.warn(
                 (
                     "Names for data sources need to be supplied. "
-<<<<<<< HEAD
-                    "Data sources without names will no tbe supported after Feast 0.23."
-=======
                     "Data sources without names will not be supported after Feast 0.23."
->>>>>>> 1fd9c2de
                 ),
                 UserWarning,
             )
         self.name = name or ""
-<<<<<<< HEAD
-        self.event_timestamp_column = (
-            event_timestamp_column if event_timestamp_column else ""
-        )
-=======
         if not timestamp_field and event_timestamp_column:
             warnings.warn(
                 (
@@ -259,7 +234,6 @@
                 DeprecationWarning,
             )
         self.timestamp_field = timestamp_field or event_timestamp_column or ""
->>>>>>> 1fd9c2de
         self.created_timestamp_column = (
             created_timestamp_column if created_timestamp_column else ""
         )
@@ -273,9 +247,6 @@
 
     def __hash__(self):
         return hash((self.name, self.timestamp_field))
-
-    def __str__(self):
-        return str(MessageToJson(self.to_proto()))
 
     def __str__(self):
         return str(MessageToJson(self.to_proto()))
@@ -440,13 +411,6 @@
             raise ValueError("Message format must be specified for Kafka source")
 
         super().__init__(
-<<<<<<< HEAD
-            event_timestamp_column=event_timestamp_column,
-            created_timestamp_column=created_timestamp_column,
-            field_mapping=field_mapping,
-            date_partition_column=date_partition_column,
-            name=name,
-=======
             event_timestamp_column=_event_timestamp_column,
             created_timestamp_column=created_timestamp_column,
             field_mapping=field_mapping,
@@ -456,7 +420,6 @@
             owner=owner,
             name=_name,
             timestamp_field=timestamp_field,
->>>>>>> 1fd9c2de
         )
         self.batch_source = batch_source
         self.kafka_options = KafkaOptions(
@@ -563,11 +526,6 @@
         tags: Optional[Dict[str, str]] = None,
         owner: Optional[str] = "",
     ):
-<<<<<<< HEAD
-        """Creates a RequestDataSource object."""
-        super().__init__(name=name)
-        self.schema = schema
-=======
         """Creates a RequestSource object."""
         positional_attributes = ["name", "schema"]
         _name = name
@@ -612,7 +570,6 @@
                 "Schema type must be either dictionary or list, not "
                 + str(type(_schema))
             )
->>>>>>> 1fd9c2de
 
     def validate(self, config: RepoConfig):
         pass
@@ -818,13 +775,6 @@
             raise ValueError("Record format must be specified for kinesis source")
 
         super().__init__(
-<<<<<<< HEAD
-            name=name,
-            event_timestamp_column=event_timestamp_column,
-            created_timestamp_column=created_timestamp_column,
-            field_mapping=field_mapping,
-            date_partition_column=date_partition_column,
-=======
             name=_name,
             event_timestamp_column=_event_timestamp_column,
             created_timestamp_column=_created_timestamp_column,
@@ -834,7 +784,6 @@
             tags=tags,
             owner=owner,
             timestamp_field=timestamp_field,
->>>>>>> 1fd9c2de
         )
         self.batch_source = batch_source
         self.kinesis_options = KinesisOptions(
