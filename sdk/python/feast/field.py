--- conflicted
+++ resolved
@@ -42,9 +42,8 @@
 
     name: str
     dtype: FeastType
-<<<<<<< HEAD
-    description: str
-    tags: Dict[str, str]
+    description: str = ""
+    tags: Optional[Dict[str, str]] = {}
     vector_index: bool
     vector_length: int
     vector_search_metric: Optional[str]
@@ -78,9 +77,6 @@
         self.vector_index = vector_index
         self.vector_length = vector_length
         self.vector_search_metric = vector_search_metric
-=======
-    description: str = ""
-    tags: Optional[Dict[str, str]] = {}
 
     @field_validator("dtype", mode="before")
     def dtype_is_feasttype_or_string_feasttype(cls, v):
@@ -101,7 +97,6 @@
             except TypeError:
                 raise TypeError("dtype must be of type FeastType")
         return v
->>>>>>> 2f4dd623
 
     def __eq__(self, other):
         if type(self) is not type(other):
