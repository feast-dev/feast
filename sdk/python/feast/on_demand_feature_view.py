import copy
import functools
from types import MethodType
from typing import Dict, List, Union, cast

import dill
import pandas as pd

from feast import errors
from feast.data_source import RequestDataSource
from feast.errors import RegistryInferenceFailure
from feast.feature import Feature
from feast.feature_view import FeatureView
from feast.feature_view_projection import FeatureViewProjection
from feast.protos.feast.core.OnDemandFeatureView_pb2 import (
    OnDemandFeatureView as OnDemandFeatureViewProto,
)
from feast.protos.feast.core.OnDemandFeatureView_pb2 import (
    OnDemandFeatureViewSpec,
    OnDemandInput,
)
from feast.protos.feast.core.OnDemandFeatureView_pb2 import (
    UserDefinedFunction as UserDefinedFunctionProto,
)
from feast.type_map import (
    feast_value_type_to_pandas_type,
    python_type_to_feast_value_type,
)
from feast.usage import log_exceptions
from feast.value_type import ValueType


class OnDemandFeatureView:
    """
    [Experimental] An OnDemandFeatureView defines on demand transformations on existing feature view values and request
    data.

    Args:
        name: Name of the group of features.
        features: Output schema of transformation with feature names
        inputs: The input feature views passed into the transform.
        udf: User defined transformation function that takes as input pandas dataframes
    """

    name: str
    features: List[Feature]
    inputs: Dict[str, Union[FeatureView, RequestDataSource]]
    udf: MethodType
    projection: FeatureViewProjection

    @log_exceptions
    def __init__(
        self,
        name: str,
        features: List[Feature],
        inputs: Dict[str, Union[FeatureView, RequestDataSource]],
        udf: MethodType,
    ):
        """
        Creates an OnDemandFeatureView object.
        """

        self.name = name
        self.features = features
        self.inputs = inputs
        self.udf = udf
        self.projection = FeatureViewProjection.from_definition(self)

    def __hash__(self) -> int:
        return hash((id(self), self.name))

    def __copy__(self):
        fv = OnDemandFeatureView(
            name=self.name, features=self.features, inputs=self.inputs, udf=self.udf
        )
        fv.projection = copy.copy(self.projection)
        return fv

    def __getitem__(self, item):
        assert isinstance(item, list)

        referenced_features = []
        for feature in self.features:
            if feature.name in item:
                referenced_features.append(feature)

        cp = self.__copy__()
        cp.projection.features = referenced_features

        return self

    def with_name(self, name: str):
        """
<<<<<<< HEAD
        Renames this feature view by setting an alias for the feature view name. This rename operation is only used as part of query operations and will not modify the underlying feature view.
=======
        Renames this on-demand feature view by returning a copy of this feature view with an alias
        set for the feature view name. This rename operation is only used as part of query
        operations and will not modify the underlying OnDemandFeatureView.
>>>>>>> 314447f9

        Args:
            name: Name to assign to the OnDemandFeatureView copy.
        Returns:
            A copy of this OnDemandFeatureView with the name replaced with the 'name' input.
        """
        cp = self.__copy__()
        cp.projection.name_alias = name

        return cp

    def with_projection(self, feature_view_projection: FeatureViewProjection):
        """
        Sets the feature view projection by returning a copy of this on-demand feature view
        with its projection set to the given projection. A projection is an
        object that stores the modifications to a feature view that is used during
        query operations.

        Args:
            feature_view_projection: The FeatureViewProjection object to link to this
                OnDemandFeatureView.

        Returns:
            A copy of this OnDemandFeatureView with its projection replaced with the
            'feature_view_projection' argument.
        """
        if feature_view_projection.name != self.name:
            raise ValueError(
                f"The projection for the {self.name} FeatureView cannot be applied because it differs in name. "
                f"The projection is named {feature_view_projection.name} and the name indicates which "
                "FeatureView the projection is for."
            )

        for feature in feature_view_projection.features:
            if feature not in self.features:
                raise ValueError(
                    f"The projection for {self.name} cannot be applied because it contains {feature.name} which the "
                    "FeatureView doesn't have."
                )

        cp = self.__copy__()
        cp.projection = feature_view_projection

        return cp

    def to_proto(self) -> OnDemandFeatureViewProto:
        """
        Converts an on demand feature view object to its protobuf representation.

        Returns:
            A OnDemandFeatureViewProto protobuf.
        """
        inputs = {}
        for feature_ref, input in self.inputs.items():
            if type(input) == FeatureView:
                fv = cast(FeatureView, input)
                inputs[feature_ref] = OnDemandInput(feature_view=fv.to_proto())
            else:
                request_data_source = cast(RequestDataSource, input)
                inputs[feature_ref] = OnDemandInput(
                    request_data_source=request_data_source.to_proto()
                )

        spec = OnDemandFeatureViewSpec(
            name=self.name,
            features=[feature.to_proto() for feature in self.features],
            inputs=inputs,
            user_defined_function=UserDefinedFunctionProto(
                name=self.udf.__name__, body=dill.dumps(self.udf, recurse=True),
            ),
        )

        return OnDemandFeatureViewProto(spec=spec)

    @classmethod
    def from_proto(cls, on_demand_feature_view_proto: OnDemandFeatureViewProto):
        """
        Creates an on demand feature view from a protobuf representation.

        Args:
            on_demand_feature_view_proto: A protobuf representation of an on-demand feature view.

        Returns:
            A OnDemandFeatureView object based on the on-demand feature view protobuf.
        """
        inputs = {}
        for (
            input_name,
            on_demand_input,
        ) in on_demand_feature_view_proto.spec.inputs.items():
            if on_demand_input.WhichOneof("input") == "feature_view":
                inputs[input_name] = FeatureView.from_proto(
                    on_demand_input.feature_view
                )
            else:
                inputs[input_name] = RequestDataSource.from_proto(
                    on_demand_input.request_data_source
                )
        on_demand_feature_view_obj = cls(
            name=on_demand_feature_view_proto.spec.name,
            features=[
                Feature(
                    name=feature.name,
                    dtype=ValueType(feature.value_type),
                    labels=dict(feature.labels),
                )
                for feature in on_demand_feature_view_proto.spec.features
            ],
            inputs=inputs,
            udf=dill.loads(
                on_demand_feature_view_proto.spec.user_defined_function.body
            ),
        )

        # FeatureViewProjections are not saved in the OnDemandFeatureView proto.
        # Create the default projection.
        on_demand_feature_view_obj.projection = FeatureViewProjection.from_definition(
            on_demand_feature_view_obj
        )

        return on_demand_feature_view_obj

    def get_transformed_features_df(
        self, full_feature_names: bool, df_with_features: pd.DataFrame
    ) -> pd.DataFrame:
        # Apply on demand transformations
        # TODO(adchia): Include only the feature values from the specified input FVs in the ODFV.
        # Copy over un-prefixed features even if not requested since transform may need it
        columns_to_cleanup = []
        if full_feature_names:
            for input in self.inputs.values():
                if type(input) != FeatureView:
                    continue
                input_fv = cast(FeatureView, input)
                for feature in input_fv.features:
                    full_feature_ref = f"{input_fv.name}__{feature.name}"
                    if full_feature_ref in df_with_features.keys():
                        df_with_features[feature.name] = df_with_features[
                            full_feature_ref
                        ]
                        columns_to_cleanup.append(feature.name)

        # Compute transformed values and apply to each result row
        df_with_transformed_features = self.udf.__call__(df_with_features)

        # Cleanup extra columns used for transformation
        df_with_features.drop(columns=columns_to_cleanup, inplace=True)
        return df_with_transformed_features

    def infer_features(self):
        """
        Infers the set of features associated to this feature view from the input source.

        Args:
            config: Configuration object used to configure the feature store.

        Raises:
            RegistryInferenceFailure: The set of features could not be inferred.
        """
        df = pd.DataFrame()
        for input in self.inputs.values():
            if type(input) == FeatureView:
                feature_view = cast(FeatureView, input)
                for feature in feature_view.features:
                    dtype = feast_value_type_to_pandas_type(feature.dtype)
                    df[f"{feature_view.name}__{feature.name}"] = pd.Series(dtype=dtype)
                    df[f"{feature.name}"] = pd.Series(dtype=dtype)
            else:
                request_data = cast(RequestDataSource, input)
                for feature_name, feature_type in request_data.schema.items():
                    dtype = feast_value_type_to_pandas_type(feature_type)
                    df[f"{feature_name}"] = pd.Series(dtype=dtype)
        output_df: pd.DataFrame = self.udf.__call__(df)
        inferred_features = []
        for f, dt in zip(output_df.columns, output_df.dtypes):
            inferred_features.append(
                Feature(
                    name=f, dtype=python_type_to_feast_value_type(f, type_name=str(dt))
                )
            )

        if self.features:
            missing_features = []
            for specified_features in self.features:
                if specified_features not in inferred_features:
                    missing_features.append(specified_features)
            if missing_features:
                raise errors.SpecifiedFeaturesNotPresentError(
                    [f.name for f in missing_features], self.name
                )
        else:
            self.features = inferred_features

        if not self.features:
            raise RegistryInferenceFailure(
                "OnDemandFeatureView",
                f"Could not infer Features for the feature view '{self.name}'.",
            )

    @staticmethod
    def get_requested_odfvs(feature_refs, project, registry):
        all_on_demand_feature_views = registry.list_on_demand_feature_views(
            project, allow_cache=True
        )
        requested_on_demand_feature_views: List[OnDemandFeatureView] = []
        for odfv in all_on_demand_feature_views:
            for feature in odfv.features:
                if f"{odfv.name}:{feature.name}" in feature_refs:
                    requested_on_demand_feature_views.append(odfv)
                    break
        return requested_on_demand_feature_views


def on_demand_feature_view(features: List[Feature], inputs: Dict[str, FeatureView]):
    """
    Declare an on-demand feature view

    :param features: Output schema with feature names
    :param inputs: The inputs passed into the transform.
    :return: An On Demand Feature View.
    """

    def decorator(user_function):
        on_demand_feature_view_obj = OnDemandFeatureView(
            name=user_function.__name__,
            inputs=inputs,
            features=features,
            udf=user_function,
        )
        functools.update_wrapper(
            wrapper=on_demand_feature_view_obj, wrapped=user_function
        )
        return on_demand_feature_view_obj

    return decorator<|MERGE_RESOLUTION|>--- conflicted
+++ resolved
@@ -91,13 +91,9 @@
 
     def with_name(self, name: str):
         """
-<<<<<<< HEAD
-        Renames this feature view by setting an alias for the feature view name. This rename operation is only used as part of query operations and will not modify the underlying feature view.
-=======
         Renames this on-demand feature view by returning a copy of this feature view with an alias
         set for the feature view name. This rename operation is only used as part of query
         operations and will not modify the underlying OnDemandFeatureView.
->>>>>>> 314447f9
 
         Args:
             name: Name to assign to the OnDemandFeatureView copy.
