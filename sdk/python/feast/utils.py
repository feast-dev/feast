import copy
import itertools
import os
import typing
import warnings
from collections import Counter, defaultdict
from datetime import datetime, timezone
from pathlib import Path
from typing import (
    Any,
    Dict,
    Iterable,
    List,
    Mapping,
    Optional,
    Sequence,
    Set,
    Tuple,
    Union,
    cast,
)

import pandas as pd
import pyarrow
from dateutil.tz import tzlocal
from google.protobuf.timestamp_pb2 import Timestamp

from feast.constants import FEAST_FS_YAML_FILE_PATH_ENV_NAME
from feast.entity import Entity
from feast.errors import (
    FeatureNameCollisionError,
    FeatureViewNotFoundException,
    RequestDataNotFoundInEntityRowsException,
)
from feast.infra.key_encoding_utils import deserialize_entity_key
from feast.protos.feast.serving.ServingService_pb2 import (
    FieldStatus,
    GetOnlineFeaturesResponse,
)
from feast.protos.feast.types.EntityKey_pb2 import EntityKey as EntityKeyProto
from feast.protos.feast.types.Value_pb2 import FloatList as FloatListProto
from feast.protos.feast.types.Value_pb2 import RepeatedValue as RepeatedValueProto
from feast.protos.feast.types.Value_pb2 import Value as ValueProto
from feast.type_map import python_values_to_proto_values
from feast.types import ComplexFeastType, PrimitiveFeastType, from_feast_to_pyarrow_type
from feast.value_type import ValueType
from feast.version import get_version

if typing.TYPE_CHECKING:
    from feast.base_feature_view import BaseFeatureView
    from feast.feature_service import FeatureService
    from feast.feature_view import FeatureView
    from feast.infra.registry.base_registry import BaseRegistry
    from feast.on_demand_feature_view import OnDemandFeatureView

APPLICATION_NAME = "feast-dev/feast"
USER_AGENT = "{}/{}".format(APPLICATION_NAME, get_version())


def get_user_agent():
    return USER_AGENT


def make_tzaware(t: datetime) -> datetime:
    """We assume tz-naive datetimes are UTC"""
    if t.tzinfo is None:
        return t.replace(tzinfo=timezone.utc)
    else:
        return t


def make_df_tzaware(t: pd.DataFrame) -> pd.DataFrame:
    """Make all datetime type columns tzaware; leave everything else intact."""
    df = t.copy()  # don't modify incoming dataframe inplace
    for column in df.columns:
        if pd.api.types.is_datetime64_any_dtype(df[column]):
            df[column] = pd.to_datetime(df[column], utc=True)
    return df


def to_naive_utc(ts: datetime) -> datetime:
    if ts.tzinfo is None:
        return ts
    else:
        return ts.astimezone(timezone.utc).replace(tzinfo=None)


def maybe_local_tz(t: datetime) -> datetime:
    if t.tzinfo is None:
        return t.replace(tzinfo=tzlocal())
    else:
        return t


def get_default_yaml_file_path(repo_path: Path) -> Path:
    if FEAST_FS_YAML_FILE_PATH_ENV_NAME in os.environ:
        yaml_path = os.environ[FEAST_FS_YAML_FILE_PATH_ENV_NAME]
        return Path(yaml_path)
    else:
        return repo_path / "feature_store.yaml"


def _get_requested_feature_views_to_features_dict(
    feature_refs: List[str],
    feature_views: List["FeatureView"],
    on_demand_feature_views: List["OnDemandFeatureView"],
) -> Tuple[Dict["FeatureView", List[str]], Dict["OnDemandFeatureView", List[str]]]:
    """Create a dict of FeatureView -> List[Feature] for all requested features.
    Set full_feature_names to True to have feature names prefixed by their feature view name.
    """

    feature_views_to_feature_map: Dict["FeatureView", List[str]] = defaultdict(list)
    on_demand_feature_views_to_feature_map: Dict["OnDemandFeatureView", List[str]] = (
        defaultdict(list)
    )

    for ref in feature_refs:
        ref_parts = ref.split(":")
        feature_view_from_ref = ref_parts[0]
        feature_from_ref = ref_parts[1]

        found = False
        for fv in feature_views:
            if fv.projection.name_to_use() == feature_view_from_ref:
                found = True
                feature_views_to_feature_map[fv].append(feature_from_ref)
        for odfv in on_demand_feature_views:
            if odfv.projection.name_to_use() == feature_view_from_ref:
                found = True
                on_demand_feature_views_to_feature_map[odfv].append(feature_from_ref)

        if not found:
            raise ValueError(f"Could not find feature view from reference {ref}")

    return feature_views_to_feature_map, on_demand_feature_views_to_feature_map


def _get_column_names(
    feature_view: "FeatureView", entities: List[Entity]
) -> Tuple[List[str], List[str], str, Optional[str]]:
    """
    If a field mapping exists, run it in reverse on the join keys,
    feature names, event timestamp column, and created timestamp column
    to get the names of the relevant columns in the offline feature store table.

    Returns:
        Tuple containing the list of reverse-mapped join_keys,
        reverse-mapped feature names, reverse-mapped event timestamp column,
        and reverse-mapped created timestamp column that will be passed into
        the query to the offline store.
    """
    # if we have mapped fields, use the original field names in the call to the offline store
    timestamp_field = feature_view.batch_source.timestamp_field
    feature_names = [feature.name for feature in feature_view.features]
    created_timestamp_column = feature_view.batch_source.created_timestamp_column

    from feast.feature_view import DUMMY_ENTITY_ID

    join_keys = [
        entity.join_key for entity in entities if entity.join_key != DUMMY_ENTITY_ID
    ]
    if feature_view.batch_source.field_mapping is not None:
        reverse_field_mapping = {
            v: k for k, v in feature_view.batch_source.field_mapping.items()
        }
        timestamp_field = (
            reverse_field_mapping[timestamp_field]
            if timestamp_field in reverse_field_mapping.keys()
            else timestamp_field
        )
        created_timestamp_column = (
            reverse_field_mapping[created_timestamp_column]
            if created_timestamp_column
            and created_timestamp_column in reverse_field_mapping.keys()
            else created_timestamp_column
        )
        join_keys = [
            reverse_field_mapping[col] if col in reverse_field_mapping.keys() else col
            for col in join_keys
        ]
        feature_names = [
            reverse_field_mapping[col] if col in reverse_field_mapping.keys() else col
            for col in feature_names
        ]

    # We need to exclude join keys and timestamp columns from the list of features, after they are mapped to
    # their final column names via the `field_mapping` field of the source.
    feature_names = [
        name
        for name in feature_names
        if name not in join_keys
        and name != timestamp_field
        and name != created_timestamp_column
    ]
    return (
        join_keys,
        feature_names,
        timestamp_field,
        created_timestamp_column,
    )


def _run_pyarrow_field_mapping(
    table: pyarrow.Table,
    field_mapping: Dict[str, str],
) -> pyarrow.Table:
    # run field mapping in the forward direction
    cols = table.column_names
    mapped_cols = [
        field_mapping[col] if col in field_mapping.keys() else col for col in cols
    ]
    table = table.rename_columns(mapped_cols)
    return table


def _get_fields_with_aliases(
    fields: List[str],
    field_mappings: Dict[str, str],
) -> Tuple[List[str], List[str]]:
    """
    Get a list of fields with aliases based on the field mappings.
    """
    for field in fields:
        if "." in field and field not in field_mappings:
            raise ValueError(
                f"Feature {field} contains a '.' character, which is not allowed in field names. Use field mappings to rename fields."
            )
    fields_with_aliases = [
        f"{field} AS {field_mappings[field]}" if field in field_mappings else field
        for field in fields
    ]
    aliases = [
        field_mappings[field] if field in field_mappings else field for field in fields
    ]
    return (fields_with_aliases, aliases)


def _coerce_datetime(ts):
    """
    Depending on underlying time resolution, arrow to_pydict() sometimes returns pd
    timestamp type (for nanosecond resolution), and sometimes you get standard python datetime
    (for microsecond resolution).
    While pd timestamp class is a subclass of python datetime, it doesn't always behave the
    same way. We convert it to normal datetime so that consumers downstream don't have to deal
    with these quirks.
    """
    if isinstance(ts, pd.Timestamp):
        return ts.to_pydatetime()
    else:
        return ts


def _convert_arrow_to_proto(
    table: Union[pyarrow.Table, pyarrow.RecordBatch],
    feature_view: Union["FeatureView", "BaseFeatureView", "OnDemandFeatureView"],
    join_keys: Dict[str, ValueType],
) -> List[Tuple[EntityKeyProto, Dict[str, ValueProto], datetime, Optional[datetime]]]:
    # This is a workaround for isinstance(feature_view, OnDemandFeatureView), which triggers a circular import
    if getattr(feature_view, "source_request_sources", None):
        return _convert_arrow_odfv_to_proto(table, feature_view, join_keys)  # type: ignore[arg-type]
    else:
        return _convert_arrow_fv_to_proto(table, feature_view, join_keys)  # type: ignore[arg-type]


def _convert_arrow_fv_to_proto(
    table: Union[pyarrow.Table, pyarrow.RecordBatch],
    feature_view: "FeatureView",
    join_keys: Dict[str, ValueType],
) -> List[Tuple[EntityKeyProto, Dict[str, ValueProto], datetime, Optional[datetime]]]:
    # Avoid ChunkedArrays which guarantees `zero_copy_only` available.
    if isinstance(table, pyarrow.Table):
        table = table.to_batches()[0]

    columns = [
        (field.name, field.dtype.to_value_type()) for field in feature_view.features
    ] + list(join_keys.items())

    proto_values_by_column = {
        column: python_values_to_proto_values(
            table.column(column).to_numpy(zero_copy_only=False), value_type
        )
        for column, value_type in columns
    }

    entity_keys = [
        EntityKeyProto(
            join_keys=join_keys,
            entity_values=[proto_values_by_column[k][idx] for k in join_keys],
        )
        for idx in range(table.num_rows)
    ]

    # Serialize the features per row
    feature_dict = {
        feature.name: proto_values_by_column[feature.name]
        for feature in feature_view.features
    }
    features = [dict(zip(feature_dict, vars)) for vars in zip(*feature_dict.values())]

    # Convert event_timestamps
    event_timestamps = [
        _coerce_datetime(val)
        for val in pd.to_datetime(
            table.column(feature_view.batch_source.timestamp_field).to_numpy(
                zero_copy_only=False
            )
        )
    ]

    # Convert created_timestamps if they exist
    if feature_view.batch_source.created_timestamp_column:
        created_timestamps = [
            _coerce_datetime(val)
            for val in pd.to_datetime(
                table.column(
                    feature_view.batch_source.created_timestamp_column
                ).to_numpy(zero_copy_only=False)
            )
        ]
    else:
        created_timestamps = [None] * table.num_rows

    return list(zip(entity_keys, features, event_timestamps, created_timestamps))


def _convert_arrow_odfv_to_proto(
    table: Union[pyarrow.Table, pyarrow.RecordBatch],
    feature_view: "OnDemandFeatureView",
    join_keys: Dict[str, ValueType],
) -> List[Tuple[EntityKeyProto, Dict[str, ValueProto], datetime, Optional[datetime]]]:
    # Avoid ChunkedArrays which guarantees `zero_copy_only` available.
    if isinstance(table, pyarrow.Table):
        table = table.to_batches()[0]

    columns = [
        (field.name, field.dtype.to_value_type()) for field in feature_view.features
    ] + list(join_keys.items())

    proto_values_by_column = {
        column: python_values_to_proto_values(
            table.column(column).to_numpy(zero_copy_only=False), value_type
        )
        for column, value_type in columns
        if column in table.column_names
    }
    # Adding On Demand Features
    for feature in feature_view.features:
        if (
            feature.name in [c[0] for c in columns]
            and feature.name not in proto_values_by_column
        ):
            # initializing the column as null
            null_column = pyarrow.array(
                [None] * table.num_rows,
                type=from_feast_to_pyarrow_type(feature.dtype),
            )
            updated_table = pyarrow.RecordBatch.from_arrays(
                table.columns + [null_column],
                schema=table.schema.append(
                    pyarrow.field(feature.name, null_column.type)
                ),
            )
            proto_values_by_column[feature.name] = python_values_to_proto_values(
                updated_table.column(feature.name).to_numpy(zero_copy_only=False),
                feature.dtype.to_value_type(),
            )

    entity_keys = [
        EntityKeyProto(
            join_keys=join_keys,
            entity_values=[proto_values_by_column[k][idx] for k in join_keys],
        )
        for idx in range(table.num_rows)
    ]

    # Serialize the features per row
    feature_dict = {
        feature.name: proto_values_by_column[feature.name]
        for feature in feature_view.features
    }
    features = [dict(zip(feature_dict, vars)) for vars in zip(*feature_dict.values())]

    # We need to artificially add event_timestamps and created_timestamps
    event_timestamps = []
    timestamp_values = pd.to_datetime([_utc_now() for i in range(table.num_rows)])

    for val in timestamp_values:
        event_timestamps.append(_coerce_datetime(val))

    # setting them equivalent
    created_timestamps = event_timestamps

    return list(zip(entity_keys, features, event_timestamps, created_timestamps))


def _validate_entity_values(join_key_values: Dict[str, List[ValueProto]]):
    set_of_row_lengths = {len(v) for v in join_key_values.values()}
    if len(set_of_row_lengths) > 1:
        raise ValueError("All entity rows must have the same columns.")
    return set_of_row_lengths.pop()


def _validate_feature_refs(feature_refs: List[str], full_feature_names: bool = False):
    """
    Validates that there are no collisions among the feature references.

    Args:
        feature_refs: List of feature references to validate. Feature references must have format
            "feature_view:feature", e.g. "customer_fv:daily_transactions".
        full_feature_names: If True, the full feature references are compared for collisions; if False,
            only the feature names are compared.

    Raises:
        FeatureNameCollisionError: There is a collision among the feature references.
    """
    collided_feature_refs = []

    if full_feature_names:
        collided_feature_refs = [
            ref for ref, occurrences in Counter(feature_refs).items() if occurrences > 1
        ]
    else:
        feature_names = [ref.split(":")[1] for ref in feature_refs]
        collided_feature_names = [
            ref
            for ref, occurrences in Counter(feature_names).items()
            if occurrences > 1
        ]

        for feature_name in collided_feature_names:
            collided_feature_refs.extend(
                [ref for ref in feature_refs if ref.endswith(":" + feature_name)]
            )

    if len(collided_feature_refs) > 0:
        raise FeatureNameCollisionError(collided_feature_refs, full_feature_names)


def _group_feature_refs(
    features: List[str],
    all_feature_views: List["FeatureView"],
    all_on_demand_feature_views: List["OnDemandFeatureView"],
) -> Tuple[
    List[Tuple["FeatureView", List[str]]], List[Tuple["OnDemandFeatureView", List[str]]]
]:
    """Get list of feature views and corresponding feature names based on feature references"""

    # view name to view proto
    view_index = {view.projection.name_to_use(): view for view in all_feature_views}

    # on demand view to on demand view proto
    on_demand_view_index = {
        view.projection.name_to_use(): view
        for view in all_on_demand_feature_views
        if view.projection
    }

    # view name to feature names
    views_features = defaultdict(set)

    # on demand view name to feature names
    on_demand_view_features = defaultdict(set)

    for ref in features:
        view_name, feat_name = ref.split(":")
        if view_name in view_index:
            view_index[view_name].projection.get_feature(feat_name)  # For validation
            views_features[view_name].add(feat_name)
        elif view_name in on_demand_view_index:
            on_demand_view_index[view_name].projection.get_feature(
                feat_name
            )  # For validation
            on_demand_view_features[view_name].add(feat_name)
            # Let's also add in any FV Feature dependencies here.
            for input_fv_projection in on_demand_view_index[
                view_name
            ].source_feature_view_projections.values():
                for input_feat in input_fv_projection.features:
                    views_features[input_fv_projection.name].add(input_feat.name)
        else:
            raise FeatureViewNotFoundException(view_name)

    fvs_result: List[Tuple["FeatureView", List[str]]] = []
    odfvs_result: List[Tuple["OnDemandFeatureView", List[str]]] = []

    for view_name, feature_names in views_features.items():
        fvs_result.append((view_index[view_name], list(feature_names)))
    for view_name, feature_names in on_demand_view_features.items():
        odfvs_result.append((on_demand_view_index[view_name], list(feature_names)))
    return fvs_result, odfvs_result


def apply_list_mapping(
    lst: Iterable[Any], mapping_indexes: Iterable[List[int]]
) -> Iterable[Any]:
    output_len = sum(len(item) for item in mapping_indexes)
    output = [None] * output_len
    for elem, destinations in zip(lst, mapping_indexes):
        for idx in destinations:
            output[idx] = elem

    return output


def _augment_response_with_on_demand_transforms(
    online_features_response: GetOnlineFeaturesResponse,
    feature_refs: List[str],
    requested_on_demand_feature_views: List["OnDemandFeatureView"],
    full_feature_names: bool,
):
    """Computes on demand feature values and adds them to the result rows.

    Assumes that 'online_features_response' already contains the necessary request data and input feature
    views for the on demand feature views. Unneeded feature values such as request data and
    unrequested input feature views will be removed from 'online_features_response'.

    Args:
        online_features_response: Protobuf object to populate
        feature_refs: List of all feature references to be returned.
        requested_on_demand_feature_views: List of all odfvs that have been requested.
        full_feature_names: A boolean that provides the option to add the feature view prefixes to the feature names,
            changing them from the format "feature" to "feature_view__feature" (e.g., "daily_transactions" changes to
            "customer_fv__daily_transactions").
    """
    from feast.online_response import OnlineResponse

    requested_odfv_map = {odfv.name: odfv for odfv in requested_on_demand_feature_views}
    requested_odfv_feature_names = requested_odfv_map.keys()

    odfv_feature_refs = defaultdict(list)
    for feature_ref in feature_refs:
        view_name, feature_name = feature_ref.split(":")
        if view_name in requested_odfv_feature_names:
            odfv_feature_refs[view_name].append(
                f"{requested_odfv_map[view_name].projection.name_to_use()}__{feature_name}"
                if full_feature_names
                else feature_name
            )

    initial_response = OnlineResponse(online_features_response)
    initial_response_arrow: Optional[pyarrow.Table] = None
    initial_response_dict: Optional[Dict[str, List[Any]]] = None

    # Apply on demand transformations and augment the result rows
    odfv_result_names = set()
    for odfv_name, _feature_refs in odfv_feature_refs.items():
        odfv = requested_odfv_map[odfv_name]
        if odfv.mode == "python":
            if initial_response_dict is None:
                initial_response_dict = initial_response.to_dict()
            transformed_features_dict: Dict[str, List[Any]] = odfv.transform_dict(
                initial_response_dict
            )
        elif odfv.mode in {"pandas", "substrait"}:
            if initial_response_arrow is None:
                initial_response_arrow = initial_response.to_arrow()
            transformed_features_arrow = odfv.transform_arrow(
                initial_response_arrow, full_feature_names
            )
        else:
            raise Exception(
                f"Invalid OnDemandFeatureMode: {odfv.mode}. Expected one of 'pandas', 'python', or 'substrait'."
            )

        transformed_features = (
            transformed_features_dict
            if odfv.mode == "python"
            else transformed_features_arrow
        )
        transformed_columns = (
            transformed_features.column_names
            if isinstance(transformed_features, pyarrow.Table)
            else transformed_features
        )
        selected_subset = [f for f in transformed_columns if f in _feature_refs]

        proto_values = []
        schema_dict = {k.name: k.dtype for k in odfv.schema}
        for selected_feature in selected_subset:
            feature_vector = transformed_features[selected_feature]
            selected_feature_type = schema_dict.get(selected_feature, None)
            feature_type: ValueType = ValueType.UNKNOWN
            if selected_feature_type is not None:
                if isinstance(
                    selected_feature_type, (ComplexFeastType, PrimitiveFeastType)
                ):
                    feature_type = selected_feature_type.to_value_type()
                elif not isinstance(selected_feature_type, ValueType):
                    raise TypeError(
                        f"Unexpected type for feature_type: {type(feature_type)}"
                    )

            proto_values.append(
                python_values_to_proto_values(
<<<<<<< HEAD
                    (
                        feature_vector
                        if odfv.mode == "python"
                        else feature_vector.to_numpy()
                    ),
=======
                    feature_vector
                    if isinstance(feature_vector, list)
                    else [feature_vector]
                    if odfv.mode == "python"
                    else feature_vector.to_numpy(),
>>>>>>> 9bbc1c61
                    feature_type,
                )
            )

        odfv_result_names |= set(selected_subset)

        online_features_response.metadata.feature_names.val.extend(selected_subset)
        for feature_idx in range(len(selected_subset)):
            online_features_response.results.append(
                GetOnlineFeaturesResponse.FeatureVector(
                    values=proto_values[feature_idx],
                    statuses=[FieldStatus.PRESENT] * len(proto_values[feature_idx]),
                    event_timestamps=[Timestamp()] * len(proto_values[feature_idx]),
                )
            )


def _get_entity_maps(
    registry,
    project,
    feature_views,
) -> Tuple[Dict[str, str], Dict[str, ValueType], Set[str]]:
    # TODO(felixwang9817): Support entities that have different types for different feature views.
    entities = registry.list_entities(project, allow_cache=True)
    entity_name_to_join_key_map: Dict[str, str] = {}
    entity_type_map: Dict[str, ValueType] = {}
    for entity in entities:
        entity_name_to_join_key_map[entity.name] = entity.join_key
    for feature_view in feature_views:
        for entity_name in feature_view.entities:
            entity = registry.get_entity(entity_name, project, allow_cache=True)
            # User directly uses join_key as the entity reference in the entity_rows for the
            # entity mapping case.
            entity_name = feature_view.projection.join_key_map.get(
                entity.join_key, entity.name
            )
            join_key = feature_view.projection.join_key_map.get(
                entity.join_key, entity.join_key
            )
            entity_name_to_join_key_map[entity_name] = join_key
        for entity_column in feature_view.entity_columns:
            entity_type_map[entity_column.name] = entity_column.dtype.to_value_type()

    return (
        entity_name_to_join_key_map,
        entity_type_map,
        set(entity_name_to_join_key_map.values()),
    )


def _get_table_entity_values(
    table: "FeatureView",
    entity_name_to_join_key_map: Dict[str, str],
    join_key_proto_values: Dict[str, List[ValueProto]],
) -> Dict[str, List[ValueProto]]:
    # The correct join_keys expected by the OnlineStore for this Feature View.
    table_join_keys = [
        entity_name_to_join_key_map[entity_name] for entity_name in table.entities
    ]

    # If the FeatureView has a Projection then the join keys may be aliased.
    alias_to_join_key_map = {v: k for k, v in table.projection.join_key_map.items()}

    # Subset to columns which are relevant to this FeatureView and
    # give them the correct names.
    entity_values = {
        alias_to_join_key_map.get(k, k): v
        for k, v in join_key_proto_values.items()
        if alias_to_join_key_map.get(k, k) in table_join_keys
    }
    return entity_values


def _get_unique_entities(
    table: "FeatureView",
    join_key_values: Dict[str, List[ValueProto]],
    entity_name_to_join_key_map: Dict[str, str],
) -> Tuple[Tuple[Dict[str, ValueProto], ...], Tuple[List[int], ...]]:
    """Return the set of unique composite Entities for a Feature View and the indexes at which they appear.

    This method allows us to query the OnlineStore for data we need only once
    rather than requesting and processing data for the same combination of
    Entities multiple times.
    """
    # Get the correct set of entity values with the correct join keys.
    table_entity_values = _get_table_entity_values(
        table,
        entity_name_to_join_key_map,
        join_key_values,
    )

    # Convert back to rowise.
    keys = table_entity_values.keys()
    # Sort the rowise data to allow for grouping but keep original index. This lambda is
    # sufficient as Entity types cannot be complex (ie. lists).
    rowise = list(enumerate(zip(*table_entity_values.values())))
    rowise.sort(key=lambda row: tuple(getattr(x, x.WhichOneof("val")) for x in row[1]))

    # Identify unique entities and the indexes at which they occur.
    unique_entities: Tuple[Dict[str, ValueProto], ...]
    indexes: Tuple[List[int], ...]
    unique_entities, indexes = tuple(
        zip(
            *[
                (dict(zip(keys, k)), [_[0] for _ in g])
                for k, g in itertools.groupby(rowise, key=lambda x: x[1])
            ]
        )
    )
    return unique_entities, indexes


def _drop_unneeded_columns(
    online_features_response: GetOnlineFeaturesResponse,
    requested_result_row_names: Set[str],
):
    """
    Unneeded feature values such as request data and unrequested input feature views will
    be removed from 'online_features_response'.

    Args:
        online_features_response: Protobuf object to populate
        requested_result_row_names: Fields from 'result_rows' that have been requested, and
                therefore should not be dropped.
    """
    # Drop values that aren't needed
    unneeded_feature_indices = [
        idx
        for idx, val in enumerate(online_features_response.metadata.feature_names.val)
        if val not in requested_result_row_names
    ]

    for idx in reversed(unneeded_feature_indices):
        del online_features_response.metadata.feature_names.val[idx]
        del online_features_response.results[idx]


def _populate_result_rows_from_columnar(
    online_features_response: GetOnlineFeaturesResponse,
    data: Dict[str, List[ValueProto]],
):
    timestamp = Timestamp()  # Only initialize this timestamp once.
    # Add more values to the existing result rows
    for feature_name, feature_values in data.items():
        online_features_response.metadata.feature_names.val.append(feature_name)
        online_features_response.results.append(
            GetOnlineFeaturesResponse.FeatureVector(
                values=feature_values,
                statuses=[FieldStatus.PRESENT] * len(feature_values),
                event_timestamps=[timestamp] * len(feature_values),
            )
        )


def get_needed_request_data(
    grouped_odfv_refs: List[Tuple["OnDemandFeatureView", List[str]]],
) -> Set[str]:
    needed_request_data: Set[str] = set()
    for odfv, _ in grouped_odfv_refs:
        odfv_request_data_schema = odfv.get_request_data_schema()
        needed_request_data.update(odfv_request_data_schema.keys())
    return needed_request_data


def ensure_request_data_values_exist(
    needed_request_data: Set[str],
    request_data_features: Dict[str, List[Any]],
):
    if len(needed_request_data) != len(request_data_features.keys()):
        missing_features = [
            x for x in needed_request_data if x not in request_data_features
        ]
        raise RequestDataNotFoundInEntityRowsException(feature_names=missing_features)


def _populate_response_from_feature_data(
    feature_data: Iterable[
        Tuple[
            Iterable[Timestamp], Iterable["FieldStatus.ValueType"], Iterable[ValueProto]
        ]
    ],
    indexes: Iterable[List[int]],
    online_features_response: GetOnlineFeaturesResponse,
    full_feature_names: bool,
    requested_features: Iterable[str],
    table: "FeatureView",
):
    """Populate the GetOnlineFeaturesResponse with feature data.

    This method assumes that `_read_from_online_store` returns data for each
    combination of Entities in `entity_rows` in the same order as they
    are provided.

    Args:
        feature_data: A list of data in Protobuf form which was retrieved from the OnlineStore.
        indexes: A list of indexes which should be the same length as `feature_data`. Each list
            of indexes corresponds to a set of result rows in `online_features_response`.
        online_features_response: The object to populate.
        full_feature_names: A boolean that provides the option to add the feature view prefixes to the feature names,
            changing them from the format "feature" to "feature_view__feature" (e.g., "daily_transactions" changes to
            "customer_fv__daily_transactions").
        requested_features: The names of the features in `feature_data`. This should be ordered in the same way as the
            data in `feature_data`.
        table: The FeatureView that `feature_data` was retrieved from.
    """
    # Add the feature names to the response.
    requested_feature_refs = [
        (
            f"{table.projection.name_to_use()}__{feature_name}"
            if full_feature_names
            else feature_name
        )
        for feature_name in requested_features
    ]
    online_features_response.metadata.feature_names.val.extend(requested_feature_refs)

    timestamps, statuses, values = zip(*feature_data)

    # Populate the result with data fetched from the OnlineStore
    # which is guaranteed to be aligned with `requested_features`.
    for (
        feature_idx,
        (timestamp_vector, statuses_vector, values_vector),
    ) in enumerate(zip(zip(*timestamps), zip(*statuses), zip(*values))):
        online_features_response.results.append(
            GetOnlineFeaturesResponse.FeatureVector(
                values=apply_list_mapping(values_vector, indexes),
                statuses=apply_list_mapping(statuses_vector, indexes),
                event_timestamps=apply_list_mapping(timestamp_vector, indexes),
            )
        )


def _get_features(
    registry,
    project,
    features: Union[List[str], "FeatureService"],
    allow_cache: bool = False,
) -> List[str]:
    from feast.feature_service import FeatureService

    _features = features

    if not _features:
        raise ValueError("No features specified for retrieval")

    _feature_refs = []
    if isinstance(_features, FeatureService):
        feature_service_from_registry = registry.get_feature_service(
            _features.name, project, allow_cache
        )
        if feature_service_from_registry != _features:
            warnings.warn(
                "The FeatureService object that has been passed in as an argument is "
                "inconsistent with the version from the registry. Potentially a newer version "
                "of the FeatureService has been applied to the registry."
            )
        for projection in feature_service_from_registry.feature_view_projections:
            _feature_refs.extend(
                [f"{projection.name_to_use()}:{f.name}" for f in projection.features]
            )
    else:
        assert isinstance(_features, list)
        _feature_refs = _features
    return _feature_refs


def _list_feature_views(
    registry,
    project,
    allow_cache: bool = False,
    hide_dummy_entity: bool = True,
    tags: Optional[dict[str, str]] = None,
) -> List["FeatureView"]:
    from feast.feature_view import DUMMY_ENTITY_NAME

    feature_views = []
    for fv in registry.list_feature_views(project, allow_cache=allow_cache, tags=tags):
        if hide_dummy_entity and fv.entities and fv.entities[0] == DUMMY_ENTITY_NAME:
            fv.entities = []
            fv.entity_columns = []
        feature_views.append(fv)
    return feature_views


def _get_feature_views_to_use(
    registry: "BaseRegistry",
    project,
    features: Optional[Union[List[str], "FeatureService"]],
    allow_cache=False,
    hide_dummy_entity: bool = True,
) -> Tuple[List["FeatureView"], List["OnDemandFeatureView"]]:
    from feast.feature_service import FeatureService
    from feast.feature_view import DUMMY_ENTITY_NAME
    from feast.on_demand_feature_view import OnDemandFeatureView

    if isinstance(features, FeatureService):
        feature_views = [
            (projection.name, projection)
            for projection in features.feature_view_projections
        ]
    else:
        assert features is not None
        feature_views = [(feature.split(":")[0], None) for feature in features]  # type: ignore[misc]

    fvs_to_use, od_fvs_to_use = [], []
    for name, projection in feature_views:
        fv = registry.get_any_feature_view(name, project, allow_cache)

        if isinstance(fv, OnDemandFeatureView):
            od_fvs_to_use.append(
                fv.with_projection(copy.copy(projection)) if projection else fv
            )

            for source_projection in fv.source_feature_view_projections.values():
                source_fv = registry.get_any_feature_view(
                    source_projection.name, project, allow_cache
                )
                # TODO better way to handler dummy entities
                if (
                    hide_dummy_entity
                    and source_fv.entities  # type: ignore[attr-defined]
                    and source_fv.entities[0] == DUMMY_ENTITY_NAME  # type: ignore[attr-defined]
                ):
                    source_fv.entities = []  # type: ignore[attr-defined]
                    source_fv.entity_columns = []  # type: ignore[attr-defined]

                if source_fv not in fvs_to_use:
                    fvs_to_use.append(
                        source_fv.with_projection(copy.copy(source_projection))
                    )
        else:
            if (
                hide_dummy_entity
                and fv.entities  # type: ignore[attr-defined]
                and fv.entities[0] == DUMMY_ENTITY_NAME  # type: ignore[attr-defined]
            ):
                fv.entities = []  # type: ignore[attr-defined]
                fv.entity_columns = []  # type: ignore[attr-defined]
            fvs_to_use.append(
                fv.with_projection(copy.copy(projection)) if projection else fv
            )

    return (fvs_to_use, od_fvs_to_use)


def _get_online_request_context(
    registry,
    project,
    features: Union[List[str], "FeatureService"],
    full_feature_names: bool,
):
    from feast.feature_view import DUMMY_ENTITY_NAME

    _feature_refs = _get_features(registry, project, features, allow_cache=True)

    (
        requested_feature_views,
        requested_on_demand_feature_views,
    ) = _get_feature_views_to_use(
        registry=registry,
        project=project,
        features=features,
        allow_cache=True,
        hide_dummy_entity=False,
    )

    (
        entity_name_to_join_key_map,
        entity_type_map,
        join_keys_set,
    ) = _get_entity_maps(registry, project, requested_feature_views)

    _validate_feature_refs(_feature_refs, full_feature_names)
    (
        grouped_refs,
        grouped_odfv_refs,
    ) = _group_feature_refs(
        _feature_refs,
        requested_feature_views,
        requested_on_demand_feature_views,
    )

    requested_result_row_names = {
        feat_ref.replace(":", "__") for feat_ref in _feature_refs
    }
    if not full_feature_names:
        requested_result_row_names = {
            name.rpartition("__")[-1] for name in requested_result_row_names
        }

    feature_views = list(view for view, _ in grouped_refs)

    needed_request_data = get_needed_request_data(grouped_odfv_refs)

    entityless_case = DUMMY_ENTITY_NAME in [
        entity_name
        for feature_view in feature_views
        for entity_name in feature_view.entities
    ]

    return (
        _feature_refs,
        requested_on_demand_feature_views,
        entity_name_to_join_key_map,
        entity_type_map,
        join_keys_set,
        grouped_refs,
        requested_result_row_names,
        needed_request_data,
        entityless_case,
    )


def _prepare_entities_to_read_from_online_store(
    registry,
    project,
    features: Union[List[str], "FeatureService"],
    entity_values: Mapping[
        str, Union[Sequence[Any], Sequence[ValueProto], RepeatedValueProto]
    ],
    full_feature_names: bool = False,
    native_entity_values: bool = True,
):
    from feast.feature_view import DUMMY_ENTITY, DUMMY_ENTITY_ID, DUMMY_ENTITY_VAL

    (
        feature_refs,
        requested_on_demand_feature_views,
        entity_name_to_join_key_map,
        entity_type_map,
        join_keys_set,
        grouped_refs,
        requested_result_row_names,
        needed_request_data,
        entityless_case,
    ) = _get_online_request_context(registry, project, features, full_feature_names)

    # Extract Sequence from RepeatedValue Protobuf.
    entity_value_lists: Dict[str, Union[List[Any], List[ValueProto]]] = {
        k: list(v) if isinstance(v, Sequence) else list(v.val)
        for k, v in entity_values.items()
    }

    entity_proto_values: Dict[str, List[ValueProto]]
    if native_entity_values:
        # Convert values to Protobuf once.
        entity_proto_values = {
            k: python_values_to_proto_values(
                v, entity_type_map.get(k, ValueType.UNKNOWN)
            )
            for k, v in entity_value_lists.items()
        }
    else:
        entity_proto_values = entity_value_lists

    num_rows = _validate_entity_values(entity_proto_values)

    odfv_entities: List[Entity] = []
    request_source_keys: List[str] = []
    for on_demand_feature_view in requested_on_demand_feature_views:
        odfv_entities.append(*getattr(on_demand_feature_view, "entities", []))
        for source in on_demand_feature_view.source_request_sources:
            source_schema = on_demand_feature_view.source_request_sources[source].schema
            for column in source_schema:
                request_source_keys.append(column.name)

    join_keys_set.update(set(odfv_entities))

    join_key_values: Dict[str, List[ValueProto]] = {}
    request_data_features: Dict[str, List[ValueProto]] = {}
    # Entity rows may be either entities or request data.
    for join_key_or_entity_name, values in entity_proto_values.items():
        # Found request data
        if join_key_or_entity_name in needed_request_data:
            request_data_features[join_key_or_entity_name] = values
        elif join_key_or_entity_name in join_keys_set:
            # It's a join key
            join_key = join_key_or_entity_name
            requested_result_row_names.add(join_key)
            join_key_values[join_key] = values
        elif join_key_or_entity_name in entity_name_to_join_key_map:
            # It's an entity name (deprecated)
            join_key = entity_name_to_join_key_map[join_key_or_entity_name]
            warnings.warn("Using entity name is deprecated. Use join_key instead.")
            requested_result_row_names.add(join_key)
            join_key_values[join_key] = values
        else:
            # Key is not recognized (likely a feature value), so we skip it.
            continue  # Or handle accordingly

    ensure_request_data_values_exist(needed_request_data, request_data_features)

    # Populate online features response proto with join keys and request data features
    online_features_response = GetOnlineFeaturesResponse(results=[])
    _populate_result_rows_from_columnar(
        online_features_response=online_features_response,
        data=dict(**join_key_values, **request_data_features),
    )

    # Add the Entityless case after populating result rows to avoid having to remove
    # it later.
    if entityless_case:
        join_key_values[DUMMY_ENTITY_ID] = python_values_to_proto_values(
            [DUMMY_ENTITY_VAL] * num_rows, DUMMY_ENTITY.value_type
        )

    return (
        join_key_values,
        grouped_refs,
        entity_name_to_join_key_map,
        requested_on_demand_feature_views,
        feature_refs,
        requested_result_row_names,
        online_features_response,
    )


def _get_entity_key_protos(
    entity_rows: Iterable[Mapping[str, ValueProto]],
) -> List[EntityKeyProto]:
    # Instantiate one EntityKeyProto per Entity.
    entity_key_protos = [
        EntityKeyProto(join_keys=row.keys(), entity_values=row.values())
        for row in entity_rows
    ]
    return entity_key_protos


def _convert_rows_to_protobuf(
    requested_features: List[str],
    read_rows: List[Tuple[Optional[datetime], Optional[Dict[str, ValueProto]]]],
) -> List[Tuple[List[Timestamp], List["FieldStatus.ValueType"], List[ValueProto]]]:
    # Each row is a set of features for a given entity key.
    # We only need to convert the data to Protobuf once.
    null_value = ValueProto()
    read_row_protos = []
    for read_row in read_rows:
        row_ts_proto = Timestamp()
        row_ts, feature_data = read_row
        # TODO (Ly): reuse whatever timestamp if row_ts is None?
        if row_ts is not None:
            row_ts_proto.FromDatetime(row_ts)
        event_timestamps = [row_ts_proto] * len(requested_features)
        if feature_data is None:
            statuses = [FieldStatus.NOT_FOUND] * len(requested_features)
            values = [null_value] * len(requested_features)
        else:
            statuses = []
            values = []
            for feature_name in requested_features:
                # Make sure order of data is the same as requested_features.
                if feature_name not in feature_data:
                    statuses.append(FieldStatus.NOT_FOUND)
                    values.append(null_value)
                else:
                    statuses.append(FieldStatus.PRESENT)
                    values.append(feature_data[feature_name])
        read_row_protos.append((event_timestamps, statuses, values))
    return read_row_protos


def has_all_tags(
    object_tags: dict[str, str], requested_tags: Optional[dict[str, str]] = None
) -> bool:
    if requested_tags is None:
        return True
    return all(object_tags.get(key, None) == val for key, val in requested_tags.items())


def tags_list_to_dict(
    tags_list: Optional[list[str]] = None,
) -> Optional[dict[str, str]]:
    if not tags_list:
        return None
    tags_dict: dict[str, str] = {}
    for tags_str in tags_list:
        tags_dict.update(tags_str_to_dict(tags_str))
    return tags_dict


def tags_str_to_dict(tags: str = "") -> dict[str, str]:
    tags_list = tags.strip().strip("()").replace('"', "").replace("'", "").split(",")
    return {
        key.strip(): value.strip()
        for key, value in dict(
            cast(tuple[str, str], tag.split(":", 1)) for tag in tags_list if ":" in tag
        ).items()
    }


def _utc_now() -> datetime:
    return datetime.now(tz=timezone.utc)


def _build_retrieve_online_document_record(
    entity_key: Union[str, bytes],
    feature_value: Union[str, bytes],
    vector_value: Union[str, List[float]],
    distance_value: float,
    event_timestamp: datetime,
    entity_key_serialization_version: int,
) -> Tuple[
    Optional[datetime],
    Optional[EntityKeyProto],
    Optional[ValueProto],
    Optional[ValueProto],
    Optional[ValueProto],
]:
    if entity_key_serialization_version < 3:
        entity_key_proto = None
    else:
        if isinstance(entity_key, str):
            entity_key_proto_bin = entity_key.encode("utf-8")
        else:
            entity_key_proto_bin = entity_key
        entity_key_proto = deserialize_entity_key(
            entity_key_proto_bin,
            entity_key_serialization_version=entity_key_serialization_version,
        )

    feature_value_proto = ValueProto()

    if isinstance(feature_value, str):
        feature_value_proto.ParseFromString(feature_value.encode("utf-8"))
    else:
        feature_value_proto.ParseFromString(feature_value)

    if isinstance(vector_value, str):
        vector_value_proto = ValueProto(string_val=vector_value)
    else:
        vector_value_proto = ValueProto(float_list_val=FloatListProto(val=vector_value))

    distance_value_proto = ValueProto(float_val=distance_value)
    return (
        event_timestamp,
        entity_key_proto,
        feature_value_proto,
        vector_value_proto,
        distance_value_proto,
    )<|MERGE_RESOLUTION|>--- conflicted
+++ resolved
@@ -592,19 +592,11 @@
 
             proto_values.append(
                 python_values_to_proto_values(
-<<<<<<< HEAD
-                    (
-                        feature_vector
-                        if odfv.mode == "python"
-                        else feature_vector.to_numpy()
-                    ),
-=======
                     feature_vector
                     if isinstance(feature_vector, list)
                     else [feature_vector]
                     if odfv.mode == "python"
                     else feature_vector.to_numpy(),
->>>>>>> 9bbc1c61
                     feature_type,
                 )
             )
