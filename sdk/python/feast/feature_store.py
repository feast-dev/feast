--- conflicted
+++ resolved
@@ -72,11 +72,7 @@
     GetOnlineFeaturesResponse,
 )
 from feast.protos.feast.types.EntityKey_pb2 import EntityKey as EntityKeyProto
-<<<<<<< HEAD
-from feast.protos.feast.types.Value_pb2 import Value as ValueProto
-=======
 from feast.protos.feast.types.Value_pb2 import Value
->>>>>>> 2a95629e
 from feast.registry import Registry
 from feast.repo_config import RepoConfig, load_repo_config
 from feast.request_feature_view import RequestFeatureView
@@ -1178,51 +1174,30 @@
             for join_key, value in join_key_row.items():
                 join_key_python_values[join_key].append(value)
 
-<<<<<<< HEAD
-        union_of_entity_keys: List[EntityKeyProto] = []
-
-        for entity_row_proto in entity_row_proto_list:
-            # Create a list of entity keys to filter down for each feature view at lookup time.
-            union_of_entity_keys.append(_entity_row_to_key(entity_row_proto))
-
-        online_features_response = GetOnlineFeaturesResponse(
-            results=[GetOnlineFeaturesResponse.FeatureVector()] * len(join_key_rows)
-        )
-
-        # Append entity keys to the response
-        self._populate_entities_in_response(
-            online_features_response, entity_row_proto_list
-        )
-=======
         # Convert all join key values to Protobuf Values
         join_key_proto_values = {
             k: python_values_to_proto_values(v, join_key_to_entity_type_map[k])
             for k, v in join_key_python_values.items()
         }
->>>>>>> 2a95629e
-
-        # Populate result rows with join keys
-        result_rows = [
-            GetOnlineFeaturesResponse.FieldValues() for _ in range(len(entity_rows))
-        ]
+
+        # Populate online features response proto with join keys
+        online_features_response = GetOnlineFeaturesResponse(
+            results=[
+                GetOnlineFeaturesResponse.FeatureVector()
+                for _ in range(len(entity_rows))
+            ]
+        )
         for key, values in join_key_proto_values.items():
-            for row_idx, result_row in enumerate(result_rows):
-                result_row.fields[key].CopyFrom(values[row_idx])
-                result_row.statuses[key] = FieldStatus.PRESENT
+            online_features_response.metadata.feature_names.val.append(key)
+            for row_idx, result_row in enumerate(online_features_response.results):
+                result_row.values.append(values[row_idx])
+                result_row.statuses.append(FieldStatus.PRESENT)
+                result_row.event_timestamps.append(Timestamp())
 
         # Initialize the set of EntityKeyProtos once and reuse them for each FeatureView
         # to avoid initialization overhead.
         entity_keys = [EntityKeyProto() for _ in range(len(join_key_rows))]
         for table, requested_features in grouped_refs:
-<<<<<<< HEAD
-            table_join_keys = [
-                entity_name_to_join_key_map[entity_name]
-                for entity_name in table.entities
-            ]
-            self._populate_fvs_in_response(
-                online_features_response,
-                table_join_keys,
-=======
             # Get the correct set of entity values with the correct join keys.
             entity_values = self._get_table_entity_values(
                 table, entity_name_to_join_key_map, join_key_proto_values,
@@ -1235,65 +1210,34 @@
 
             # Populate the result_rows with the Features from the OnlineStore inplace.
             self._populate_result_rows_from_feature_view(
+                online_features_response,
                 entity_keys,
->>>>>>> 2a95629e
                 full_feature_names,
                 provider,
                 requested_features,
                 table,
             )
 
-<<<<<<< HEAD
-        requested_result_row_names = (
-            set(online_features_response.metadata.feature_names.val)
-            | needed_request_fv_features
-        )
-
-        self._populate_odfv_dependencies(
-            online_features_response,
-            entity_name_to_join_key_map,
-            full_feature_names,
-            grouped_odfv_refs,
-            provider,
-            request_data_features,
-            union_of_entity_keys,
-            retrieved_feature_refs,
-        )
-
-        self._augment_response_with_on_demand_transforms(
-            online_features_response,
-            _feature_refs,
-            requested_result_row_names,
-            requested_on_demand_feature_views,
-            full_feature_names,
-        )
-        return OnlineResponse(online_features_response)
-
-    def _populate_odfv_dependencies(
-        self,
-        online_features_response: GetOnlineFeaturesResponse,
-=======
         self._populate_request_data_features(
-            request_data_features, result_rows,
+            online_features_response, request_data_features
         )
 
         if grouped_odfv_refs:
             self._augment_response_with_on_demand_transforms(
+                online_features_response,
                 _feature_refs,
                 requested_on_demand_feature_views,
                 full_feature_names,
-                result_rows,
             )
 
         self._drop_unneeded_columns(
-            requested_result_row_names, result_rows,
-        )
-        return OnlineResponse(GetOnlineFeaturesResponse(field_values=result_rows))
+            online_features_response, requested_result_row_names
+        )
+        return OnlineResponse(online_features_response)
 
     @staticmethod
     def _get_table_entity_values(
         table: FeatureView,
->>>>>>> 2a95629e
         entity_name_to_join_key_map: Dict[str, str],
         join_key_proto_values: Dict[str, List[Value]],
     ) -> Dict[str, List[Value]]:
@@ -1332,19 +1276,15 @@
 
     @staticmethod
     def _populate_request_data_features(
+        online_features_response: GetOnlineFeaturesResponse,
         request_data_features: Dict[str, List[Any]],
-<<<<<<< HEAD
-        union_of_entity_keys: List[EntityKeyProto],
-        retrieved_feature_refs: Set[str],
-=======
-        result_rows: List[GetOnlineFeaturesResponse.FieldValues],
->>>>>>> 2a95629e
     ):
         # Add more feature values to the existing result rows for the request data features
         for feature_name, feature_values in request_data_features.items():
             proto_values = python_values_to_proto_values(
                 feature_values, ValueType.UNKNOWN
             )
+
             online_features_response.metadata.feature_names.val.append(feature_name)
 
             for row_idx, proto_value in enumerate(proto_values):
@@ -1353,41 +1293,7 @@
                 result_row.statuses.append(FieldStatus.PRESENT)
                 result_row.event_timestamps.append(Timestamp())
 
-<<<<<<< HEAD
-        # Add data if odfv requests specific feature views as dependencies
-        if len(grouped_odfv_refs) > 0:
-            for odfv, _ in grouped_odfv_refs:
-                for fv in odfv.input_feature_views.values():
-                    # Find the set of required Features which have not yet
-                    # been retrieved.
-                    not_yet_retrieved = {
-                        feature.name
-                        for feature in fv.projection.features
-                        if f"{fv.name}:{feature.name}" not in retrieved_feature_refs
-                    }
-                    # If there are required Features which have not yet been retrieved
-                    # retrieve them.
-                    if not_yet_retrieved:
-                        table_join_keys = [
-                            entity_name_to_join_key_map[entity_name]
-                            for entity_name in fv.entities
-                        ]
-                        self._populate_fvs_in_response(
-                            online_features_response,
-                            table_join_keys,
-                            full_feature_names,
-                            provider,
-                            list(not_yet_retrieved),
-                            fv,
-                            union_of_entity_keys,
-                        )
-                    # Update the set of retrieved Features with any newly retrieved
-                    # Features.
-                    retrieved_feature_refs |= not_yet_retrieved
-
-=======
     @staticmethod
->>>>>>> 2a95629e
     def get_needed_request_data(
         grouped_odfv_refs: List[Tuple[OnDemandFeatureView, List[str]]],
         grouped_request_fv_refs: List[Tuple[RequestFeatureView, List[str]]],
@@ -1422,33 +1328,10 @@
                 feature_names=missing_features
             )
 
-    def _populate_entities_in_response(
+    def _populate_result_rows_from_feature_view(
         self,
         online_features_response: GetOnlineFeaturesResponse,
-        rows: List[GetOnlineFeaturesRequestV2.EntityRow],
-    ):
-        # Note: We temporarily store entities in the same field as features for backwards compatibility.
-        # Java server uses the same GetOnlineFeaturesResponse but does not return entities right now.
-        # We need to unify the logic between Python & Java on this.
-        if len(rows) == 0:
-            return
-        fields = list(rows[0].fields.keys())
-        online_features_response.metadata.feature_names.val.extend(fields)
-        for idx, row in enumerate(rows):
-            for field in fields:
-                result_row = online_features_response.results[idx]
-                result_row.values.append(row.fields[field])
-                result_row.statuses.append(FieldStatus.PRESENT)
-                result_row.event_timestamps.append(Timestamp())
-
-    def _populate_fvs_in_response(
-        self,
-<<<<<<< HEAD
-        online_features_response: GetOnlineFeaturesResponse,
-        table_join_keys: List[str],
-=======
         entity_keys: List[EntityKeyProto],
->>>>>>> 2a95629e
         full_feature_names: bool,
         provider: Provider,
         requested_features: List[str],
@@ -1469,7 +1352,6 @@
         online_features_response.metadata.feature_names.val.extend(
             requested_feature_refs
         )
-
         # Each row is a set of features for a given entity key
         for row_idx, read_row in enumerate(read_rows):
             row_ts, feature_data = read_row
@@ -1483,46 +1365,37 @@
                 result_row.statuses.extend(
                     [FieldStatus.NOT_FOUND] * len(requested_features)
                 )
-                result_row.values.extend([ValueProto()] * len(requested_features))
+                result_row.values.extend([Value()] * len(requested_features))
             else:
                 for feature_name in requested_features:
                     if feature_name not in feature_data:
                         result_row.statuses.append(FieldStatus.NOT_FOUND)
-                        result_row.values.append(ValueProto())
+                        result_row.values.append(Value())
                     else:
                         result_row.statuses.append(FieldStatus.PRESENT)
                         result_row.values.append(feature_data[feature_name])
 
     @staticmethod
     def _augment_response_with_on_demand_transforms(
-<<<<<<< HEAD
-        self,
         online_features_response: GetOnlineFeaturesResponse,
-=======
->>>>>>> 2a95629e
         feature_refs: List[str],
         requested_on_demand_feature_views: List[OnDemandFeatureView],
         full_feature_names: bool,
     ):
         """Computes on demand feature values and adds them to the result rows.
 
-<<<<<<< HEAD
         Assumes that 'online_features_response' already contains the necessary request data and input feature
         views for the on demand feature views. Unneeded feature values such as request data and
         unrequested input feature views will be removed from 'online_features_response'.
-=======
-        Assumes that 'result_rows' already contains the necessary request data and input feature
-        views for the on demand feature views.
->>>>>>> 2a95629e
 
         Args:
             online_features_response: Protobuf object to populate
             feature_refs: List of all feature references to be returned.
-
             requested_on_demand_feature_views: List of all odfvs that have been requested.
             full_feature_names: A boolean that provides the option to add the feature view prefixes to the feature names,
                 changing them from the format "feature" to "feature_view__feature" (e.g., "daily_transactions" changes to
                 "customer_fv__daily_transactions").
+            result_rows: List of result rows to be augmented with on demand feature values.
         """
         requested_odfv_map = {
             odfv.name: odfv for odfv in requested_on_demand_feature_views
@@ -1573,32 +1446,25 @@
 
     @staticmethod
     def _drop_unneeded_columns(
+        online_features_response: GetOnlineFeaturesResponse,
         requested_result_row_names: Set[str],
-        result_rows: List[GetOnlineFeaturesResponse.FieldValues],
     ):
         """
         Unneeded feature values such as request data and unrequested input feature views will
-        be removed from 'result_rows'.
+        be removed from 'online_features_response'.
 
         Args:
+            online_features_response: Protobuf object to populate
             requested_result_row_names: Fields from 'result_rows' that have been requested, and
                     therefore should not be dropped.
-            result_rows: List of result rows to be editted inplace.
         """
         # Drop values that aren't needed
-<<<<<<< HEAD
         unneeded_feature_indices = [
             idx
             for idx, val in enumerate(
                 online_features_response.metadata.feature_names.val
             )
-            if val not in requested_result_row_names and val not in odfv_result_names
-=======
-        unneeded_features = [
-            val
-            for val in result_rows[0].fields
             if val not in requested_result_row_names
->>>>>>> 2a95629e
         ]
 
         for idx in reversed(unneeded_feature_indices):
@@ -1701,14 +1567,6 @@
         transformation_server.start_server(self, port)
 
 
-<<<<<<< HEAD
-def _entity_row_to_key(row: GetOnlineFeaturesRequestV2.EntityRow) -> EntityKeyProto:
-    names, values = zip(*row.fields.items())
-    return EntityKeyProto(join_keys=names, entity_values=values)
-
-
-=======
->>>>>>> 2a95629e
 def _validate_feature_refs(feature_refs: List[str], full_feature_names: bool = False):
     collided_feature_refs = []
 
