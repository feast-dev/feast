--- conflicted
+++ resolved
@@ -97,19 +97,15 @@
 from feast.repo_contents import RepoContents
 from feast.saved_dataset import SavedDataset, SavedDatasetStorage, ValidationReference
 from feast.stream_feature_view import StreamFeatureView
-<<<<<<< HEAD
 from feast.type_map import (
     feast_value_type_to_python_type,
     python_values_to_proto_values,
 )
 from feast.usage import log_exceptions, log_exceptions_and_usage, set_usage_attribute
-=======
-from feast.type_map import python_values_to_proto_values
->>>>>>> bf3ada8d
 from feast.value_type import ValueType
 from feast.version import get_version
 
-warnings.simplefilter("ignore", DeprecationWarning)
+warnings.simplefilter("once", DeprecationWarning)
 
 logger = logging.getLogger(__name__)
 
@@ -818,7 +814,8 @@
         views_to_update = [
             ob
             for ob in objects
-            if (
+            if
+            (
                 # BFVs are not handled separately from FVs right now.
                 (isinstance(ob, FeatureView) or isinstance(ob, BatchFeatureView))
                 and not isinstance(ob, StreamFeatureView)
@@ -965,18 +962,12 @@
         )
 
         self._registry.commit()
-
-<<<<<<< HEAD
         # go server needs to be reloaded to apply new configuration.
         # we're stopping it here
         # new server will be instantiated on the next online request
         self._teardown_go_server()
 
-    @log_exceptions_and_usage
-    def teardown(self) -> None:
-=======
     def teardown(self):
->>>>>>> bf3ada8d
         """Tears down all local and cloud resources for the feature store."""
         tables: List[FeatureView] = []
         feature_views = self.list_feature_views()
@@ -1423,11 +1414,7 @@
         # In EG, we use feature view to support streaming and http registry is not implemented for stream feature views
         # HTTP Registry raises MethodNotImplementedError for get_stream_feature_view
         try:
-<<<<<<< HEAD
-            feature_view = self.get_feature_view(
-=======
-            feature_view: FeatureView = self.get_stream_feature_view(
->>>>>>> bf3ada8d
+            feature_view: FeatureView = self.get_feature_view(
                 feature_view_name, allow_registry_cache=allow_registry_cache
             )
         except FeatureViewNotFoundException:
@@ -1553,7 +1540,6 @@
             native_entity_values=True,
         )
 
-<<<<<<< HEAD
     def _lazy_init_go_server(self):
         """Lazily initialize self._go_server if it hasn't been initialized before."""
         from feast.embedded_go.online_features_service import (
@@ -1565,7 +1551,7 @@
             self._go_server = EmbeddedOnlineFeatureServer(
                 str(self.repo_path.absolute()), self.config, self
             )
-=======
+
     async def get_online_features_async(
         self,
         features: Union[List[str], FeatureService],
@@ -1612,7 +1598,6 @@
             full_feature_names=full_feature_names,
             native_entity_values=True,
         )
->>>>>>> bf3ada8d
 
     def _get_online_request_context(
         self, features: Union[List[str], FeatureService], full_feature_names: bool
@@ -2291,11 +2276,9 @@
         """
         # Add the feature names to the response.
         requested_feature_refs = [
-            (
-                f"{table.projection.name_to_use()}__{feature_name}"
-                if full_feature_names
-                else feature_name
-            )
+            f"{table.projection.name_to_use()}__{feature_name}"
+            if full_feature_names
+            else feature_name
             for feature_name in requested_features
         ]
         online_features_response.metadata.feature_names.val.extend(
