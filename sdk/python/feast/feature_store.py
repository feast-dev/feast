--- conflicted
+++ resolved
@@ -1141,7 +1141,7 @@
         set_usage_attribute("request_fv", bool(request_feature_views))
 
         # Check that the right request data is present in the entity_df
-        if isinstance(entity_df, pd.DataFrame):
+        if type(entity_df) == pd.DataFrame:
             if self.config.coerce_tz_aware:
                 entity_df = utils.make_df_tzaware(cast(pd.DataFrame, entity_df))
             for fv in request_feature_views:
@@ -2102,11 +2102,9 @@
         """
         # Add the feature names to the response.
         requested_feature_refs = [
-            (
-                f"{table.projection.name_to_use()}__{feature_name}"
-                if full_feature_names
-                else feature_name
-            )
+            f"{table.projection.name_to_use()}__{feature_name}"
+            if full_feature_names
+            else feature_name
             for feature_name in requested_features
         ]
         online_features_response.metadata.feature_names.val.extend(
@@ -2318,7 +2316,6 @@
                 and self.config.feature_server.feature_logging.enabled
                 and not no_feature_log
             )
-<<<<<<< HEAD
             logging_options = (
                 self.config.feature_server.feature_logging
                 if enable_logging and self.config.feature_server
@@ -2355,22 +2352,11 @@
                 no_access_log=no_access_log,
                 workers=workers,
                 keep_alive_timeout=keep_alive_timeout,
+                registry_ttl_sec=registry_ttl_sec,
             )
 
     def _teardown_go_server(self):
         self._go_server = None
-=======
-        # Start the python server
-        feature_server.start_server(
-            self,
-            host=host,
-            port=port,
-            no_access_log=no_access_log,
-            workers=workers,
-            keep_alive_timeout=keep_alive_timeout,
-            registry_ttl_sec=registry_ttl_sec,
-        )
->>>>>>> 936ecfda
 
     @log_exceptions_and_usage
     def get_feature_server_endpoint(self) -> Optional[str]:
