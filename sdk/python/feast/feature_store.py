# Copyright 2019 The Feast Authors
#
# Licensed under the Apache License, Version 2.0 (the "License");
# you may not use this file except in compliance with the License.
# You may obtain a copy of the License at
#
#     https://www.apache.org/licenses/LICENSE-2.0
#
# Unless required by applicable law or agreed to in writing, software
# distributed under the License is distributed on an "AS IS" BASIS,
# WITHOUT WARRANTIES OR CONDITIONS OF ANY KIND, either express or implied.
# See the License for the specific language governing permissions and
# limitations under the License.
import copy
import itertools
import os
import warnings
from collections import Counter, defaultdict
from datetime import datetime
from pathlib import Path
from typing import (
    Any,
    Dict,
    Iterable,
    List,
    NamedTuple,
    Optional,
    Set,
    Tuple,
    Union,
    cast,
)

import pandas as pd
from colorama import Fore, Style
from tqdm import tqdm

from feast import feature_server, flags, flags_helper, utils
from feast.base_feature_view import BaseFeatureView
from feast.diff.FcoDiff import RegistryDiff
from feast.entity import Entity
from feast.errors import (
    EntityNotFoundException,
    ExperimentalFeatureNotEnabled,
    FeatureNameCollisionError,
    FeatureViewNotFoundException,
    RequestDataNotFoundInEntityDfException,
    RequestDataNotFoundInEntityRowsException,
)
from feast.feature_service import FeatureService
from feast.feature_view import (
    DUMMY_ENTITY,
    DUMMY_ENTITY_ID,
    DUMMY_ENTITY_NAME,
    DUMMY_ENTITY_VAL,
    FeatureView,
)
from feast.inference import (
    update_data_sources_with_inferred_event_timestamp_col,
    update_entities_with_inferred_types_from_feature_views,
    update_feature_views_with_inferred_features,
)
from feast.infra.provider import Provider, RetrievalJob, get_provider
from feast.on_demand_feature_view import OnDemandFeatureView
from feast.online_response import OnlineResponse
from feast.protos.feast.core.Registry_pb2 import Registry as RegistryProto
<<<<<<< HEAD
from feast.protos.feast.serving.ServingService_pb2 import GetOnlineFeaturesResponse
=======
from feast.protos.feast.serving.ServingService_pb2 import (
    FieldStatus,
    GetOnlineFeaturesRequestV2,
    GetOnlineFeaturesResponse,
)
>>>>>>> ad3ea8d8
from feast.protos.feast.types.EntityKey_pb2 import EntityKey as EntityKeyProto
from feast.protos.feast.types.Value_pb2 import Value
from feast.registry import Registry
from feast.repo_config import RepoConfig, load_repo_config
from feast.request_feature_view import RequestFeatureView
from feast.type_map import python_values_to_proto_values
from feast.usage import log_exceptions, log_exceptions_and_usage, set_usage_attribute
from feast.value_type import ValueType
from feast.version import get_version

warnings.simplefilter("once", DeprecationWarning)


class RepoContents(NamedTuple):
    feature_views: Set[FeatureView]
    on_demand_feature_views: Set[OnDemandFeatureView]
    request_feature_views: Set[RequestFeatureView]
    entities: Set[Entity]
    feature_services: Set[FeatureService]

    def to_registry_proto(self) -> RegistryProto:
        registry_proto = RegistryProto()
        registry_proto.entities.extend([e.to_proto() for e in self.entities])
        registry_proto.feature_views.extend(
            [fv.to_proto() for fv in self.feature_views]
        )
        registry_proto.on_demand_feature_views.extend(
            [fv.to_proto() for fv in self.on_demand_feature_views]
        )
        registry_proto.request_feature_views.extend(
            [fv.to_proto() for fv in self.request_feature_views]
        )
        registry_proto.feature_services.extend(
            [fs.to_proto() for fs in self.feature_services]
        )
        return registry_proto


class FeatureStore:
    """
    A FeatureStore object is used to define, create, and retrieve features.

    Args:
        repo_path (optional): Path to a `feature_store.yaml` used to configure the
            feature store.
        config (optional): Configuration object used to configure the feature store.
    """

    config: RepoConfig
    repo_path: Path
    _registry: Registry
    _provider: Provider

    @log_exceptions
    def __init__(
        self, repo_path: Optional[str] = None, config: Optional[RepoConfig] = None,
    ):
        """
        Creates a FeatureStore object.

        Raises:
            ValueError: If both or neither of repo_path and config are specified.
        """
        if repo_path is not None and config is not None:
            raise ValueError("You cannot specify both repo_path and config.")
        if config is not None:
            self.repo_path = Path(os.getcwd())
            self.config = config
        elif repo_path is not None:
            self.repo_path = Path(repo_path)
            self.config = load_repo_config(Path(repo_path))
        else:
            raise ValueError("Please specify one of repo_path or config.")

        registry_config = self.config.get_registry_config()
        self._registry = Registry(registry_config, repo_path=self.repo_path)
        self._provider = get_provider(self.config, self.repo_path)

    @log_exceptions
    def version(self) -> str:
        """Returns the version of the current Feast SDK/CLI."""
        return get_version()

    @property
    def registry(self) -> Registry:
        """Gets the registry of this feature store."""
        return self._registry

    @property
    def project(self) -> str:
        """Gets the project of this feature store."""
        return self.config.project

    def _get_provider(self) -> Provider:
        # TODO: Bake self.repo_path into self.config so that we dont only have one interface to paths
        return self._provider

    @log_exceptions_and_usage
    def refresh_registry(self):
        """Fetches and caches a copy of the feature registry in memory.

        Explicitly calling this method allows for direct control of the state of the registry cache. Every time this
        method is called the complete registry state will be retrieved from the remote registry store backend
        (e.g., GCS, S3), and the cache timer will be reset. If refresh_registry() is run before get_online_features()
        is called, then get_online_feature() will use the cached registry instead of retrieving (and caching) the
        registry itself.

        Additionally, the TTL for the registry cache can be set to infinity (by setting it to 0), which means that
        refresh_registry() will become the only way to update the cached registry. If the TTL is set to a value
        greater than 0, then once the cache becomes stale (more time than the TTL has passed), a new cache will be
        downloaded synchronously, which may increase latencies if the triggering method is get_online_features()
        """
        registry_config = self.config.get_registry_config()
        registry = Registry(registry_config, repo_path=self.repo_path)
        registry.refresh()

        self._registry = registry

    @log_exceptions_and_usage
    def list_entities(self, allow_cache: bool = False) -> List[Entity]:
        """
        Retrieves the list of entities from the registry.

        Args:
            allow_cache: Whether to allow returning entities from a cached registry.

        Returns:
            A list of entities.
        """
        return self._list_entities(allow_cache)

    def _list_entities(
        self, allow_cache: bool = False, hide_dummy_entity: bool = True
    ) -> List[Entity]:
        all_entities = self._registry.list_entities(
            self.project, allow_cache=allow_cache
        )
        return [
            entity
            for entity in all_entities
            if entity.name != DUMMY_ENTITY_NAME or not hide_dummy_entity
        ]

    @log_exceptions_and_usage
    def list_feature_services(self) -> List[FeatureService]:
        """
        Retrieves the list of feature services from the registry.

        Returns:
            A list of feature services.
        """
        return self._registry.list_feature_services(self.project)

    @log_exceptions_and_usage
    def list_feature_views(self, allow_cache: bool = False) -> List[FeatureView]:
        """
        Retrieves the list of feature views from the registry.

        Args:
            allow_cache: Whether to allow returning entities from a cached registry.

        Returns:
            A list of feature views.
        """
        return self._list_feature_views(allow_cache)

    @log_exceptions_and_usage
    def list_request_feature_views(
        self, allow_cache: bool = False
    ) -> List[RequestFeatureView]:
        """
        Retrieves the list of feature views from the registry.

        Args:
            allow_cache: Whether to allow returning entities from a cached registry.

        Returns:
            A list of feature views.
        """
        return self._registry.list_request_feature_views(
            self.project, allow_cache=allow_cache
        )

    def _list_feature_views(
        self, allow_cache: bool = False, hide_dummy_entity: bool = True,
    ) -> List[FeatureView]:
        feature_views = []
        for fv in self._registry.list_feature_views(
            self.project, allow_cache=allow_cache
        ):
            if hide_dummy_entity and fv.entities[0] == DUMMY_ENTITY_NAME:
                fv.entities = []
            feature_views.append(fv)
        return feature_views

    @log_exceptions_and_usage
    def list_on_demand_feature_views(self) -> List[OnDemandFeatureView]:
        """
        Retrieves the list of on demand feature views from the registry.

        Returns:
            A list of on demand feature views.
        """
        return self._registry.list_on_demand_feature_views(self.project)

    @log_exceptions_and_usage
    def get_entity(self, name: str) -> Entity:
        """
        Retrieves an entity.

        Args:
            name: Name of entity.

        Returns:
            The specified entity.

        Raises:
            EntityNotFoundException: The entity could not be found.
        """
        return self._registry.get_entity(name, self.project)

    @log_exceptions_and_usage
    def get_feature_service(
        self, name: str, allow_cache: bool = False
    ) -> FeatureService:
        """
        Retrieves a feature service.

        Args:
            name: Name of feature service.

        Returns:
            The specified feature service.

        Raises:
            FeatureServiceNotFoundException: The feature service could not be found.
        """
        return self._registry.get_feature_service(name, self.project, allow_cache)

    @log_exceptions_and_usage
    def get_feature_view(self, name: str) -> FeatureView:
        """
        Retrieves a feature view.

        Args:
            name: Name of feature view.

        Returns:
            The specified feature view.

        Raises:
            FeatureViewNotFoundException: The feature view could not be found.
        """
        return self._get_feature_view(name)

    def _get_feature_view(
        self, name: str, hide_dummy_entity: bool = True
    ) -> FeatureView:
        feature_view = self._registry.get_feature_view(name, self.project)
        if hide_dummy_entity and feature_view.entities[0] == DUMMY_ENTITY_NAME:
            feature_view.entities = []
        return feature_view

    @log_exceptions_and_usage
    def get_on_demand_feature_view(self, name: str) -> OnDemandFeatureView:
        """
        Retrieves a feature view.

        Args:
            name: Name of feature view.

        Returns:
            The specified feature view.

        Raises:
            FeatureViewNotFoundException: The feature view could not be found.
        """
        return self._registry.get_on_demand_feature_view(name, self.project)

    @log_exceptions_and_usage
    def delete_feature_view(self, name: str):
        """
        Deletes a feature view.

        Args:
            name: Name of feature view.

        Raises:
            FeatureViewNotFoundException: The feature view could not be found.
        """
        return self._registry.delete_feature_view(name, self.project)

    @log_exceptions_and_usage
    def delete_feature_service(self, name: str):
        """
            Deletes a feature service.

            Args:
                name: Name of feature service.

            Raises:
                FeatureServiceNotFoundException: The feature view could not be found.
            """
        return self._registry.delete_feature_service(name, self.project)

    def _get_features(
        self, features: Union[List[str], FeatureService], allow_cache: bool = False,
    ) -> List[str]:
        _features = features

        if not _features:
            raise ValueError("No features specified for retrieval")

        _feature_refs = []
        if isinstance(_features, FeatureService):
            feature_service_from_registry = self.get_feature_service(
                _features.name, allow_cache
            )
            if feature_service_from_registry != _features:
                warnings.warn(
                    "The FeatureService object that has been passed in as an argument is"
                    "inconsistent with the version from Registry. Potentially a newer version"
                    "of the FeatureService has been applied to the registry."
                )
            for projection in feature_service_from_registry.feature_view_projections:
                _feature_refs.extend(
                    [
                        f"{projection.name_to_use()}:{f.name}"
                        for f in projection.features
                    ]
                )
        else:
            assert isinstance(_features, list)
            _feature_refs = _features
        return _feature_refs

    @log_exceptions_and_usage
    def plan(self, desired_repo_objects: RepoContents) -> RegistryDiff:
        """Dry-run registering objects to metadata store.

        The plan method dry-runs registering one or more definitions (e.g., Entity, FeatureView), and produces
        a list of all the changes the that would be introduced in the feature repo. The changes computed by the plan
        command are for informational purpose, and are not actually applied to the registry.

        Args:
            objects: A single object, or a list of objects that are intended to be registered with the Feature Store.
            objects_to_delete: A list of objects to be deleted from the registry.
            partial: If True, apply will only handle the specified objects; if False, apply will also delete
                all the objects in objects_to_delete.

        Raises:
            ValueError: The 'objects' parameter could not be parsed properly.

        Examples:
            Generate a plan adding an Entity and a FeatureView.

            >>> from feast import FeatureStore, Entity, FeatureView, Feature, ValueType, FileSource, RepoConfig
            >>> from feast.feature_store import RepoContents
            >>> from datetime import timedelta
            >>> fs = FeatureStore(repo_path="feature_repo")
            >>> driver = Entity(name="driver_id", value_type=ValueType.INT64, description="driver id")
            >>> driver_hourly_stats = FileSource(
            ...     path="feature_repo/data/driver_stats.parquet",
            ...     event_timestamp_column="event_timestamp",
            ...     created_timestamp_column="created",
            ... )
            >>> driver_hourly_stats_view = FeatureView(
            ...     name="driver_hourly_stats",
            ...     entities=["driver_id"],
            ...     ttl=timedelta(seconds=86400 * 1),
            ...     batch_source=driver_hourly_stats,
            ... )
            >>> diff = fs.plan(RepoContents({driver_hourly_stats_view}, set(), set(), {driver}, set())) # register entity and feature view
        """

        current_registry_proto = (
            self._registry.cached_registry_proto.__deepcopy__()
            if self._registry.cached_registry_proto
            else RegistryProto()
        )

        desired_registry_proto = desired_repo_objects.to_registry_proto()
        diffs = Registry.diff_between(current_registry_proto, desired_registry_proto)
        return diffs

    @log_exceptions_and_usage
    def apply(
        self,
        objects: Union[
            Entity,
            FeatureView,
            OnDemandFeatureView,
            RequestFeatureView,
            FeatureService,
            List[
                Union[
                    FeatureView,
                    OnDemandFeatureView,
                    RequestFeatureView,
                    Entity,
                    FeatureService,
                ]
            ],
        ],
        objects_to_delete: Optional[
            List[
                Union[
                    FeatureView,
                    OnDemandFeatureView,
                    RequestFeatureView,
                    Entity,
                    FeatureService,
                ]
            ]
        ] = None,
        partial: bool = True,
    ) -> RegistryDiff:
        """Register objects to metadata store and update related infrastructure.

        The apply method registers one or more definitions (e.g., Entity, FeatureView) and registers or updates these
        objects in the Feast registry. Once the apply method has updated the infrastructure (e.g., create tables in
        an online store), it will commit the updated registry. All operations are idempotent, meaning they can safely
        be rerun.

        Args:
            objects: A single object, or a list of objects that should be registered with the Feature Store.
            objects_to_delete: A list of objects to be deleted from the registry and removed from the
                provider's infrastructure. This deletion will only be performed if partial is set to False.
            partial: If True, apply will only handle the specified objects; if False, apply will also delete
                all the objects in objects_to_delete, and tear down any associated cloud resources.

        Raises:
            ValueError: The 'objects' parameter could not be parsed properly.

        Examples:
            Register an Entity and a FeatureView.

            >>> from feast import FeatureStore, Entity, FeatureView, Feature, ValueType, FileSource, RepoConfig
            >>> from datetime import timedelta
            >>> fs = FeatureStore(repo_path="feature_repo")
            >>> driver = Entity(name="driver_id", value_type=ValueType.INT64, description="driver id")
            >>> driver_hourly_stats = FileSource(
            ...     path="feature_repo/data/driver_stats.parquet",
            ...     event_timestamp_column="event_timestamp",
            ...     created_timestamp_column="created",
            ... )
            >>> driver_hourly_stats_view = FeatureView(
            ...     name="driver_hourly_stats",
            ...     entities=["driver_id"],
            ...     ttl=timedelta(seconds=86400 * 1),
            ...     batch_source=driver_hourly_stats,
            ... )
            >>> diff = fs.apply([driver_hourly_stats_view, driver]) # register entity and feature view
        """
        # TODO: Add locking
        if not isinstance(objects, Iterable):
            objects = [objects]
        assert isinstance(objects, list)

        if not objects_to_delete:
            objects_to_delete = []

        current_registry_proto = (
            self._registry.cached_registry_proto.__deepcopy__()
            if self._registry.cached_registry_proto
            else RegistryProto()
        )

        # Separate all objects into entities, feature services, and different feature view types.
        entities_to_update = [ob for ob in objects if isinstance(ob, Entity)]
        views_to_update = [ob for ob in objects if isinstance(ob, FeatureView)]
        request_views_to_update = [
            ob for ob in objects if isinstance(ob, RequestFeatureView)
        ]
        odfvs_to_update = [ob for ob in objects if isinstance(ob, OnDemandFeatureView)]
        services_to_update = [ob for ob in objects if isinstance(ob, FeatureService)]

        if len(entities_to_update) + len(views_to_update) + len(
            request_views_to_update
        ) + len(odfvs_to_update) + len(services_to_update) != len(objects):
            raise ValueError("Unknown object type provided as part of apply() call")

        # Validate all types of feature views.
        if (
            not flags_helper.enable_on_demand_feature_views(self.config)
            and len(odfvs_to_update) > 0
        ):
            raise ExperimentalFeatureNotEnabled(flags.FLAG_ON_DEMAND_TRANSFORM_NAME)

        set_usage_attribute("odfv", bool(odfvs_to_update))

        _validate_feature_views(
            [*views_to_update, *odfvs_to_update, *request_views_to_update]
        )

        # Make inferences
        update_entities_with_inferred_types_from_feature_views(
            entities_to_update, views_to_update, self.config
        )

        update_data_sources_with_inferred_event_timestamp_col(
            [view.batch_source for view in views_to_update], self.config
        )

        update_feature_views_with_inferred_features(
            views_to_update, entities_to_update, self.config
        )

        for odfv in odfvs_to_update:
            odfv.infer_features()

        # Handle all entityless feature views by using DUMMY_ENTITY as a placeholder entity.
        entities_to_update.append(DUMMY_ENTITY)

        # Add all objects to the registry and update the provider's infrastructure.
        for view in itertools.chain(
            views_to_update, odfvs_to_update, request_views_to_update
        ):
            self._registry.apply_feature_view(view, project=self.project, commit=False)
        for ent in entities_to_update:
            self._registry.apply_entity(ent, project=self.project, commit=False)
        for feature_service in services_to_update:
            self._registry.apply_feature_service(
                feature_service, project=self.project, commit=False
            )

        if not partial:
            # Delete all registry objects that should not exist.
            entities_to_delete = [
                ob for ob in objects_to_delete if isinstance(ob, Entity)
            ]
            views_to_delete = [
                ob for ob in objects_to_delete if isinstance(ob, FeatureView)
            ]
            request_views_to_delete = [
                ob for ob in objects_to_delete if isinstance(ob, RequestFeatureView)
            ]
            odfvs_to_delete = [
                ob for ob in objects_to_delete if isinstance(ob, OnDemandFeatureView)
            ]
            services_to_delete = [
                ob for ob in objects_to_delete if isinstance(ob, FeatureService)
            ]

            for entity in entities_to_delete:
                self._registry.delete_entity(
                    entity.name, project=self.project, commit=False
                )
            for view in views_to_delete:
                self._registry.delete_feature_view(
                    view.name, project=self.project, commit=False
                )
            for request_view in request_views_to_delete:
                self._registry.delete_feature_view(
                    request_view.name, project=self.project, commit=False
                )
            for odfv in odfvs_to_delete:
                self._registry.delete_feature_view(
                    odfv.name, project=self.project, commit=False
                )
            for service in services_to_delete:
                self._registry.delete_feature_service(
                    service.name, project=self.project, commit=False
                )

        new_registry_proto = (
            self._registry.cached_registry_proto
            if self._registry.cached_registry_proto
            else RegistryProto()
        )

        diffs = Registry.diff_between(current_registry_proto, new_registry_proto)

        entities_to_update = [ob for ob in objects if isinstance(ob, Entity)]
        views_to_update = [ob for ob in objects if isinstance(ob, FeatureView)]

        entities_to_delete = [ob for ob in objects_to_delete if isinstance(ob, Entity)]
        views_to_delete = [
            ob for ob in objects_to_delete if isinstance(ob, FeatureView)
        ]

        self._get_provider().update_infra(
            project=self.project,
            tables_to_delete=views_to_delete if not partial else [],
            tables_to_keep=views_to_update,
            entities_to_delete=entities_to_delete if not partial else [],
            entities_to_keep=entities_to_update,
            partial=partial,
        )

        self._registry.commit()

        return diffs

    @log_exceptions_and_usage
    def teardown(self):
        """Tears down all local and cloud resources for the feature store."""
        tables: List[FeatureView] = []
        feature_views = self.list_feature_views()

        tables.extend(feature_views)

        entities = self.list_entities()

        self._get_provider().teardown_infra(self.project, tables, entities)
        self._registry.teardown()

    @log_exceptions_and_usage
    def get_historical_features(
        self,
        entity_df: Union[pd.DataFrame, str],
        features: Union[List[str], FeatureService],
        full_feature_names: bool = False,
    ) -> RetrievalJob:
        """Enrich an entity dataframe with historical feature values for either training or batch scoring.

        This method joins historical feature data from one or more feature views to an entity dataframe by using a time
        travel join.

        Each feature view is joined to the entity dataframe using all entities configured for the respective feature
        view. All configured entities must be available in the entity dataframe. Therefore, the entity dataframe must
        contain all entities found in all feature views, but the individual feature views can have different entities.

        Time travel is based on the configured TTL for each feature view. A shorter TTL will limit the
        amount of scanning that will be done in order to find feature data for a specific entity key. Setting a short
        TTL may result in null values being returned.

        Args:
            entity_df (Union[pd.DataFrame, str]): An entity dataframe is a collection of rows containing all entity
                columns (e.g., customer_id, driver_id) on which features need to be joined, as well as a event_timestamp
                column used to ensure point-in-time correctness. Either a Pandas DataFrame can be provided or a string
                SQL query. The query must be of a format supported by the configured offline store (e.g., BigQuery)
            features: A list of features, that should be retrieved from the offline store.
                Either a list of string feature references can be provided or a FeatureService object.
                Feature references are of the format "feature_view:feature", e.g., "customer_fv:daily_transactions".
            full_feature_names: A boolean that provides the option to add the feature view prefixes to the feature names,
                changing them from the format "feature" to "feature_view__feature" (e.g., "daily_transactions" changes to
                "customer_fv__daily_transactions"). By default, this value is set to False.

        Returns:
            RetrievalJob which can be used to materialize the results.

        Raises:
            ValueError: Both or neither of features and feature_refs are specified.

        Examples:
            Retrieve historical features from a local offline store.

            >>> from feast import FeatureStore, RepoConfig
            >>> import pandas as pd
            >>> fs = FeatureStore(repo_path="feature_repo")
            >>> entity_df = pd.DataFrame.from_dict(
            ...     {
            ...         "driver_id": [1001, 1002],
            ...         "event_timestamp": [
            ...             datetime(2021, 4, 12, 10, 59, 42),
            ...             datetime(2021, 4, 12, 8, 12, 10),
            ...         ],
            ...     }
            ... )
            >>> retrieval_job = fs.get_historical_features(
            ...     entity_df=entity_df,
            ...     features=[
            ...         "driver_hourly_stats:conv_rate",
            ...         "driver_hourly_stats:acc_rate",
            ...         "driver_hourly_stats:avg_daily_trips",
            ...     ],
            ... )
            >>> feature_data = retrieval_job.to_df()
        """

        _feature_refs = self._get_features(features)
        (
            all_feature_views,
            all_request_feature_views,
            all_on_demand_feature_views,
        ) = self._get_feature_views_to_use(features)

        # TODO(achal): _group_feature_refs returns the on demand feature views, but it's no passed into the provider.
        # This is a weird interface quirk - we should revisit the `get_historical_features` to
        # pass in the on demand feature views as well.
        fvs, odfvs, request_fvs, request_fv_refs = _group_feature_refs(
            _feature_refs,
            all_feature_views,
            all_request_feature_views,
            all_on_demand_feature_views,
        )
        feature_views = list(view for view, _ in fvs)
        on_demand_feature_views = list(view for view, _ in odfvs)
        request_feature_views = list(view for view, _ in request_fvs)

        set_usage_attribute("odfv", bool(on_demand_feature_views))
        set_usage_attribute("request_fv", bool(request_feature_views))

        # Check that the right request data is present in the entity_df
        if type(entity_df) == pd.DataFrame:
            entity_pd_df = cast(pd.DataFrame, entity_df)
            for fv in request_feature_views:
                for feature in fv.features:
                    if feature.name not in entity_pd_df.columns:
                        raise RequestDataNotFoundInEntityDfException(
                            feature_name=feature.name, feature_view_name=fv.name
                        )
            for odfv in on_demand_feature_views:
                odfv_request_data_schema = odfv.get_request_data_schema()
                for feature_name in odfv_request_data_schema.keys():
                    if feature_name not in entity_pd_df.columns:
                        raise RequestDataNotFoundInEntityDfException(
                            feature_name=feature_name, feature_view_name=odfv.name,
                        )

        _validate_feature_refs(_feature_refs, full_feature_names)
        # Drop refs that refer to RequestFeatureViews since they don't need to be fetched and
        # already exist in the entity_df
        _feature_refs = [ref for ref in _feature_refs if ref not in request_fv_refs]
        provider = self._get_provider()

        job = provider.get_historical_features(
            self.config,
            feature_views,
            _feature_refs,
            entity_df,
            self._registry,
            self.project,
            full_feature_names,
        )

        return job

    @log_exceptions_and_usage
    def materialize_incremental(
        self, end_date: datetime, feature_views: Optional[List[str]] = None,
    ) -> None:
        """
        Materialize incremental new data from the offline store into the online store.

        This method loads incremental new feature data up to the specified end time from either
        the specified feature views, or all feature views if none are specified,
        into the online store where it is available for online serving. The start time of
        the interval materialized is either the most recent end time of a prior materialization or
        (now - ttl) if no such prior materialization exists.

        Args:
            end_date (datetime): End date for time range of data to materialize into the online store
            feature_views (List[str]): Optional list of feature view names. If selected, will only run
                materialization for the specified feature views.

        Raises:
            Exception: A feature view being materialized does not have a TTL set.

        Examples:
            Materialize all features into the online store up to 5 minutes ago.

            >>> from feast import FeatureStore, RepoConfig
            >>> from datetime import datetime, timedelta
            >>> fs = FeatureStore(repo_path="feature_repo")
            >>> fs.materialize_incremental(end_date=datetime.utcnow() - timedelta(minutes=5))
            Materializing...
            <BLANKLINE>
            ...
        """
        feature_views_to_materialize: List[FeatureView] = []
        if feature_views is None:
            feature_views_to_materialize = self._list_feature_views(
                hide_dummy_entity=False
            )
            feature_views_to_materialize = [
                fv for fv in feature_views_to_materialize if fv.online
            ]
        else:
            for name in feature_views:
                feature_view = self._get_feature_view(name, hide_dummy_entity=False)
                if not feature_view.online:
                    raise ValueError(
                        f"FeatureView {feature_view.name} is not configured to be served online."
                    )
                feature_views_to_materialize.append(feature_view)

        _print_materialization_log(
            None,
            end_date,
            len(feature_views_to_materialize),
            self.config.online_store.type,
        )
        # TODO paging large loads
        for feature_view in feature_views_to_materialize:
            start_date = feature_view.most_recent_end_time
            if start_date is None:
                if feature_view.ttl is None:
                    raise Exception(
                        f"No start time found for feature view {feature_view.name}. materialize_incremental() requires"
                        f" either a ttl to be set or for materialize() to have been run at least once."
                    )
                start_date = datetime.utcnow() - feature_view.ttl
            provider = self._get_provider()
            print(
                f"{Style.BRIGHT + Fore.GREEN}{feature_view.name}{Style.RESET_ALL}"
                f" from {Style.BRIGHT + Fore.GREEN}{start_date.replace(microsecond=0).astimezone()}{Style.RESET_ALL}"
                f" to {Style.BRIGHT + Fore.GREEN}{end_date.replace(microsecond=0).astimezone()}{Style.RESET_ALL}:"
            )

            def tqdm_builder(length):
                return tqdm(total=length, ncols=100)

            start_date = utils.make_tzaware(start_date)
            end_date = utils.make_tzaware(end_date)

            provider.materialize_single_feature_view(
                config=self.config,
                feature_view=feature_view,
                start_date=start_date,
                end_date=end_date,
                registry=self._registry,
                project=self.project,
                tqdm_builder=tqdm_builder,
            )

            self._registry.apply_materialization(
                feature_view, self.project, start_date, end_date
            )

    @log_exceptions_and_usage
    def materialize(
        self,
        start_date: datetime,
        end_date: datetime,
        feature_views: Optional[List[str]] = None,
    ) -> None:
        """
        Materialize data from the offline store into the online store.

        This method loads feature data in the specified interval from either
        the specified feature views, or all feature views if none are specified,
        into the online store where it is available for online serving.

        Args:
            start_date (datetime): Start date for time range of data to materialize into the online store
            end_date (datetime): End date for time range of data to materialize into the online store
            feature_views (List[str]): Optional list of feature view names. If selected, will only run
                materialization for the specified feature views.

        Examples:
            Materialize all features into the online store over the interval
            from 3 hours ago to 10 minutes ago.

            >>> from feast import FeatureStore, RepoConfig
            >>> from datetime import datetime, timedelta
            >>> fs = FeatureStore(repo_path="feature_repo")
            >>> fs.materialize(
            ...     start_date=datetime.utcnow() - timedelta(hours=3), end_date=datetime.utcnow() - timedelta(minutes=10)
            ... )
            Materializing...
            <BLANKLINE>
            ...
        """
        if utils.make_tzaware(start_date) > utils.make_tzaware(end_date):
            raise ValueError(
                f"The given start_date {start_date} is greater than the given end_date {end_date}."
            )

        feature_views_to_materialize: List[FeatureView] = []
        if feature_views is None:
            feature_views_to_materialize = self._list_feature_views(
                hide_dummy_entity=False
            )
            feature_views_to_materialize = [
                fv for fv in feature_views_to_materialize if fv.online
            ]
        else:
            for name in feature_views:
                feature_view = self._get_feature_view(name, hide_dummy_entity=False)
                if not feature_view.online:
                    raise ValueError(
                        f"FeatureView {feature_view.name} is not configured to be served online."
                    )
                feature_views_to_materialize.append(feature_view)

        _print_materialization_log(
            start_date,
            end_date,
            len(feature_views_to_materialize),
            self.config.online_store.type,
        )
        # TODO paging large loads
        for feature_view in feature_views_to_materialize:
            provider = self._get_provider()
            print(f"{Style.BRIGHT + Fore.GREEN}{feature_view.name}{Style.RESET_ALL}:")

            def tqdm_builder(length):
                return tqdm(total=length, ncols=100)

            start_date = utils.make_tzaware(start_date)
            end_date = utils.make_tzaware(end_date)

            provider.materialize_single_feature_view(
                config=self.config,
                feature_view=feature_view,
                start_date=start_date,
                end_date=end_date,
                registry=self._registry,
                project=self.project,
                tqdm_builder=tqdm_builder,
            )

            self._registry.apply_materialization(
                feature_view, self.project, start_date, end_date
            )

    @log_exceptions_and_usage
    def write_to_online_store(
        self,
        feature_view_name: str,
        df: pd.DataFrame,
        allow_registry_cache: bool = True,
    ):
        """
        ingests data directly into the Online store
        """
        if not flags_helper.enable_direct_ingestion_to_online_store(self.config):
            raise ExperimentalFeatureNotEnabled(
                flags.FLAG_DIRECT_INGEST_TO_ONLINE_STORE
            )

        # TODO: restrict this to work with online StreamFeatureViews and validate the FeatureView type
        feature_view = self._registry.get_feature_view(
            feature_view_name, self.project, allow_cache=allow_registry_cache
        )
        entities = []
        for entity_name in feature_view.entities:
            entities.append(self._registry.get_entity(entity_name, self.project))
        provider = self._get_provider()
        provider.ingest_df(feature_view, entities, df)

    @log_exceptions_and_usage
    def get_online_features(
        self,
        features: Union[List[str], FeatureService],
        entity_rows: List[Dict[str, Any]],
        full_feature_names: bool = False,
    ) -> OnlineResponse:
        """
        Retrieves the latest online feature data.

        Note: This method will download the full feature registry the first time it is run. If you are using a
        remote registry like GCS or S3 then that may take a few seconds. The registry remains cached up to a TTL
        duration (which can be set to infinity). If the cached registry is stale (more time than the TTL has
        passed), then a new registry will be downloaded synchronously by this method. This download may
        introduce latency to online feature retrieval. In order to avoid synchronous downloads, please call
        refresh_registry() prior to the TTL being reached. Remember it is possible to set the cache TTL to
        infinity (cache forever).

        Args:
            features: List of feature references that will be returned for each entity.
                Each feature reference should have the following format:
                "feature_view:feature" where "feature_view" & "feature" refer to
                the Feature and FeatureView names respectively.
                Only the feature name is required.
            entity_rows: A list of dictionaries where each key-value is an entity-name, entity-value pair.

        Returns:
            OnlineResponse containing the feature data in records.

        Raises:
            Exception: No entity with the specified name exists.

        Examples:
            Materialize all features into the online store over the interval
            from 3 hours ago to 10 minutes ago, and then retrieve these online features.

            >>> from feast import FeatureStore, RepoConfig
            >>> fs = FeatureStore(repo_path="feature_repo")
            >>> online_response = fs.get_online_features(
            ...     features=[
            ...         "driver_hourly_stats:conv_rate",
            ...         "driver_hourly_stats:acc_rate",
            ...         "driver_hourly_stats:avg_daily_trips",
            ...     ],
            ...     entity_rows=[{"driver_id": 1001}, {"driver_id": 1002}, {"driver_id": 1003}, {"driver_id": 1004}],
            ... )
            >>> online_response_dict = online_response.to_dict()
        """
        _feature_refs = self._get_features(features, allow_cache=True)
        (
            requested_feature_views,
            requested_request_feature_views,
            requested_on_demand_feature_views,
        ) = self._get_feature_views_to_use(
            features=features, allow_cache=True, hide_dummy_entity=False
        )

        _validate_feature_refs(_feature_refs, full_feature_names)
        (
            grouped_refs,
            grouped_odfv_refs,
            grouped_request_fv_refs,
            _,
        ) = _group_feature_refs(
            _feature_refs,
            requested_feature_views,
            requested_request_feature_views,
            requested_on_demand_feature_views,
        )
        set_usage_attribute("odfv", bool(grouped_odfv_refs))
        set_usage_attribute("request_fv", bool(grouped_request_fv_refs))

        # All requested features should be present in the result.
        requested_result_row_names = {
            feat_ref.replace(":", "__") for feat_ref in _feature_refs
        }
        if not full_feature_names:
            requested_result_row_names = {
                name.rpartition("__")[-1] for name in requested_result_row_names
            }

        feature_views = list(view for view, _ in grouped_refs)
        entityless_case = DUMMY_ENTITY_NAME in [
            entity_name
            for feature_view in feature_views
            for entity_name in feature_view.entities
        ]

        provider = self._get_provider()
        entities = self._list_entities(allow_cache=True, hide_dummy_entity=False)
        entity_name_to_join_key_map: Dict[str, str] = {}
        join_key_to_entity_type_map: Dict[str, ValueType] = {}
        for entity in entities:
            entity_name_to_join_key_map[entity.name] = entity.join_key
            join_key_to_entity_type_map[entity.join_key] = entity.value_type
        for feature_view in requested_feature_views:
            for entity_name in feature_view.entities:
                entity = self._registry.get_entity(
                    entity_name, self.project, allow_cache=True
                )
                # User directly uses join_key as the entity reference in the entity_rows for the
                # entity mapping case.
                entity_name = feature_view.projection.join_key_map.get(
                    entity.join_key, entity.name
                )
                join_key = feature_view.projection.join_key_map.get(
                    entity.join_key, entity.join_key
                )
                entity_name_to_join_key_map[entity_name] = join_key
                join_key_to_entity_type_map[join_key] = entity.value_type

        needed_request_data, needed_request_fv_features = self.get_needed_request_data(
            grouped_odfv_refs, grouped_request_fv_refs
        )

        join_key_rows = []
        request_data_features: Dict[str, List[Any]] = defaultdict(list)
        # Entity rows may be either entities or request data.
        for row in entity_rows:
            join_key_row = {}
            for entity_name, entity_value in row.items():
                # Found request data
                if (
                    entity_name in needed_request_data
                    or entity_name in needed_request_fv_features
                ):
                    if entity_name in needed_request_fv_features:
                        # If the data was requested as a feature then
                        # make sure it appears in the result.
                        requested_result_row_names.add(entity_name)
                    request_data_features[entity_name].append(entity_value)
                else:
                    try:
                        join_key = entity_name_to_join_key_map[entity_name]
                    except KeyError:
                        raise EntityNotFoundException(entity_name, self.project)
                    # All join keys should be returned in the result.
                    requested_result_row_names.add(join_key)
                    join_key_row[join_key] = entity_value
                    if entityless_case:
                        join_key_row[DUMMY_ENTITY_ID] = DUMMY_ENTITY_VAL
            if len(join_key_row) > 0:
                # May be empty if this entity row was request data
                join_key_rows.append(join_key_row)

        self.ensure_request_data_values_exist(
            needed_request_data, needed_request_fv_features, request_data_features
        )

        # Convert join_key_rows from rowise to columnar.
        join_key_python_values: Dict[str, List[Value]] = defaultdict(list)
        for join_key_row in join_key_rows:
            for join_key, value in join_key_row.items():
                join_key_python_values[join_key].append(value)

        # Convert all join key values to Protobuf Values
        join_key_proto_values = {
            k: python_values_to_proto_values(v, join_key_to_entity_type_map[k])
            for k, v in join_key_python_values.items()
        }

        # Populate result rows with join keys
        result_rows = [
            GetOnlineFeaturesResponse.FieldValues() for _ in range(len(entity_rows))
        ]
        for key, values in join_key_proto_values.items():
            for row_idx, result_row in enumerate(result_rows):
                result_row.fields[key].CopyFrom(values[row_idx])
                result_row.statuses[key] = GetOnlineFeaturesResponse.FieldStatus.PRESENT

        # Initialize the set of EntityKeyProtos once and reuse them for each FeatureView
        # to avoid initialization overhead.
        entity_keys = [EntityKeyProto() for _ in range(len(join_key_rows))]
        for table, requested_features in grouped_refs:
            # Get the correct set of entity values with the correct join keys.
            entity_values = self._get_table_entity_values(
                table, entity_name_to_join_key_map, join_key_proto_values,
            )

            # Set the EntityKeyProtos inplace.
            self._set_table_entity_keys(
                entity_values, entity_keys,
            )

            # Populate the result_rows with the Features from the OnlineStore inplace.
            self._populate_result_rows_from_feature_view(
                entity_keys,
                full_feature_names,
                provider,
                requested_features,
                result_rows,
                table,
            )

        self._populate_request_data_features(
            request_data_features, result_rows,
        )

        self._augment_response_with_on_demand_transforms(
            _feature_refs,
            requested_on_demand_feature_views,
            full_feature_names,
            result_rows,
        )

        self._drop_unneeded_columns(
            requested_result_row_names, result_rows,
        )
        return OnlineResponse(GetOnlineFeaturesResponse(field_values=result_rows))

    @staticmethod
    def _get_table_entity_values(
        table: FeatureView,
        entity_name_to_join_key_map: Dict[str, str],
        join_key_proto_values: Dict[str, List[Value]],
    ) -> Dict[str, List[Value]]:
        # The correct join_keys expected by the OnlineStore for this Feature View.
        table_join_keys = [
            entity_name_to_join_key_map[entity_name] for entity_name in table.entities
        ]

        # If the FeatureView has a Projection then the join keys may be aliased.
        alias_to_join_key_map = {v: k for k, v in table.projection.join_key_map.items()}

        # Subset to columns which are relevant to this FeatureView and
        # give them the correct names.
        entity_values = {
            alias_to_join_key_map.get(k, k): v
            for k, v in join_key_proto_values.items()
            if alias_to_join_key_map.get(k, k) in table_join_keys
        }
        return entity_values

    @staticmethod
    def _set_table_entity_keys(
        entity_values: Dict[str, List[Value]], entity_keys: List[EntityKeyProto],
    ):
        """
        This method sets the a list of EntityKeyProtos inplace.
        """
        for row_idx, entity_key in enumerate(entity_keys):
            # Make sure entity_keys are empty before setting.
            entity_key.Clear()
            entity_key.join_keys.extend(entity_values.keys())
            for values in entity_values.values():
                entity_key.entity_values.append(values[row_idx])

    @staticmethod
    def _populate_request_data_features(
        request_data_features: Dict[str, List[Any]],
        result_rows: List[GetOnlineFeaturesResponse.FieldValues],
    ):
        # Add more feature values to the existing result rows for the request data features
        for feature_name, feature_values in request_data_features.items():
            proto_values = python_values_to_proto_values(
                feature_values, ValueType.UNKNOWN
            )

            for row_idx, proto_value in enumerate(proto_values):
                result_row = result_rows[row_idx]
                result_row.fields[feature_name].CopyFrom(proto_value)
                result_row.statuses[feature_name] = FieldStatus.PRESENT

    @staticmethod
    def get_needed_request_data(
        grouped_odfv_refs: List[Tuple[OnDemandFeatureView, List[str]]],
        grouped_request_fv_refs: List[Tuple[RequestFeatureView, List[str]]],
    ) -> Tuple[Set[str], Set[str]]:
        needed_request_data: Set[str] = set()
        needed_request_fv_features: Set[str] = set()
        for odfv, _ in grouped_odfv_refs:
            odfv_request_data_schema = odfv.get_request_data_schema()
            needed_request_data.update(odfv_request_data_schema.keys())
        for request_fv, _ in grouped_request_fv_refs:
            for feature in request_fv.features:
                needed_request_fv_features.add(feature.name)
        return needed_request_data, needed_request_fv_features

    @staticmethod
    def ensure_request_data_values_exist(
        needed_request_data: Set[str],
        needed_request_fv_features: Set[str],
        request_data_features: Dict[str, List[Any]],
    ):
        if len(needed_request_data) + len(needed_request_fv_features) != len(
            request_data_features.keys()
        ):
            missing_features = [
                x
                for x in itertools.chain(
                    needed_request_data, needed_request_fv_features
                )
                if x not in request_data_features
            ]
            raise RequestDataNotFoundInEntityRowsException(
                feature_names=missing_features
            )

    def _populate_result_rows_from_feature_view(
        self,
        entity_keys: List[EntityKeyProto],
        full_feature_names: bool,
        provider: Provider,
        requested_features: List[str],
        result_rows: List[GetOnlineFeaturesResponse.FieldValues],
        table: FeatureView,
    ):
        read_rows = provider.online_read(
            config=self.config,
            table=table,
            entity_keys=entity_keys,
            requested_features=requested_features,
        )
        # Each row is a set of features for a given entity key
        for row_idx, read_row in enumerate(read_rows):
            row_ts, feature_data = read_row
            result_row = result_rows[row_idx]

            if feature_data is None:
                for feature_name in requested_features:
                    feature_ref = (
                        f"{table.projection.name_to_use()}__{feature_name}"
                        if full_feature_names
                        else feature_name
                    )
                    result_row.statuses[feature_ref] = FieldStatus.NOT_FOUND
            else:
                for feature_name in feature_data:
                    feature_ref = (
                        f"{table.projection.name_to_use()}__{feature_name}"
                        if full_feature_names
                        else feature_name
                    )
                    if feature_name in requested_features:
                        result_row.fields[feature_ref].CopyFrom(
                            feature_data[feature_name]
                        )
                        result_row.statuses[feature_ref] = FieldStatus.PRESENT

    @staticmethod
    def _augment_response_with_on_demand_transforms(
        feature_refs: List[str],
        requested_on_demand_feature_views: List[OnDemandFeatureView],
        full_feature_names: bool,
        result_rows: List[GetOnlineFeaturesResponse.FieldValues],
    ):
        """Computes on demand feature values and adds them to the result rows.

        Assumes that 'result_rows' already contains the necessary request data and input feature
        views for the on demand feature views.

        Args:
            feature_refs: List of all feature references to be returned.

            requested_on_demand_feature_views: List of all odfvs that have been requested.
            full_feature_names: A boolean that provides the option to add the feature view prefixes to the feature names,
                changing them from the format "feature" to "feature_view__feature" (e.g., "daily_transactions" changes to
                "customer_fv__daily_transactions").
            result_rows: List of result rows to be augmented with on demand feature values.
        """
        if len(requested_on_demand_feature_views) == 0:
            return

        requested_odfv_map = {
            odfv.name: odfv for odfv in requested_on_demand_feature_views
        }
        requested_odfv_feature_names = requested_odfv_map.keys()

        odfv_feature_refs = defaultdict(list)
        for feature_ref in feature_refs:
            view_name, feature_name = feature_ref.split(":")
            if view_name in requested_odfv_feature_names:
                odfv_feature_refs[view_name].append(
                    f"{requested_odfv_map[view_name].projection.name_to_use()}__{feature_name}"
                    if full_feature_names
                    else feature_name
                )

        initial_response = OnlineResponse(
            GetOnlineFeaturesResponse(field_values=result_rows)
        )
        initial_response_df = initial_response.to_df()

        # Apply on demand transformations and augment the result rows
        odfv_result_names = set()
        for odfv_name, _feature_refs in odfv_feature_refs.items():
            odfv = requested_odfv_map[odfv_name]
            transformed_features_df = odfv.get_transformed_features_df(
                initial_response_df, full_feature_names,
            )
            selected_subset = [
                f for f in transformed_features_df.columns if f in _feature_refs
            ]

            proto_values_by_column = {
                feature: python_values_to_proto_values(
                    transformed_features_df[feature].values, ValueType.UNKNOWN
                )
                for feature in selected_subset
            }

            for row_idx in range(len(result_rows)):
                result_row = result_rows[row_idx]

                for transformed_feature in selected_subset:
                    odfv_result_names.add(transformed_feature)
                    result_row.fields[transformed_feature].CopyFrom(
                        proto_values_by_column[transformed_feature][row_idx]
                    )
                    result_row.statuses[transformed_feature] = FieldStatus.PRESENT

    @staticmethod
    def _drop_unneeded_columns(
        requested_result_row_names: Set[str],
        result_rows: List[GetOnlineFeaturesResponse.FieldValues],
    ):
        """
        Unneeded feature values such as request data and unrequested input feature views will
        be removed from 'result_rows'.

        Args:
            requested_result_row_names: Fields from 'result_rows' that have been requested, and
                    therefore should not be dropped.
            result_rows: List of result rows to be editted inplace.
        """
        # Drop values that aren't needed
        unneeded_features = [
            val
            for val in result_rows[0].fields
            if val not in requested_result_row_names
        ]
        for row_idx in range(len(result_rows)):
            result_row = result_rows[row_idx]
            for unneeded_feature in unneeded_features:
                result_row.fields.pop(unneeded_feature)
                result_row.statuses.pop(unneeded_feature)

    def _get_feature_views_to_use(
        self,
        features: Optional[Union[List[str], FeatureService]],
        allow_cache=False,
        hide_dummy_entity: bool = True,
    ) -> Tuple[List[FeatureView], List[RequestFeatureView], List[OnDemandFeatureView]]:

        fvs = {
            fv.name: fv
            for fv in self._list_feature_views(allow_cache, hide_dummy_entity)
        }

        request_fvs = {
            fv.name: fv
            for fv in self._registry.list_request_feature_views(
                project=self.project, allow_cache=allow_cache
            )
        }

        od_fvs = {
            fv.name: fv
            for fv in self._registry.list_on_demand_feature_views(
                project=self.project, allow_cache=allow_cache
            )
        }

        if isinstance(features, FeatureService):
            fvs_to_use, request_fvs_to_use, od_fvs_to_use = [], [], []
            for fv_name, projection in [
                (projection.name, projection)
                for projection in features.feature_view_projections
            ]:
                if fv_name in fvs:
                    fvs_to_use.append(
                        fvs[fv_name].with_projection(copy.copy(projection))
                    )
                elif fv_name in request_fvs:
                    request_fvs_to_use.append(
                        request_fvs[fv_name].with_projection(copy.copy(projection))
                    )
                elif fv_name in od_fvs:
                    odfv = od_fvs[fv_name].with_projection(copy.copy(projection))
                    od_fvs_to_use.append(odfv)
                    # Let's make sure to include an FVs which the ODFV requires Features from.
                    for projection in odfv.input_feature_view_projections.values():
                        fv = fvs[projection.name].with_projection(copy.copy(projection))
                        if fv not in fvs_to_use:
                            fvs_to_use.append(fv)
                else:
                    raise ValueError(
                        f"The provided feature service {features.name} contains a reference to a feature view"
                        f"{fv_name} which doesn't exist. Please make sure that you have created the feature view"
                        f'{fv_name} and that you have registered it by running "apply".'
                    )
            views_to_use = (fvs_to_use, request_fvs_to_use, od_fvs_to_use)
        else:
            views_to_use = (
                [*fvs.values()],
                [*request_fvs.values()],
                [*od_fvs.values()],
            )

        return views_to_use

    @log_exceptions_and_usage
    def serve(self, host: str, port: int, no_access_log: bool) -> None:
        """Start the feature consumption server locally on a given port."""
        if not flags_helper.enable_python_feature_server(self.config):
            raise ExperimentalFeatureNotEnabled(flags.FLAG_PYTHON_FEATURE_SERVER_NAME)

        feature_server.start_server(self, host, port, no_access_log)

    @log_exceptions_and_usage
    def get_feature_server_endpoint(self) -> Optional[str]:
        """Returns endpoint for the feature server, if it exists."""
        return self._provider.get_feature_server_endpoint()

    @log_exceptions_and_usage
    def serve_transformations(self, port: int) -> None:
        """Start the feature transformation server locally on a given port."""
        if not flags_helper.enable_python_feature_server(self.config):
            raise ExperimentalFeatureNotEnabled(flags.FLAG_PYTHON_FEATURE_SERVER_NAME)
        if not flags_helper.enable_on_demand_feature_views(self.config):
            raise ExperimentalFeatureNotEnabled(flags.FLAG_ON_DEMAND_TRANSFORM_NAME)

        from feast import transformation_server

        transformation_server.start_server(self, port)


<<<<<<< HEAD
=======
def _entity_row_to_key(row: GetOnlineFeaturesRequestV2.EntityRow) -> EntityKeyProto:
    names, values = zip(*row.fields.items())
    return EntityKeyProto(join_keys=names, entity_values=values)


def _entity_row_to_field_values(
    row: GetOnlineFeaturesRequestV2.EntityRow,
) -> GetOnlineFeaturesResponse.FieldValues:
    result = GetOnlineFeaturesResponse.FieldValues()
    for k in row.fields:
        result.fields[k].CopyFrom(row.fields[k])
        result.statuses[k] = FieldStatus.PRESENT

    return result


>>>>>>> ad3ea8d8
def _validate_feature_refs(feature_refs: List[str], full_feature_names: bool = False):
    collided_feature_refs = []

    if full_feature_names:
        collided_feature_refs = [
            ref for ref, occurrences in Counter(feature_refs).items() if occurrences > 1
        ]
    else:
        feature_names = [
            ref.split(":")[1] if ":" in ref else ref for ref in feature_refs
        ]
        collided_feature_names = [
            ref
            for ref, occurrences in Counter(feature_names).items()
            if occurrences > 1
        ]

        for feature_name in collided_feature_names:
            collided_feature_refs.extend(
                [ref for ref in feature_refs if ref.endswith(":" + feature_name)]
            )

    if len(collided_feature_refs) > 0:
        raise FeatureNameCollisionError(collided_feature_refs, full_feature_names)


def _group_feature_refs(
    features: List[str],
    all_feature_views: List[FeatureView],
    all_request_feature_views: List[RequestFeatureView],
    all_on_demand_feature_views: List[OnDemandFeatureView],
) -> Tuple[
    List[Tuple[FeatureView, List[str]]],
    List[Tuple[OnDemandFeatureView, List[str]]],
    List[Tuple[RequestFeatureView, List[str]]],
    Set[str],
]:
    """ Get list of feature views and corresponding feature names based on feature references"""

    # view name to view proto
    view_index = {view.projection.name_to_use(): view for view in all_feature_views}

    # request view name to proto
    request_view_index = {
        view.projection.name_to_use(): view for view in all_request_feature_views
    }

    # on demand view to on demand view proto
    on_demand_view_index = {
        view.projection.name_to_use(): view for view in all_on_demand_feature_views
    }

    # view name to feature names
    views_features = defaultdict(set)
    request_views_features = defaultdict(set)
    request_view_refs = set()

    # on demand view name to feature names
    on_demand_view_features = defaultdict(set)

    for ref in features:
        view_name, feat_name = ref.split(":")
        if view_name in view_index:
            views_features[view_name].add(feat_name)
        elif view_name in on_demand_view_index:
            on_demand_view_features[view_name].add(feat_name)
            # Let's also add in any FV Feature dependencies here.
            for input_fv_projection in on_demand_view_index[
                view_name
            ].input_feature_view_projections.values():
                for input_feat in input_fv_projection.features:
                    views_features[input_fv_projection.name].add(input_feat.name)
        elif view_name in request_view_index:
            request_views_features[view_name].add(feat_name)
            request_view_refs.add(ref)
        else:
            raise FeatureViewNotFoundException(view_name)

    fvs_result: List[Tuple[FeatureView, List[str]]] = []
    odfvs_result: List[Tuple[OnDemandFeatureView, List[str]]] = []
    request_fvs_result: List[Tuple[RequestFeatureView, List[str]]] = []

    for view_name, feature_names in views_features.items():
        fvs_result.append((view_index[view_name], list(feature_names)))
    for view_name, feature_names in request_views_features.items():
        request_fvs_result.append((request_view_index[view_name], list(feature_names)))
    for view_name, feature_names in on_demand_view_features.items():
        odfvs_result.append((on_demand_view_index[view_name], list(feature_names)))
    return fvs_result, odfvs_result, request_fvs_result, request_view_refs


def _print_materialization_log(
    start_date, end_date, num_feature_views: int, online_store: str
):
    if start_date:
        print(
            f"Materializing {Style.BRIGHT + Fore.GREEN}{num_feature_views}{Style.RESET_ALL} feature views"
            f" from {Style.BRIGHT + Fore.GREEN}{start_date.replace(microsecond=0).astimezone()}{Style.RESET_ALL}"
            f" to {Style.BRIGHT + Fore.GREEN}{end_date.replace(microsecond=0).astimezone()}{Style.RESET_ALL}"
            f" into the {Style.BRIGHT + Fore.GREEN}{online_store}{Style.RESET_ALL} online store.\n"
        )
    else:
        print(
            f"Materializing {Style.BRIGHT + Fore.GREEN}{num_feature_views}{Style.RESET_ALL} feature views"
            f" to {Style.BRIGHT + Fore.GREEN}{end_date.replace(microsecond=0).astimezone()}{Style.RESET_ALL}"
            f" into the {Style.BRIGHT + Fore.GREEN}{online_store}{Style.RESET_ALL} online store.\n"
        )


def _validate_feature_views(feature_views: List[BaseFeatureView]):
    """ Verify feature views have case-insensitively unique names"""
    fv_names = set()
    for fv in feature_views:
        case_insensitive_fv_name = fv.name.lower()
        if case_insensitive_fv_name in fv_names:
            raise ValueError(
                f"More than one feature view with name {case_insensitive_fv_name} found. "
                f"Please ensure that all feature view names are case-insensitively unique. "
                f"It may be necessary to ignore certain files in your feature repository by using a .feastignore file."
            )
        else:
            fv_names.add(case_insensitive_fv_name)<|MERGE_RESOLUTION|>--- conflicted
+++ resolved
@@ -64,15 +64,10 @@
 from feast.on_demand_feature_view import OnDemandFeatureView
 from feast.online_response import OnlineResponse
 from feast.protos.feast.core.Registry_pb2 import Registry as RegistryProto
-<<<<<<< HEAD
-from feast.protos.feast.serving.ServingService_pb2 import GetOnlineFeaturesResponse
-=======
 from feast.protos.feast.serving.ServingService_pb2 import (
     FieldStatus,
-    GetOnlineFeaturesRequestV2,
     GetOnlineFeaturesResponse,
 )
->>>>>>> ad3ea8d8
 from feast.protos.feast.types.EntityKey_pb2 import EntityKey as EntityKeyProto
 from feast.protos.feast.types.Value_pb2 import Value
 from feast.registry import Registry
@@ -1174,7 +1169,7 @@
         for key, values in join_key_proto_values.items():
             for row_idx, result_row in enumerate(result_rows):
                 result_row.fields[key].CopyFrom(values[row_idx])
-                result_row.statuses[key] = GetOnlineFeaturesResponse.FieldStatus.PRESENT
+                result_row.statuses[key] = FieldStatus.PRESENT
 
         # Initialize the set of EntityKeyProtos once and reuse them for each FeatureView
         # to avoid initialization overhead.
@@ -1533,25 +1528,6 @@
         transformation_server.start_server(self, port)
 
 
-<<<<<<< HEAD
-=======
-def _entity_row_to_key(row: GetOnlineFeaturesRequestV2.EntityRow) -> EntityKeyProto:
-    names, values = zip(*row.fields.items())
-    return EntityKeyProto(join_keys=names, entity_values=values)
-
-
-def _entity_row_to_field_values(
-    row: GetOnlineFeaturesRequestV2.EntityRow,
-) -> GetOnlineFeaturesResponse.FieldValues:
-    result = GetOnlineFeaturesResponse.FieldValues()
-    for k in row.fields:
-        result.fields[k].CopyFrom(row.fields[k])
-        result.statuses[k] = FieldStatus.PRESENT
-
-    return result
-
-
->>>>>>> ad3ea8d8
 def _validate_feature_refs(feature_refs: List[str], full_feature_names: bool = False):
     collided_feature_refs = []
 
