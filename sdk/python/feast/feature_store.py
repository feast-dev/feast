# Copyright 2019 The Feast Authors
#
# Licensed under the Apache License, Version 2.0 (the "License");
# you may not use this file except in compliance with the License.
# You may obtain a copy of the License at
#
#     https://www.apache.org/licenses/LICENSE-2.0
#
# Unless required by applicable law or agreed to in writing, software
# distributed under the License is distributed on an "AS IS" BASIS,
# WITHOUT WARRANTIES OR CONDITIONS OF ANY KIND, either express or implied.
# See the License for the specific language governing permissions and
# limitations under the License.
import copy
import itertools
import os
import warnings
from collections import Counter, defaultdict
from datetime import datetime
from pathlib import Path
from typing import (
    Any,
    Dict,
    Iterable,
    List,
    NamedTuple,
    Optional,
    Sequence,
    Set,
    Tuple,
    Union,
    cast,
)

import pandas as pd
from colorama import Fore, Style
from google.protobuf.timestamp_pb2 import Timestamp
from tqdm import tqdm

from feast import feature_server, flags, flags_helper, utils
from feast.base_feature_view import BaseFeatureView
from feast.diff.FcoDiff import RegistryDiff
from feast.diff.infra_diff import InfraDiff, diff_infra_protos
from feast.entity import Entity
from feast.errors import (
    EntityNotFoundException,
    ExperimentalFeatureNotEnabled,
    FeatureNameCollisionError,
    FeatureViewNotFoundException,
    RequestDataNotFoundInEntityDfException,
    RequestDataNotFoundInEntityRowsException,
)
from feast.feature_service import FeatureService
from feast.feature_view import (
    DUMMY_ENTITY,
    DUMMY_ENTITY_ID,
    DUMMY_ENTITY_NAME,
    DUMMY_ENTITY_VAL,
    FeatureView,
)
from feast.inference import (
    update_data_sources_with_inferred_event_timestamp_col,
    update_entities_with_inferred_types_from_feature_views,
    update_feature_views_with_inferred_features,
)
from feast.infra.provider import Provider, RetrievalJob, get_provider
from feast.on_demand_feature_view import OnDemandFeatureView
from feast.online_response import OnlineResponse
from feast.protos.feast.core.InfraObject_pb2 import Infra as InfraProto
from feast.protos.feast.core.Registry_pb2 import Registry as RegistryProto
from feast.protos.feast.serving.ServingService_pb2 import (
    FieldStatus,
    GetOnlineFeaturesResponse,
)
from feast.protos.feast.types.EntityKey_pb2 import EntityKey as EntityKeyProto
from feast.protos.feast.types.Value_pb2 import RepeatedValue, Value
from feast.registry import Registry
from feast.repo_config import RepoConfig, load_repo_config
from feast.request_feature_view import RequestFeatureView
from feast.type_map import python_values_to_proto_values
from feast.usage import log_exceptions, log_exceptions_and_usage, set_usage_attribute
from feast.value_type import ValueType
from feast.version import get_version

warnings.simplefilter("once", DeprecationWarning)


class RepoContents(NamedTuple):
    feature_views: Set[FeatureView]
    on_demand_feature_views: Set[OnDemandFeatureView]
    request_feature_views: Set[RequestFeatureView]
    entities: Set[Entity]
    feature_services: Set[FeatureService]

    def to_registry_proto(self) -> RegistryProto:
        registry_proto = RegistryProto()
        registry_proto.entities.extend([e.to_proto() for e in self.entities])
        registry_proto.feature_views.extend(
            [fv.to_proto() for fv in self.feature_views]
        )
        registry_proto.on_demand_feature_views.extend(
            [fv.to_proto() for fv in self.on_demand_feature_views]
        )
        registry_proto.request_feature_views.extend(
            [fv.to_proto() for fv in self.request_feature_views]
        )
        registry_proto.feature_services.extend(
            [fs.to_proto() for fs in self.feature_services]
        )
        return registry_proto


class FeatureStore:
    """
    A FeatureStore object is used to define, create, and retrieve features.

    Args:
        repo_path (optional): Path to a `feature_store.yaml` used to configure the
            feature store.
        config (optional): Configuration object used to configure the feature store.
    """

    config: RepoConfig
    repo_path: Path
    _registry: Registry
    _provider: Provider

    @log_exceptions
    def __init__(
        self, repo_path: Optional[str] = None, config: Optional[RepoConfig] = None,
    ):
        """
        Creates a FeatureStore object.

        Raises:
            ValueError: If both or neither of repo_path and config are specified.
        """
        if repo_path is not None and config is not None:
            raise ValueError("You cannot specify both repo_path and config.")
        if config is not None:
            self.repo_path = Path(os.getcwd())
            self.config = config
        elif repo_path is not None:
            self.repo_path = Path(repo_path)
            self.config = load_repo_config(Path(repo_path))
        else:
            raise ValueError("Please specify one of repo_path or config.")

        registry_config = self.config.get_registry_config()
        self._registry = Registry(registry_config, repo_path=self.repo_path)
        self._provider = get_provider(self.config, self.repo_path)

    @log_exceptions
    def version(self) -> str:
        """Returns the version of the current Feast SDK/CLI."""
        return get_version()

    @property
    def registry(self) -> Registry:
        """Gets the registry of this feature store."""
        return self._registry

    @property
    def project(self) -> str:
        """Gets the project of this feature store."""
        return self.config.project

    def _get_provider(self) -> Provider:
        # TODO: Bake self.repo_path into self.config so that we dont only have one interface to paths
        return self._provider

    @log_exceptions_and_usage
    def refresh_registry(self):
        """Fetches and caches a copy of the feature registry in memory.

        Explicitly calling this method allows for direct control of the state of the registry cache. Every time this
        method is called the complete registry state will be retrieved from the remote registry store backend
        (e.g., GCS, S3), and the cache timer will be reset. If refresh_registry() is run before get_online_features()
        is called, then get_online_feature() will use the cached registry instead of retrieving (and caching) the
        registry itself.

        Additionally, the TTL for the registry cache can be set to infinity (by setting it to 0), which means that
        refresh_registry() will become the only way to update the cached registry. If the TTL is set to a value
        greater than 0, then once the cache becomes stale (more time than the TTL has passed), a new cache will be
        downloaded synchronously, which may increase latencies if the triggering method is get_online_features()
        """
        registry_config = self.config.get_registry_config()
        registry = Registry(registry_config, repo_path=self.repo_path)
        registry.refresh()

        self._registry = registry

    @log_exceptions_and_usage
    def list_entities(self, allow_cache: bool = False) -> List[Entity]:
        """
        Retrieves the list of entities from the registry.

        Args:
            allow_cache: Whether to allow returning entities from a cached registry.

        Returns:
            A list of entities.
        """
        return self._list_entities(allow_cache)

    def _list_entities(
        self, allow_cache: bool = False, hide_dummy_entity: bool = True
    ) -> List[Entity]:
        all_entities = self._registry.list_entities(
            self.project, allow_cache=allow_cache
        )
        return [
            entity
            for entity in all_entities
            if entity.name != DUMMY_ENTITY_NAME or not hide_dummy_entity
        ]

    @log_exceptions_and_usage
    def list_feature_services(self) -> List[FeatureService]:
        """
        Retrieves the list of feature services from the registry.

        Returns:
            A list of feature services.
        """
        return self._registry.list_feature_services(self.project)

    @log_exceptions_and_usage
    def list_feature_views(self, allow_cache: bool = False) -> List[FeatureView]:
        """
        Retrieves the list of feature views from the registry.

        Args:
            allow_cache: Whether to allow returning entities from a cached registry.

        Returns:
            A list of feature views.
        """
        return self._list_feature_views(allow_cache)

    @log_exceptions_and_usage
    def list_request_feature_views(
        self, allow_cache: bool = False
    ) -> List[RequestFeatureView]:
        """
        Retrieves the list of feature views from the registry.

        Args:
            allow_cache: Whether to allow returning entities from a cached registry.

        Returns:
            A list of feature views.
        """
        return self._registry.list_request_feature_views(
            self.project, allow_cache=allow_cache
        )

    def _list_feature_views(
        self, allow_cache: bool = False, hide_dummy_entity: bool = True,
    ) -> List[FeatureView]:
        feature_views = []
        for fv in self._registry.list_feature_views(
            self.project, allow_cache=allow_cache
        ):
            if hide_dummy_entity and fv.entities[0] == DUMMY_ENTITY_NAME:
                fv.entities = []
            feature_views.append(fv)
        return feature_views

    @log_exceptions_and_usage
    def list_on_demand_feature_views(
        self, allow_cache: bool = False
    ) -> List[OnDemandFeatureView]:
        """
        Retrieves the list of on demand feature views from the registry.

        Returns:
            A list of on demand feature views.
        """
        return self._registry.list_on_demand_feature_views(
            self.project, allow_cache=allow_cache
        )

    @log_exceptions_and_usage
    def get_entity(self, name: str) -> Entity:
        """
        Retrieves an entity.

        Args:
            name: Name of entity.

        Returns:
            The specified entity.

        Raises:
            EntityNotFoundException: The entity could not be found.
        """
        return self._registry.get_entity(name, self.project)

    @log_exceptions_and_usage
    def get_feature_service(
        self, name: str, allow_cache: bool = False
    ) -> FeatureService:
        """
        Retrieves a feature service.

        Args:
            name: Name of feature service.

        Returns:
            The specified feature service.

        Raises:
            FeatureServiceNotFoundException: The feature service could not be found.
        """
        return self._registry.get_feature_service(name, self.project, allow_cache)

    @log_exceptions_and_usage
    def get_feature_view(self, name: str) -> FeatureView:
        """
        Retrieves a feature view.

        Args:
            name: Name of feature view.

        Returns:
            The specified feature view.

        Raises:
            FeatureViewNotFoundException: The feature view could not be found.
        """
        return self._get_feature_view(name)

    def _get_feature_view(
        self, name: str, hide_dummy_entity: bool = True
    ) -> FeatureView:
        feature_view = self._registry.get_feature_view(name, self.project)
        if hide_dummy_entity and feature_view.entities[0] == DUMMY_ENTITY_NAME:
            feature_view.entities = []
        return feature_view

    @log_exceptions_and_usage
    def get_on_demand_feature_view(self, name: str) -> OnDemandFeatureView:
        """
        Retrieves a feature view.

        Args:
            name: Name of feature view.

        Returns:
            The specified feature view.

        Raises:
            FeatureViewNotFoundException: The feature view could not be found.
        """
        return self._registry.get_on_demand_feature_view(name, self.project)

    @log_exceptions_and_usage
    def delete_feature_view(self, name: str):
        """
        Deletes a feature view.

        Args:
            name: Name of feature view.

        Raises:
            FeatureViewNotFoundException: The feature view could not be found.
        """
        return self._registry.delete_feature_view(name, self.project)

    @log_exceptions_and_usage
    def delete_feature_service(self, name: str):
        """
            Deletes a feature service.

            Args:
                name: Name of feature service.

            Raises:
                FeatureServiceNotFoundException: The feature view could not be found.
            """
        return self._registry.delete_feature_service(name, self.project)

    def _get_features(
        self, features: Union[List[str], FeatureService], allow_cache: bool = False,
    ) -> List[str]:
        _features = features

        if not _features:
            raise ValueError("No features specified for retrieval")

        _feature_refs = []
        if isinstance(_features, FeatureService):
            feature_service_from_registry = self.get_feature_service(
                _features.name, allow_cache
            )
            if feature_service_from_registry != _features:
                warnings.warn(
                    "The FeatureService object that has been passed in as an argument is"
                    "inconsistent with the version from Registry. Potentially a newer version"
                    "of the FeatureService has been applied to the registry."
                )
            for projection in feature_service_from_registry.feature_view_projections:
                _feature_refs.extend(
                    [
                        f"{projection.name_to_use()}:{f.name}"
                        for f in projection.features
                    ]
                )
        else:
            assert isinstance(_features, list)
            _feature_refs = _features
        return _feature_refs

    @log_exceptions_and_usage
    def plan(
        self, desired_repo_objects: RepoContents
    ) -> Tuple[RegistryDiff, InfraDiff]:
        """Dry-run registering objects to metadata store.

        The plan method dry-runs registering one or more definitions (e.g., Entity, FeatureView), and produces
        a list of all the changes the that would be introduced in the feature repo. The changes computed by the plan
        command are for informational purpose, and are not actually applied to the registry.

        Args:
            objects: A single object, or a list of objects that are intended to be registered with the Feature Store.
            objects_to_delete: A list of objects to be deleted from the registry.
            partial: If True, apply will only handle the specified objects; if False, apply will also delete
                all the objects in objects_to_delete.

        Raises:
            ValueError: The 'objects' parameter could not be parsed properly.

        Examples:
            Generate a plan adding an Entity and a FeatureView.

            >>> from feast import FeatureStore, Entity, FeatureView, Feature, ValueType, FileSource, RepoConfig
            >>> from feast.feature_store import RepoContents
            >>> from datetime import timedelta
            >>> fs = FeatureStore(repo_path="feature_repo")
            >>> driver = Entity(name="driver_id", value_type=ValueType.INT64, description="driver id")
            >>> driver_hourly_stats = FileSource(
            ...     path="feature_repo/data/driver_stats.parquet",
            ...     event_timestamp_column="event_timestamp",
            ...     created_timestamp_column="created",
            ... )
            >>> driver_hourly_stats_view = FeatureView(
            ...     name="driver_hourly_stats",
            ...     entities=["driver_id"],
            ...     ttl=timedelta(seconds=86400 * 1),
            ...     batch_source=driver_hourly_stats,
            ... )
            >>> registry_diff, infra_diff = fs.plan(RepoContents({driver_hourly_stats_view}, set(), set(), {driver}, set())) # register entity and feature view
        """

        current_registry_proto = (
            self._registry.cached_registry_proto.__deepcopy__()
            if self._registry.cached_registry_proto
            else RegistryProto()
        )

        desired_registry_proto = desired_repo_objects.to_registry_proto()
        registry_diff = Registry.diff_between(
            current_registry_proto, desired_registry_proto
        )

        current_infra_proto = (
            self._registry.cached_registry_proto.infra.__deepcopy__()
            if self._registry.cached_registry_proto
            else InfraProto()
        )
        new_infra_proto = self._provider.plan_infra(
            self.config, desired_registry_proto
        ).to_proto()
        infra_diff = diff_infra_protos(current_infra_proto, new_infra_proto)

        return (registry_diff, infra_diff)

    @log_exceptions_and_usage
    def apply(
        self,
        objects: Union[
            Entity,
            FeatureView,
            OnDemandFeatureView,
            RequestFeatureView,
            FeatureService,
            List[
                Union[
                    FeatureView,
                    OnDemandFeatureView,
                    RequestFeatureView,
                    Entity,
                    FeatureService,
                ]
            ],
        ],
        objects_to_delete: Optional[
            List[
                Union[
                    FeatureView,
                    OnDemandFeatureView,
                    RequestFeatureView,
                    Entity,
                    FeatureService,
                ]
            ]
        ] = None,
        partial: bool = True,
    ) -> RegistryDiff:
        """Register objects to metadata store and update related infrastructure.

        The apply method registers one or more definitions (e.g., Entity, FeatureView) and registers or updates these
        objects in the Feast registry. Once the apply method has updated the infrastructure (e.g., create tables in
        an online store), it will commit the updated registry. All operations are idempotent, meaning they can safely
        be rerun.

        Args:
            objects: A single object, or a list of objects that should be registered with the Feature Store.
            objects_to_delete: A list of objects to be deleted from the registry and removed from the
                provider's infrastructure. This deletion will only be performed if partial is set to False.
            partial: If True, apply will only handle the specified objects; if False, apply will also delete
                all the objects in objects_to_delete, and tear down any associated cloud resources.

        Raises:
            ValueError: The 'objects' parameter could not be parsed properly.

        Examples:
            Register an Entity and a FeatureView.

            >>> from feast import FeatureStore, Entity, FeatureView, Feature, ValueType, FileSource, RepoConfig
            >>> from datetime import timedelta
            >>> fs = FeatureStore(repo_path="feature_repo")
            >>> driver = Entity(name="driver_id", value_type=ValueType.INT64, description="driver id")
            >>> driver_hourly_stats = FileSource(
            ...     path="feature_repo/data/driver_stats.parquet",
            ...     event_timestamp_column="event_timestamp",
            ...     created_timestamp_column="created",
            ... )
            >>> driver_hourly_stats_view = FeatureView(
            ...     name="driver_hourly_stats",
            ...     entities=["driver_id"],
            ...     ttl=timedelta(seconds=86400 * 1),
            ...     batch_source=driver_hourly_stats,
            ... )
            >>> diff = fs.apply([driver_hourly_stats_view, driver]) # register entity and feature view
        """
        # TODO: Add locking
        if not isinstance(objects, Iterable):
            objects = [objects]
        assert isinstance(objects, list)

        if not objects_to_delete:
            objects_to_delete = []

        current_registry_proto = (
            self._registry.cached_registry_proto.__deepcopy__()
            if self._registry.cached_registry_proto
            else RegistryProto()
        )

        # Separate all objects into entities, feature services, and different feature view types.
        entities_to_update = [ob for ob in objects if isinstance(ob, Entity)]
        views_to_update = [ob for ob in objects if isinstance(ob, FeatureView)]
        request_views_to_update = [
            ob for ob in objects if isinstance(ob, RequestFeatureView)
        ]
        odfvs_to_update = [ob for ob in objects if isinstance(ob, OnDemandFeatureView)]
        services_to_update = [ob for ob in objects if isinstance(ob, FeatureService)]

        if len(entities_to_update) + len(views_to_update) + len(
            request_views_to_update
        ) + len(odfvs_to_update) + len(services_to_update) != len(objects):
            raise ValueError("Unknown object type provided as part of apply() call")

        # Validate all types of feature views.
        if (
            not flags_helper.enable_on_demand_feature_views(self.config)
            and len(odfvs_to_update) > 0
        ):
            raise ExperimentalFeatureNotEnabled(flags.FLAG_ON_DEMAND_TRANSFORM_NAME)

        set_usage_attribute("odfv", bool(odfvs_to_update))

        _validate_feature_views(
            [*views_to_update, *odfvs_to_update, *request_views_to_update]
        )

        # Make inferences
        update_entities_with_inferred_types_from_feature_views(
            entities_to_update, views_to_update, self.config
        )

        update_data_sources_with_inferred_event_timestamp_col(
            [view.batch_source for view in views_to_update], self.config
        )

        update_feature_views_with_inferred_features(
            views_to_update, entities_to_update, self.config
        )

        for odfv in odfvs_to_update:
            odfv.infer_features()

        # Handle all entityless feature views by using DUMMY_ENTITY as a placeholder entity.
        entities_to_update.append(DUMMY_ENTITY)

        # Add all objects to the registry and update the provider's infrastructure.
        for view in itertools.chain(
            views_to_update, odfvs_to_update, request_views_to_update
        ):
            self._registry.apply_feature_view(view, project=self.project, commit=False)
        for ent in entities_to_update:
            self._registry.apply_entity(ent, project=self.project, commit=False)
        for feature_service in services_to_update:
            self._registry.apply_feature_service(
                feature_service, project=self.project, commit=False
            )

        if not partial:
            # Delete all registry objects that should not exist.
            entities_to_delete = [
                ob for ob in objects_to_delete if isinstance(ob, Entity)
            ]
            views_to_delete = [
                ob for ob in objects_to_delete if isinstance(ob, FeatureView)
            ]
            request_views_to_delete = [
                ob for ob in objects_to_delete if isinstance(ob, RequestFeatureView)
            ]
            odfvs_to_delete = [
                ob for ob in objects_to_delete if isinstance(ob, OnDemandFeatureView)
            ]
            services_to_delete = [
                ob for ob in objects_to_delete if isinstance(ob, FeatureService)
            ]

            for entity in entities_to_delete:
                self._registry.delete_entity(
                    entity.name, project=self.project, commit=False
                )
            for view in views_to_delete:
                self._registry.delete_feature_view(
                    view.name, project=self.project, commit=False
                )
            for request_view in request_views_to_delete:
                self._registry.delete_feature_view(
                    request_view.name, project=self.project, commit=False
                )
            for odfv in odfvs_to_delete:
                self._registry.delete_feature_view(
                    odfv.name, project=self.project, commit=False
                )
            for service in services_to_delete:
                self._registry.delete_feature_service(
                    service.name, project=self.project, commit=False
                )

        new_registry_proto = (
            self._registry.cached_registry_proto
            if self._registry.cached_registry_proto
            else RegistryProto()
        )

        diffs = Registry.diff_between(current_registry_proto, new_registry_proto)

        entities_to_update = [ob for ob in objects if isinstance(ob, Entity)]
        views_to_update = [ob for ob in objects if isinstance(ob, FeatureView)]

        entities_to_delete = [ob for ob in objects_to_delete if isinstance(ob, Entity)]
        views_to_delete = [
            ob for ob in objects_to_delete if isinstance(ob, FeatureView)
        ]

        self._get_provider().update_infra(
            project=self.project,
            tables_to_delete=views_to_delete if not partial else [],
            tables_to_keep=views_to_update,
            entities_to_delete=entities_to_delete if not partial else [],
            entities_to_keep=entities_to_update,
            partial=partial,
        )

        self._registry.commit()

        return diffs

    @log_exceptions_and_usage
    def teardown(self):
        """Tears down all local and cloud resources for the feature store."""
        tables: List[FeatureView] = []
        feature_views = self.list_feature_views()

        tables.extend(feature_views)

        entities = self.list_entities()

        self._get_provider().teardown_infra(self.project, tables, entities)
        self._registry.teardown()

    @log_exceptions_and_usage
    def get_historical_features(
        self,
        entity_df: Union[pd.DataFrame, str],
        features: Union[List[str], FeatureService],
        full_feature_names: bool = False,
    ) -> RetrievalJob:
        """Enrich an entity dataframe with historical feature values for either training or batch scoring.

        This method joins historical feature data from one or more feature views to an entity dataframe by using a time
        travel join.

        Each feature view is joined to the entity dataframe using all entities configured for the respective feature
        view. All configured entities must be available in the entity dataframe. Therefore, the entity dataframe must
        contain all entities found in all feature views, but the individual feature views can have different entities.

        Time travel is based on the configured TTL for each feature view. A shorter TTL will limit the
        amount of scanning that will be done in order to find feature data for a specific entity key. Setting a short
        TTL may result in null values being returned.

        Args:
            entity_df (Union[pd.DataFrame, str]): An entity dataframe is a collection of rows containing all entity
                columns (e.g., customer_id, driver_id) on which features need to be joined, as well as a event_timestamp
                column used to ensure point-in-time correctness. Either a Pandas DataFrame can be provided or a string
                SQL query. The query must be of a format supported by the configured offline store (e.g., BigQuery)
            features: A list of features, that should be retrieved from the offline store.
                Either a list of string feature references can be provided or a FeatureService object.
                Feature references are of the format "feature_view:feature", e.g., "customer_fv:daily_transactions".
            full_feature_names: A boolean that provides the option to add the feature view prefixes to the feature names,
                changing them from the format "feature" to "feature_view__feature" (e.g., "daily_transactions" changes to
                "customer_fv__daily_transactions"). By default, this value is set to False.

        Returns:
            RetrievalJob which can be used to materialize the results.

        Raises:
            ValueError: Both or neither of features and feature_refs are specified.

        Examples:
            Retrieve historical features from a local offline store.

            >>> from feast import FeatureStore, RepoConfig
            >>> import pandas as pd
            >>> fs = FeatureStore(repo_path="feature_repo")
            >>> entity_df = pd.DataFrame.from_dict(
            ...     {
            ...         "driver_id": [1001, 1002],
            ...         "event_timestamp": [
            ...             datetime(2021, 4, 12, 10, 59, 42),
            ...             datetime(2021, 4, 12, 8, 12, 10),
            ...         ],
            ...     }
            ... )
            >>> retrieval_job = fs.get_historical_features(
            ...     entity_df=entity_df,
            ...     features=[
            ...         "driver_hourly_stats:conv_rate",
            ...         "driver_hourly_stats:acc_rate",
            ...         "driver_hourly_stats:avg_daily_trips",
            ...     ],
            ... )
            >>> feature_data = retrieval_job.to_df()
        """

        _feature_refs = self._get_features(features)
        (
            all_feature_views,
            all_request_feature_views,
            all_on_demand_feature_views,
        ) = self._get_feature_views_to_use(features)

        # TODO(achal): _group_feature_refs returns the on demand feature views, but it's no passed into the provider.
        # This is a weird interface quirk - we should revisit the `get_historical_features` to
        # pass in the on demand feature views as well.
        fvs, odfvs, request_fvs, request_fv_refs = _group_feature_refs(
            _feature_refs,
            all_feature_views,
            all_request_feature_views,
            all_on_demand_feature_views,
        )
        feature_views = list(view for view, _ in fvs)
        on_demand_feature_views = list(view for view, _ in odfvs)
        request_feature_views = list(view for view, _ in request_fvs)

        set_usage_attribute("odfv", bool(on_demand_feature_views))
        set_usage_attribute("request_fv", bool(request_feature_views))

        # Check that the right request data is present in the entity_df
        if type(entity_df) == pd.DataFrame:
            entity_pd_df = cast(pd.DataFrame, entity_df)
            for fv in request_feature_views:
                for feature in fv.features:
                    if feature.name not in entity_pd_df.columns:
                        raise RequestDataNotFoundInEntityDfException(
                            feature_name=feature.name, feature_view_name=fv.name
                        )
            for odfv in on_demand_feature_views:
                odfv_request_data_schema = odfv.get_request_data_schema()
                for feature_name in odfv_request_data_schema.keys():
                    if feature_name not in entity_pd_df.columns:
                        raise RequestDataNotFoundInEntityDfException(
                            feature_name=feature_name, feature_view_name=odfv.name,
                        )

        _validate_feature_refs(_feature_refs, full_feature_names)
        # Drop refs that refer to RequestFeatureViews since they don't need to be fetched and
        # already exist in the entity_df
        _feature_refs = [ref for ref in _feature_refs if ref not in request_fv_refs]
        provider = self._get_provider()

        job = provider.get_historical_features(
            self.config,
            feature_views,
            _feature_refs,
            entity_df,
            self._registry,
            self.project,
            full_feature_names,
        )

        return job

    @log_exceptions_and_usage
    def materialize_incremental(
        self, end_date: datetime, feature_views: Optional[List[str]] = None,
    ) -> None:
        """
        Materialize incremental new data from the offline store into the online store.

        This method loads incremental new feature data up to the specified end time from either
        the specified feature views, or all feature views if none are specified,
        into the online store where it is available for online serving. The start time of
        the interval materialized is either the most recent end time of a prior materialization or
        (now - ttl) if no such prior materialization exists.

        Args:
            end_date (datetime): End date for time range of data to materialize into the online store
            feature_views (List[str]): Optional list of feature view names. If selected, will only run
                materialization for the specified feature views.

        Raises:
            Exception: A feature view being materialized does not have a TTL set.

        Examples:
            Materialize all features into the online store up to 5 minutes ago.

            >>> from feast import FeatureStore, RepoConfig
            >>> from datetime import datetime, timedelta
            >>> fs = FeatureStore(repo_path="feature_repo")
            >>> fs.materialize_incremental(end_date=datetime.utcnow() - timedelta(minutes=5))
            Materializing...
            <BLANKLINE>
            ...
        """
        feature_views_to_materialize: List[FeatureView] = []
        if feature_views is None:
            feature_views_to_materialize = self._list_feature_views(
                hide_dummy_entity=False
            )
            feature_views_to_materialize = [
                fv for fv in feature_views_to_materialize if fv.online
            ]
        else:
            for name in feature_views:
                feature_view = self._get_feature_view(name, hide_dummy_entity=False)
                if not feature_view.online:
                    raise ValueError(
                        f"FeatureView {feature_view.name} is not configured to be served online."
                    )
                feature_views_to_materialize.append(feature_view)

        _print_materialization_log(
            None,
            end_date,
            len(feature_views_to_materialize),
            self.config.online_store.type,
        )
        # TODO paging large loads
        for feature_view in feature_views_to_materialize:
            start_date = feature_view.most_recent_end_time
            if start_date is None:
                if feature_view.ttl is None:
                    raise Exception(
                        f"No start time found for feature view {feature_view.name}. materialize_incremental() requires"
                        f" either a ttl to be set or for materialize() to have been run at least once."
                    )
                start_date = datetime.utcnow() - feature_view.ttl
            provider = self._get_provider()
            print(
                f"{Style.BRIGHT + Fore.GREEN}{feature_view.name}{Style.RESET_ALL}"
                f" from {Style.BRIGHT + Fore.GREEN}{start_date.replace(microsecond=0).astimezone()}{Style.RESET_ALL}"
                f" to {Style.BRIGHT + Fore.GREEN}{end_date.replace(microsecond=0).astimezone()}{Style.RESET_ALL}:"
            )

            def tqdm_builder(length):
                return tqdm(total=length, ncols=100)

            start_date = utils.make_tzaware(start_date)
            end_date = utils.make_tzaware(end_date)

            provider.materialize_single_feature_view(
                config=self.config,
                feature_view=feature_view,
                start_date=start_date,
                end_date=end_date,
                registry=self._registry,
                project=self.project,
                tqdm_builder=tqdm_builder,
            )

            self._registry.apply_materialization(
                feature_view, self.project, start_date, end_date
            )

    @log_exceptions_and_usage
    def materialize(
        self,
        start_date: datetime,
        end_date: datetime,
        feature_views: Optional[List[str]] = None,
    ) -> None:
        """
        Materialize data from the offline store into the online store.

        This method loads feature data in the specified interval from either
        the specified feature views, or all feature views if none are specified,
        into the online store where it is available for online serving.

        Args:
            start_date (datetime): Start date for time range of data to materialize into the online store
            end_date (datetime): End date for time range of data to materialize into the online store
            feature_views (List[str]): Optional list of feature view names. If selected, will only run
                materialization for the specified feature views.

        Examples:
            Materialize all features into the online store over the interval
            from 3 hours ago to 10 minutes ago.

            >>> from feast import FeatureStore, RepoConfig
            >>> from datetime import datetime, timedelta
            >>> fs = FeatureStore(repo_path="feature_repo")
            >>> fs.materialize(
            ...     start_date=datetime.utcnow() - timedelta(hours=3), end_date=datetime.utcnow() - timedelta(minutes=10)
            ... )
            Materializing...
            <BLANKLINE>
            ...
        """
        if utils.make_tzaware(start_date) > utils.make_tzaware(end_date):
            raise ValueError(
                f"The given start_date {start_date} is greater than the given end_date {end_date}."
            )

        feature_views_to_materialize: List[FeatureView] = []
        if feature_views is None:
            feature_views_to_materialize = self._list_feature_views(
                hide_dummy_entity=False
            )
            feature_views_to_materialize = [
                fv for fv in feature_views_to_materialize if fv.online
            ]
        else:
            for name in feature_views:
                feature_view = self._get_feature_view(name, hide_dummy_entity=False)
                if not feature_view.online:
                    raise ValueError(
                        f"FeatureView {feature_view.name} is not configured to be served online."
                    )
                feature_views_to_materialize.append(feature_view)

        _print_materialization_log(
            start_date,
            end_date,
            len(feature_views_to_materialize),
            self.config.online_store.type,
        )
        # TODO paging large loads
        for feature_view in feature_views_to_materialize:
            provider = self._get_provider()
            print(f"{Style.BRIGHT + Fore.GREEN}{feature_view.name}{Style.RESET_ALL}:")

            def tqdm_builder(length):
                return tqdm(total=length, ncols=100)

            start_date = utils.make_tzaware(start_date)
            end_date = utils.make_tzaware(end_date)

            provider.materialize_single_feature_view(
                config=self.config,
                feature_view=feature_view,
                start_date=start_date,
                end_date=end_date,
                registry=self._registry,
                project=self.project,
                tqdm_builder=tqdm_builder,
            )

            self._registry.apply_materialization(
                feature_view, self.project, start_date, end_date
            )

    @log_exceptions_and_usage
    def write_to_online_store(
        self,
        feature_view_name: str,
        df: pd.DataFrame,
        allow_registry_cache: bool = True,
    ):
        """
        ingests data directly into the Online store
        """
        if not flags_helper.enable_direct_ingestion_to_online_store(self.config):
            raise ExperimentalFeatureNotEnabled(
                flags.FLAG_DIRECT_INGEST_TO_ONLINE_STORE
            )

        # TODO: restrict this to work with online StreamFeatureViews and validate the FeatureView type
        feature_view = self._registry.get_feature_view(
            feature_view_name, self.project, allow_cache=allow_registry_cache
        )
        entities = []
        for entity_name in feature_view.entities:
            entities.append(self._registry.get_entity(entity_name, self.project))
        provider = self._get_provider()
        provider.ingest_df(feature_view, entities, df)

    @log_exceptions_and_usage
    def get_online_features(
        self,
        features: Union[List[str], FeatureService],
        entity_rows: List[Dict[str, Any]],
        full_feature_names: bool = False,
    ) -> OnlineResponse:
        """
        Retrieves the latest online feature data.

        Note: This method will download the full feature registry the first time it is run. If you are using a
        remote registry like GCS or S3 then that may take a few seconds. The registry remains cached up to a TTL
        duration (which can be set to infinity). If the cached registry is stale (more time than the TTL has
        passed), then a new registry will be downloaded synchronously by this method. This download may
        introduce latency to online feature retrieval. In order to avoid synchronous downloads, please call
        refresh_registry() prior to the TTL being reached. Remember it is possible to set the cache TTL to
        infinity (cache forever).

        Args:
            features: List of feature references that will be returned for each entity.
                Each feature reference should have the following format:
                "feature_view:feature" where "feature_view" & "feature" refer to
                the Feature and FeatureView names respectively.
                Only the feature name is required.
            entity_rows: A list of dictionaries where each key-value is an entity-name, entity-value pair.

        Returns:
            OnlineResponse containing the feature data in records.

        Raises:
            Exception: No entity with the specified name exists.

        Examples:
            Materialize all features into the online store over the interval
            from 3 hours ago to 10 minutes ago, and then retrieve these online features.

            >>> from feast import FeatureStore, RepoConfig
            >>> fs = FeatureStore(repo_path="feature_repo")
            >>> online_response = fs.get_online_features(
            ...     features=[
            ...         "driver_hourly_stats:conv_rate",
            ...         "driver_hourly_stats:acc_rate",
            ...         "driver_hourly_stats:avg_daily_trips",
            ...     ],
            ...     entity_rows=[{"driver_id": 1001}, {"driver_id": 1002}, {"driver_id": 1003}, {"driver_id": 1004}],
            ... )
            >>> online_response_dict = online_response.to_dict()
        """
        columnar = defaultdict(list)
        for entity_row in entity_rows:
            for key, value in entity_row.items():
                columnar[key].append(value)

        return self._get_online_features(
            features=features,
            entity_values=dict(columnar),
            full_feature_names=full_feature_names,
            native_entity_values=True,
        )

    def _get_online_features(
        self,
        features: Union[List[str], FeatureService],
        entity_values: Dict[str, Union[Sequence[Any], Sequence[Value], RepeatedValue]],
        full_feature_names: bool = False,
        native_entity_values: bool = True,
    ):
        _feature_refs = self._get_features(features, allow_cache=True)
        (
            requested_feature_views,
            requested_request_feature_views,
            requested_on_demand_feature_views,
        ) = self._get_feature_views_to_use(
            features=features, allow_cache=True, hide_dummy_entity=False
        )

        entity_name_to_join_key_map, entity_type_map = self._get_entity_maps(
            requested_feature_views
        )

        # Extract Sequence from RepeatedValue Protobuf.
        entity_value_lists: Dict[str, Union[List[Any], List[Value]]] = {
            k: list(v) if isinstance(v, Sequence) else list(v.val)
            for k, v in entity_values.items()
        }

        entity_proto_values: Dict[str, List[Value]]
        if native_entity_values:
            # Convert values to Protobuf once.
            entity_proto_values = {
                k: python_values_to_proto_values(
                    v, entity_type_map.get(k, ValueType.UNKNOWN)
                )
                for k, v in entity_value_lists.items()
            }
        else:
            entity_proto_values = entity_value_lists

        num_rows = _validate_entity_values(entity_proto_values)
        _validate_feature_refs(_feature_refs, full_feature_names)
        (
            grouped_refs,
            grouped_odfv_refs,
            grouped_request_fv_refs,
            _,
        ) = _group_feature_refs(
            _feature_refs,
            requested_feature_views,
            requested_request_feature_views,
            requested_on_demand_feature_views,
        )
        set_usage_attribute("odfv", bool(grouped_odfv_refs))
        set_usage_attribute("request_fv", bool(grouped_request_fv_refs))

        # All requested features should be present in the result.
        requested_result_row_names = {
            feat_ref.replace(":", "__") for feat_ref in _feature_refs
        }
        if not full_feature_names:
            requested_result_row_names = {
                name.rpartition("__")[-1] for name in requested_result_row_names
            }

        feature_views = list(view for view, _ in grouped_refs)

        needed_request_data, needed_request_fv_features = self.get_needed_request_data(
            grouped_odfv_refs, grouped_request_fv_refs
        )

        join_key_values: Dict[str, List[Value]] = {}
        request_data_features: Dict[str, List[Value]] = {}
        # Entity rows may be either entities or request data.
        for entity_name, values in entity_proto_values.items():
            # Found request data
            if (
                entity_name in needed_request_data
                or entity_name in needed_request_fv_features
            ):
                if entity_name in needed_request_fv_features:
                    # If the data was requested as a feature then
                    # make sure it appears in the result.
                    requested_result_row_names.add(entity_name)
                request_data_features[entity_name] = values
            else:
                try:
                    join_key = entity_name_to_join_key_map[entity_name]
                except KeyError:
                    raise EntityNotFoundException(entity_name, self.project)
                # All join keys should be returned in the result.
                requested_result_row_names.add(join_key)
                join_key_values[join_key] = values

        self.ensure_request_data_values_exist(
            needed_request_data, needed_request_fv_features, request_data_features
        )

        # Populate result rows with join keys and request data features
        result_rows = [GetOnlineFeaturesResponse.FieldValues() for _ in range(num_rows)]
        self._populate_result_rows_from_columnar(
            data=dict(**join_key_values, **request_data_features),
            result_rows=result_rows,
        )

<<<<<<< HEAD
        # Add the Entityless case after populating result rows to avoid having to remove
        # it later.
        entityless_case = DUMMY_ENTITY_NAME in [
            entity_name
            for feature_view in feature_views
            for entity_name in feature_view.entities
        ]
        if entityless_case:
            join_key_values[DUMMY_ENTITY_ID] = python_values_to_proto_values(
                [DUMMY_ENTITY_VAL] * num_rows, DUMMY_ENTITY.value_type
            )
=======
        # Populate online features response proto with join keys
        online_features_response = GetOnlineFeaturesResponse(
            results=[
                GetOnlineFeaturesResponse.FeatureVector()
                for _ in range(len(entity_rows))
            ]
        )
        for key, values in join_key_proto_values.items():
            online_features_response.metadata.feature_names.val.append(key)
            for row_idx, result_row in enumerate(online_features_response.results):
                result_row.values.append(values[row_idx])
                result_row.statuses.append(FieldStatus.PRESENT)
                result_row.event_timestamps.append(Timestamp())
>>>>>>> 1b98ec94

        # Initialize the set of EntityKeyProtos once and reuse them for each FeatureView
        # to avoid initialization overhead.
        entity_keys = [EntityKeyProto() for _ in range(num_rows)]
        provider = self._get_provider()
        for table, requested_features in grouped_refs:
            # Get the correct set of entity values with the correct join keys.
            table_entity_values = self._get_table_entity_values(
                table, entity_name_to_join_key_map, join_key_values,
            )

            # Set the EntityKeyProtos inplace.
            self._set_table_entity_keys(
                table_entity_values, entity_keys,
            )

            # Populate the result_rows with the Features from the OnlineStore inplace.
            self._populate_result_rows_from_feature_view(
                online_features_response,
                entity_keys,
                full_feature_names,
                provider,
                requested_features,
                table,
            )

<<<<<<< HEAD
=======
        self._populate_request_data_features(
            online_features_response, request_data_features
        )

>>>>>>> 1b98ec94
        if grouped_odfv_refs:
            self._augment_response_with_on_demand_transforms(
                online_features_response,
                _feature_refs,
                requested_on_demand_feature_views,
                full_feature_names,
            )

<<<<<<< HEAD
            self._drop_unneeded_columns(
                requested_result_row_names, result_rows,
            )
        return OnlineResponse(GetOnlineFeaturesResponse(field_values=result_rows))
=======
        self._drop_unneeded_columns(
            online_features_response, requested_result_row_names
        )
        return OnlineResponse(online_features_response)
>>>>>>> 1b98ec94

    @staticmethod
    def _get_columnar_entity_values(
        rowise: Optional[List[Dict[str, Any]]], columnar: Optional[Dict[str, List[Any]]]
    ) -> Dict[str, List[Any]]:
        if (rowise is None and columnar is None) or (
            rowise is not None and columnar is not None
        ):
            raise ValueError(
                "Exactly one of `columnar_entity_values` and `rowise_entity_values` must be set."
            )

        if rowise is not None:
            # Convert entity_rows from rowise to columnar.
            res = defaultdict(list)
            for entity_row in rowise:
                for key, value in entity_row.items():
                    res[key].append(value)
            return res
        return cast(Dict[str, List[Any]], columnar)

    def _get_entity_maps(self, feature_views):
        entities = self._list_entities(allow_cache=True, hide_dummy_entity=False)
        entity_name_to_join_key_map: Dict[str, str] = {}
        entity_type_map: Dict[str, ValueType] = {}
        for entity in entities:
            entity_name_to_join_key_map[entity.name] = entity.join_key
            entity_type_map[entity.name] = entity.value_type
        for feature_view in feature_views:
            for entity_name in feature_view.entities:
                entity = self._registry.get_entity(
                    entity_name, self.project, allow_cache=True
                )
                # User directly uses join_key as the entity reference in the entity_rows for the
                # entity mapping case.
                entity_name = feature_view.projection.join_key_map.get(
                    entity.join_key, entity.name
                )
                join_key = feature_view.projection.join_key_map.get(
                    entity.join_key, entity.join_key
                )
                entity_name_to_join_key_map[entity_name] = join_key
                entity_type_map[join_key] = entity.value_type
        return entity_name_to_join_key_map, entity_type_map

    @staticmethod
    def _get_table_entity_values(
        table: FeatureView,
        entity_name_to_join_key_map: Dict[str, str],
        join_key_proto_values: Dict[str, List[Value]],
    ) -> Dict[str, List[Value]]:
        # The correct join_keys expected by the OnlineStore for this Feature View.
        table_join_keys = [
            entity_name_to_join_key_map[entity_name] for entity_name in table.entities
        ]

        # If the FeatureView has a Projection then the join keys may be aliased.
        alias_to_join_key_map = {v: k for k, v in table.projection.join_key_map.items()}

        # Subset to columns which are relevant to this FeatureView and
        # give them the correct names.
        entity_values = {
            alias_to_join_key_map.get(k, k): v
            for k, v in join_key_proto_values.items()
            if alias_to_join_key_map.get(k, k) in table_join_keys
        }
        return entity_values

    @staticmethod
    def _set_table_entity_keys(
        entity_values: Dict[str, List[Value]], entity_keys: List[EntityKeyProto],
    ):
        """
        This method sets the a list of EntityKeyProtos inplace.
        """
        keys = entity_values.keys()
        # Columar to rowise (dict keys and values are guaranteed to have the same order).
        rowise_values = zip(*entity_values.values())
        for entity_key in entity_keys:
            # Make sure entity_keys are empty before setting.
            entity_key.Clear()
            entity_key.join_keys.extend(keys)
            entity_key.entity_values.extend(next(rowise_values))

    @staticmethod
<<<<<<< HEAD
    def _populate_result_rows_from_columnar(
        data: Dict[str, List[Value]],
        result_rows: List[GetOnlineFeaturesResponse.FieldValues],
    ):
        # Add more values to the existing result rows
        for name, values in data.items():
            for row_idx, result_row in enumerate(result_rows):
                result_row.fields[name].CopyFrom(values[row_idx])
                result_row.statuses[name] = FieldStatus.PRESENT
=======
    def _populate_request_data_features(
        online_features_response: GetOnlineFeaturesResponse,
        request_data_features: Dict[str, List[Any]],
    ):
        # Add more feature values to the existing result rows for the request data features
        for feature_name, feature_values in request_data_features.items():
            proto_values = python_values_to_proto_values(
                feature_values, ValueType.UNKNOWN
            )

            online_features_response.metadata.feature_names.val.append(feature_name)

            for row_idx, proto_value in enumerate(proto_values):
                result_row = online_features_response.results[row_idx]
                result_row.values.append(proto_value)
                result_row.statuses.append(FieldStatus.PRESENT)
                result_row.event_timestamps.append(Timestamp())
>>>>>>> 1b98ec94

    @staticmethod
    def get_needed_request_data(
        grouped_odfv_refs: List[Tuple[OnDemandFeatureView, List[str]]],
        grouped_request_fv_refs: List[Tuple[RequestFeatureView, List[str]]],
    ) -> Tuple[Set[str], Set[str]]:
        needed_request_data: Set[str] = set()
        needed_request_fv_features: Set[str] = set()
        for odfv, _ in grouped_odfv_refs:
            odfv_request_data_schema = odfv.get_request_data_schema()
            needed_request_data.update(odfv_request_data_schema.keys())
        for request_fv, _ in grouped_request_fv_refs:
            for feature in request_fv.features:
                needed_request_fv_features.add(feature.name)
        return needed_request_data, needed_request_fv_features

    @staticmethod
    def ensure_request_data_values_exist(
        needed_request_data: Set[str],
        needed_request_fv_features: Set[str],
        request_data_features: Dict[str, List[Any]],
    ):
        if len(needed_request_data) + len(needed_request_fv_features) != len(
            request_data_features.keys()
        ):
            missing_features = [
                x
                for x in itertools.chain(
                    needed_request_data, needed_request_fv_features
                )
                if x not in request_data_features
            ]
            raise RequestDataNotFoundInEntityRowsException(
                feature_names=missing_features
            )

    def _populate_result_rows_from_feature_view(
        self,
        online_features_response: GetOnlineFeaturesResponse,
        entity_keys: List[EntityKeyProto],
        full_feature_names: bool,
        provider: Provider,
        requested_features: List[str],
        table: FeatureView,
    ):
        read_rows = provider.online_read(
            config=self.config,
            table=table,
            entity_keys=entity_keys,
            requested_features=requested_features,
        )
        requested_feature_refs = [
            f"{table.projection.name_to_use()}__{feature_name}"
            if full_feature_names
            else feature_name
            for feature_name in requested_features
        ]
        online_features_response.metadata.feature_names.val.extend(
            requested_feature_refs
        )
        # Each row is a set of features for a given entity key
        for row_idx, read_row in enumerate(read_rows):
            row_ts, feature_data = read_row
            result_row = online_features_response.results[row_idx]
            row_ts_proto = Timestamp()
            if row_ts is not None:
                row_ts_proto.FromDatetime(row_ts)
            result_row.event_timestamps.extend([row_ts_proto] * len(requested_features))

            if feature_data is None:
                result_row.statuses.extend(
                    [FieldStatus.NOT_FOUND] * len(requested_features)
                )
                result_row.values.extend([Value()] * len(requested_features))
            else:
                for feature_name in requested_features:
                    if feature_name not in feature_data:
                        result_row.statuses.append(FieldStatus.NOT_FOUND)
                        result_row.values.append(Value())
                    else:
                        result_row.statuses.append(FieldStatus.PRESENT)
                        result_row.values.append(feature_data[feature_name])

    @staticmethod
    def _augment_response_with_on_demand_transforms(
        online_features_response: GetOnlineFeaturesResponse,
        feature_refs: List[str],
        requested_on_demand_feature_views: List[OnDemandFeatureView],
        full_feature_names: bool,
    ):
        """Computes on demand feature values and adds them to the result rows.

        Assumes that 'online_features_response' already contains the necessary request data and input feature
        views for the on demand feature views. Unneeded feature values such as request data and
        unrequested input feature views will be removed from 'online_features_response'.

        Args:
            online_features_response: Protobuf object to populate
            feature_refs: List of all feature references to be returned.
            requested_on_demand_feature_views: List of all odfvs that have been requested.
            full_feature_names: A boolean that provides the option to add the feature view prefixes to the feature names,
                changing them from the format "feature" to "feature_view__feature" (e.g., "daily_transactions" changes to
                "customer_fv__daily_transactions").
            result_rows: List of result rows to be augmented with on demand feature values.
        """
        requested_odfv_map = {
            odfv.name: odfv for odfv in requested_on_demand_feature_views
        }
        requested_odfv_feature_names = requested_odfv_map.keys()

        odfv_feature_refs = defaultdict(list)
        for feature_ref in feature_refs:
            view_name, feature_name = feature_ref.split(":")
            if view_name in requested_odfv_feature_names:
                odfv_feature_refs[view_name].append(
                    f"{requested_odfv_map[view_name].projection.name_to_use()}__{feature_name}"
                    if full_feature_names
                    else feature_name
                )

        initial_response = OnlineResponse(online_features_response)
        initial_response_df = initial_response.to_df()

        # Apply on demand transformations and augment the result rows
        odfv_result_names = set()
        for odfv_name, _feature_refs in odfv_feature_refs.items():
            odfv = requested_odfv_map[odfv_name]
            transformed_features_df = odfv.get_transformed_features_df(
                initial_response_df, full_feature_names,
            )
            selected_subset = [
                f for f in transformed_features_df.columns if f in _feature_refs
            ]

            proto_values = [
                python_values_to_proto_values(
                    transformed_features_df[feature].values, ValueType.UNKNOWN
                )
                for feature in selected_subset
            ]

            odfv_result_names |= set(selected_subset)

            online_features_response.metadata.feature_names.val.extend(selected_subset)

            for row_idx in range(len(online_features_response.results)):
                result_row = online_features_response.results[row_idx]
                for feature_idx, transformed_feature in enumerate(selected_subset):
                    result_row.values.append(proto_values[feature_idx][row_idx])
                    result_row.statuses.append(FieldStatus.PRESENT)
                    result_row.event_timestamps.append(Timestamp())

    @staticmethod
    def _drop_unneeded_columns(
        online_features_response: GetOnlineFeaturesResponse,
        requested_result_row_names: Set[str],
    ):
        """
        Unneeded feature values such as request data and unrequested input feature views will
        be removed from 'online_features_response'.

        Args:
            online_features_response: Protobuf object to populate
            requested_result_row_names: Fields from 'result_rows' that have been requested, and
                    therefore should not be dropped.
        """
        # Drop values that aren't needed
        unneeded_feature_indices = [
            idx
            for idx, val in enumerate(
                online_features_response.metadata.feature_names.val
            )
            if val not in requested_result_row_names
        ]

        for idx in reversed(unneeded_feature_indices):
            del online_features_response.metadata.feature_names.val[idx]

        for row_idx in range(len(online_features_response.results)):
            result_row = online_features_response.results[row_idx]
            for idx in reversed(unneeded_feature_indices):
                del result_row.values[idx]
                del result_row.statuses[idx]
                del result_row.event_timestamps[idx]

    def _get_feature_views_to_use(
        self,
        features: Optional[Union[List[str], FeatureService]],
        allow_cache=False,
        hide_dummy_entity: bool = True,
    ) -> Tuple[List[FeatureView], List[RequestFeatureView], List[OnDemandFeatureView]]:

        fvs = {
            fv.name: fv
            for fv in self._list_feature_views(allow_cache, hide_dummy_entity)
        }

        request_fvs = {
            fv.name: fv
            for fv in self._registry.list_request_feature_views(
                project=self.project, allow_cache=allow_cache
            )
        }

        od_fvs = {
            fv.name: fv
            for fv in self._registry.list_on_demand_feature_views(
                project=self.project, allow_cache=allow_cache
            )
        }

        if isinstance(features, FeatureService):
            fvs_to_use, request_fvs_to_use, od_fvs_to_use = [], [], []
            for fv_name, projection in [
                (projection.name, projection)
                for projection in features.feature_view_projections
            ]:
                if fv_name in fvs:
                    fvs_to_use.append(
                        fvs[fv_name].with_projection(copy.copy(projection))
                    )
                elif fv_name in request_fvs:
                    request_fvs_to_use.append(
                        request_fvs[fv_name].with_projection(copy.copy(projection))
                    )
                elif fv_name in od_fvs:
                    odfv = od_fvs[fv_name].with_projection(copy.copy(projection))
                    od_fvs_to_use.append(odfv)
                    # Let's make sure to include an FVs which the ODFV requires Features from.
                    for projection in odfv.input_feature_view_projections.values():
                        fv = fvs[projection.name].with_projection(copy.copy(projection))
                        if fv not in fvs_to_use:
                            fvs_to_use.append(fv)
                else:
                    raise ValueError(
                        f"The provided feature service {features.name} contains a reference to a feature view"
                        f"{fv_name} which doesn't exist. Please make sure that you have created the feature view"
                        f'{fv_name} and that you have registered it by running "apply".'
                    )
            views_to_use = (fvs_to_use, request_fvs_to_use, od_fvs_to_use)
        else:
            views_to_use = (
                [*fvs.values()],
                [*request_fvs.values()],
                [*od_fvs.values()],
            )

        return views_to_use

    @log_exceptions_and_usage
    def serve(self, host: str, port: int, no_access_log: bool) -> None:
        """Start the feature consumption server locally on a given port."""
        if not flags_helper.enable_python_feature_server(self.config):
            raise ExperimentalFeatureNotEnabled(flags.FLAG_PYTHON_FEATURE_SERVER_NAME)

        feature_server.start_server(self, host, port, no_access_log)

    @log_exceptions_and_usage
    def get_feature_server_endpoint(self) -> Optional[str]:
        """Returns endpoint for the feature server, if it exists."""
        return self._provider.get_feature_server_endpoint()

    @log_exceptions_and_usage
    def serve_transformations(self, port: int) -> None:
        """Start the feature transformation server locally on a given port."""
        if not flags_helper.enable_python_feature_server(self.config):
            raise ExperimentalFeatureNotEnabled(flags.FLAG_PYTHON_FEATURE_SERVER_NAME)
        if not flags_helper.enable_on_demand_feature_views(self.config):
            raise ExperimentalFeatureNotEnabled(flags.FLAG_ON_DEMAND_TRANSFORM_NAME)

        from feast import transformation_server

        transformation_server.start_server(self, port)


def _validate_entity_values(join_key_values: Dict[str, List[Value]]):
    set_of_row_lengths = {len(v) for v in join_key_values.values()}
    if len(set_of_row_lengths) > 1:
        raise ValueError("All entity rows must have the same columns.")
    return set_of_row_lengths.pop()


def _validate_feature_refs(feature_refs: List[str], full_feature_names: bool = False):
    collided_feature_refs = []

    if full_feature_names:
        collided_feature_refs = [
            ref for ref, occurrences in Counter(feature_refs).items() if occurrences > 1
        ]
    else:
        feature_names = [
            ref.split(":")[1] if ":" in ref else ref for ref in feature_refs
        ]
        collided_feature_names = [
            ref
            for ref, occurrences in Counter(feature_names).items()
            if occurrences > 1
        ]

        for feature_name in collided_feature_names:
            collided_feature_refs.extend(
                [ref for ref in feature_refs if ref.endswith(":" + feature_name)]
            )

    if len(collided_feature_refs) > 0:
        raise FeatureNameCollisionError(collided_feature_refs, full_feature_names)


def _group_feature_refs(
    features: List[str],
    all_feature_views: List[FeatureView],
    all_request_feature_views: List[RequestFeatureView],
    all_on_demand_feature_views: List[OnDemandFeatureView],
) -> Tuple[
    List[Tuple[FeatureView, List[str]]],
    List[Tuple[OnDemandFeatureView, List[str]]],
    List[Tuple[RequestFeatureView, List[str]]],
    Set[str],
]:
    """ Get list of feature views and corresponding feature names based on feature references"""

    # view name to view proto
    view_index = {view.projection.name_to_use(): view for view in all_feature_views}

    # request view name to proto
    request_view_index = {
        view.projection.name_to_use(): view for view in all_request_feature_views
    }

    # on demand view to on demand view proto
    on_demand_view_index = {
        view.projection.name_to_use(): view for view in all_on_demand_feature_views
    }

    # view name to feature names
    views_features = defaultdict(set)
    request_views_features = defaultdict(set)
    request_view_refs = set()

    # on demand view name to feature names
    on_demand_view_features = defaultdict(set)

    for ref in features:
        view_name, feat_name = ref.split(":")
        if view_name in view_index:
            views_features[view_name].add(feat_name)
        elif view_name in on_demand_view_index:
            on_demand_view_features[view_name].add(feat_name)
            # Let's also add in any FV Feature dependencies here.
            for input_fv_projection in on_demand_view_index[
                view_name
            ].input_feature_view_projections.values():
                for input_feat in input_fv_projection.features:
                    views_features[input_fv_projection.name].add(input_feat.name)
        elif view_name in request_view_index:
            request_views_features[view_name].add(feat_name)
            request_view_refs.add(ref)
        else:
            raise FeatureViewNotFoundException(view_name)

    fvs_result: List[Tuple[FeatureView, List[str]]] = []
    odfvs_result: List[Tuple[OnDemandFeatureView, List[str]]] = []
    request_fvs_result: List[Tuple[RequestFeatureView, List[str]]] = []

    for view_name, feature_names in views_features.items():
        fvs_result.append((view_index[view_name], list(feature_names)))
    for view_name, feature_names in request_views_features.items():
        request_fvs_result.append((request_view_index[view_name], list(feature_names)))
    for view_name, feature_names in on_demand_view_features.items():
        odfvs_result.append((on_demand_view_index[view_name], list(feature_names)))
    return fvs_result, odfvs_result, request_fvs_result, request_view_refs


def _print_materialization_log(
    start_date, end_date, num_feature_views: int, online_store: str
):
    if start_date:
        print(
            f"Materializing {Style.BRIGHT + Fore.GREEN}{num_feature_views}{Style.RESET_ALL} feature views"
            f" from {Style.BRIGHT + Fore.GREEN}{start_date.replace(microsecond=0).astimezone()}{Style.RESET_ALL}"
            f" to {Style.BRIGHT + Fore.GREEN}{end_date.replace(microsecond=0).astimezone()}{Style.RESET_ALL}"
            f" into the {Style.BRIGHT + Fore.GREEN}{online_store}{Style.RESET_ALL} online store.\n"
        )
    else:
        print(
            f"Materializing {Style.BRIGHT + Fore.GREEN}{num_feature_views}{Style.RESET_ALL} feature views"
            f" to {Style.BRIGHT + Fore.GREEN}{end_date.replace(microsecond=0).astimezone()}{Style.RESET_ALL}"
            f" into the {Style.BRIGHT + Fore.GREEN}{online_store}{Style.RESET_ALL} online store.\n"
        )


def _validate_feature_views(feature_views: List[BaseFeatureView]):
    """ Verify feature views have case-insensitively unique names"""
    fv_names = set()
    for fv in feature_views:
        case_insensitive_fv_name = fv.name.lower()
        if case_insensitive_fv_name in fv_names:
            raise ValueError(
                f"More than one feature view with name {case_insensitive_fv_name} found. "
                f"Please ensure that all feature view names are case-insensitively unique. "
                f"It may be necessary to ignore certain files in your feature repository by using a .feastignore file."
            )
        else:
            fv_names.add(case_insensitive_fv_name)<|MERGE_RESOLUTION|>--- conflicted
+++ resolved
@@ -1180,14 +1180,15 @@
             needed_request_data, needed_request_fv_features, request_data_features
         )
 
-        # Populate result rows with join keys and request data features
-        result_rows = [GetOnlineFeaturesResponse.FieldValues() for _ in range(num_rows)]
+        # Populate online features response proto with join keys and request data features
+        online_features_response = GetOnlineFeaturesResponse(
+            results=[GetOnlineFeaturesResponse.FeatureVector() for _ in range(num_rows)]
+        )
         self._populate_result_rows_from_columnar(
+            online_features_response=online_features_response,
             data=dict(**join_key_values, **request_data_features),
-            result_rows=result_rows,
-        )
-
-<<<<<<< HEAD
+        )
+
         # Add the Entityless case after populating result rows to avoid having to remove
         # it later.
         entityless_case = DUMMY_ENTITY_NAME in [
@@ -1199,21 +1200,6 @@
             join_key_values[DUMMY_ENTITY_ID] = python_values_to_proto_values(
                 [DUMMY_ENTITY_VAL] * num_rows, DUMMY_ENTITY.value_type
             )
-=======
-        # Populate online features response proto with join keys
-        online_features_response = GetOnlineFeaturesResponse(
-            results=[
-                GetOnlineFeaturesResponse.FeatureVector()
-                for _ in range(len(entity_rows))
-            ]
-        )
-        for key, values in join_key_proto_values.items():
-            online_features_response.metadata.feature_names.val.append(key)
-            for row_idx, result_row in enumerate(online_features_response.results):
-                result_row.values.append(values[row_idx])
-                result_row.statuses.append(FieldStatus.PRESENT)
-                result_row.event_timestamps.append(Timestamp())
->>>>>>> 1b98ec94
 
         # Initialize the set of EntityKeyProtos once and reuse them for each FeatureView
         # to avoid initialization overhead.
@@ -1240,13 +1226,6 @@
                 table,
             )
 
-<<<<<<< HEAD
-=======
-        self._populate_request_data_features(
-            online_features_response, request_data_features
-        )
-
->>>>>>> 1b98ec94
         if grouped_odfv_refs:
             self._augment_response_with_on_demand_transforms(
                 online_features_response,
@@ -1255,17 +1234,10 @@
                 full_feature_names,
             )
 
-<<<<<<< HEAD
-            self._drop_unneeded_columns(
-                requested_result_row_names, result_rows,
-            )
-        return OnlineResponse(GetOnlineFeaturesResponse(field_values=result_rows))
-=======
         self._drop_unneeded_columns(
             online_features_response, requested_result_row_names
         )
         return OnlineResponse(online_features_response)
->>>>>>> 1b98ec94
 
     @staticmethod
     def _get_columnar_entity_values(
@@ -1351,35 +1323,20 @@
             entity_key.entity_values.extend(next(rowise_values))
 
     @staticmethod
-<<<<<<< HEAD
     def _populate_result_rows_from_columnar(
+        online_features_response: GetOnlineFeaturesResponse,
         data: Dict[str, List[Value]],
-        result_rows: List[GetOnlineFeaturesResponse.FieldValues],
     ):
         # Add more values to the existing result rows
-        for name, values in data.items():
-            for row_idx, result_row in enumerate(result_rows):
-                result_row.fields[name].CopyFrom(values[row_idx])
-                result_row.statuses[name] = FieldStatus.PRESENT
-=======
-    def _populate_request_data_features(
-        online_features_response: GetOnlineFeaturesResponse,
-        request_data_features: Dict[str, List[Any]],
-    ):
-        # Add more feature values to the existing result rows for the request data features
-        for feature_name, feature_values in request_data_features.items():
-            proto_values = python_values_to_proto_values(
-                feature_values, ValueType.UNKNOWN
-            )
+        for feature_name, feature_values in data.items():
 
             online_features_response.metadata.feature_names.val.append(feature_name)
 
-            for row_idx, proto_value in enumerate(proto_values):
+            for row_idx, proto_value in enumerate(feature_values):
                 result_row = online_features_response.results[row_idx]
                 result_row.values.append(proto_value)
                 result_row.statuses.append(FieldStatus.PRESENT)
                 result_row.event_timestamps.append(Timestamp())
->>>>>>> 1b98ec94
 
     @staticmethod
     def get_needed_request_data(
