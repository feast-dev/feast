--- conflicted
+++ resolved
@@ -292,11 +292,8 @@
             or self.batch_source != other.batch_source
             or self.stream_source != other.stream_source
             or sorted(self.entity_columns) != sorted(other.entity_columns)
-<<<<<<< HEAD
             or self.source_views != other.source_views
-=======
             or self.materialization_intervals != other.materialization_intervals
->>>>>>> 9a1f5192
         ):
             return False
 
