--- conflicted
+++ resolved
@@ -316,14 +316,13 @@
             stream_source=stream_source,
         )
 
-<<<<<<< HEAD
+
         feature_view.base_name = feature_view_proto.spec.base_name
-=======
+
         # FeatureViewProjections are not saved in the FeatureView proto.
         # Create the default projection.
         feature_view.projection = FeatureViewProjection.from_definition(feature_view)
 
->>>>>>> b1ccf8dd
         if feature_view_proto.meta.HasField("created_timestamp"):
             feature_view.created_timestamp = (
                 feature_view_proto.meta.created_timestamp.ToDatetime()
