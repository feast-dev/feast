--- conflicted
+++ resolved
@@ -140,14 +140,13 @@
     (
         all_to_apply,
         all_to_delete,
-        tables_to_delete,
         views_to_delete,
         views_to_keep,
     ) = extract_objects_for_apply_delete(project, registry, repo)
 
     _, diff = store.plan(all_to_apply, objects_to_delete=all_to_delete, partial=False)
 
-    log_cli_output(diff, repo, tables_to_delete, views_to_delete, views_to_keep)
+    log_cli_output(diff, views_to_delete, views_to_keep)
 
 
 def _prepare_registry_and_repo(repo_config, repo_path):
@@ -217,17 +216,6 @@
     )
     odfvs_to_keep = odfvs_to_keep.union(odfvs_to_add)
     (
-<<<<<<< HEAD
-        tables_to_keep,
-        tables_to_delete,
-        tables_to_add,
-    ) = tag_objects_for_keep_delete_add(
-        set(registry.list_feature_tables(project=project)), repo.feature_tables
-    )
-    tables_to_keep = tables_to_keep.union(tables_to_add)
-    (
-=======
->>>>>>> ec416539
         services_to_keep,
         services_to_delete,
         services_to_add,
@@ -251,14 +239,10 @@
     all_to_delete.extend(base_views_to_delete)
     all_to_delete.extend(services_to_delete)
     all_to_delete.extend(odfvs_to_delete)
-<<<<<<< HEAD
-    all_to_delete.extend(tables_to_delete)
-    return all_to_apply, all_to_delete, tables_to_delete, views_to_delete, views_to_keep
-=======
->>>>>>> ec416539
-
-
-<<<<<<< HEAD
+
+    return all_to_apply, all_to_delete, views_to_delete, views_to_keep
+
+
 @log_exceptions_and_usage
 def apply_total(repo_config: RepoConfig, repo_path: Path, skip_source_validation: bool):
 
@@ -275,17 +259,16 @@
     (
         all_to_apply,
         all_to_delete,
-        tables_to_delete,
         views_to_delete,
         views_to_keep,
     ) = extract_objects_for_apply_delete(project, registry, repo)
 
     diff = store.apply(all_to_apply, objects_to_delete=all_to_delete, partial=False)
 
-    log_cli_output(diff, repo, tables_to_delete, views_to_delete, views_to_keep)
-
-
-def log_cli_output(diff, repo, tables_to_delete, views_to_delete, views_to_keep):
+    log_cli_output(diff, views_to_delete, views_to_keep)
+
+
+def log_cli_output(diff, views_to_delete, views_to_keep):
     from colorama import Fore, Style
 
     message_action_map = {
@@ -300,44 +283,6 @@
         click.echo(
             f"{action} {fco_diff.fco_type} {Style.BRIGHT + color}{fco_diff.name}{Style.RESET_ALL}"
         )
-=======
-    for entity in entities_to_delete:
-        click.echo(
-            f"Deleted entity {Style.BRIGHT + Fore.GREEN}{entity.name}{Style.RESET_ALL} from registry"
-        )
-    for view in base_views_to_delete:
-        click.echo(
-            f"Deleted feature view {Style.BRIGHT + Fore.GREEN}{view.name}{Style.RESET_ALL} from registry"
-        )
-    for odfv in odfvs_to_delete:
-        click.echo(
-            f"Deleted on demand feature view {Style.BRIGHT + Fore.GREEN}{odfv.name}{Style.RESET_ALL} from registry"
-        )
-    for feature_service in services_to_delete:
-        click.echo(
-            f"Deleted feature service {Style.BRIGHT + Fore.GREEN}{feature_service.name}{Style.RESET_ALL} "
-            f"from registry"
-        )
-
-    for entity in entities_to_keep:
-        if entity.name != DUMMY_ENTITY_NAME:
-            click.echo(
-                f"Registered entity {Style.BRIGHT + Fore.GREEN}{entity.name}{Style.RESET_ALL}"
-            )
-    for view in base_views_to_keep:
-        click.echo(
-            f"Registered feature view {Style.BRIGHT + Fore.GREEN}{view.name}{Style.RESET_ALL}"
-        )
-    for odfv in odfvs_to_keep:
-        click.echo(
-            f"Registered on demand feature view {Style.BRIGHT + Fore.GREEN}{odfv.name}{Style.RESET_ALL}"
-        )
-    for feature_service in services_to_keep:
-        click.echo(
-            f"Registered feature service {Style.BRIGHT + Fore.GREEN}{feature_service.name}{Style.RESET_ALL}"
-        )
-
->>>>>>> ec416539
     views_to_keep_in_infra = [
         view for view in views_to_keep if isinstance(view, FeatureView)
     ]
