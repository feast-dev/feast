<<<<<<< HEAD
import base64
import importlib
import json
import logging
import os
import random
import re
import sys
import tempfile
from importlib.abc import Loader
from importlib.machinery import ModuleSpec
from pathlib import Path
from typing import List, Optional, Set, Union

import click
from click.exceptions import BadParameter

from feast import PushSource
from feast.batch_feature_view import BatchFeatureView
from feast.constants import FEATURE_STORE_YAML_ENV_NAME
from feast.data_source import DataSource, KafkaSource, KinesisSource
from feast.diff.registry_diff import extract_objects_for_keep_delete_update_add
from feast.entity import Entity
from feast.feature_service import FeatureService
from feast.feature_store import FeatureStore
from feast.feature_view import DUMMY_ENTITY, FeatureView
from feast.file_utils import replace_str_in_file
from feast.infra.registry.base_registry import BaseRegistry
from feast.infra.registry.registry import FEAST_OBJECT_TYPES, FeastObjectType, Registry
from feast.names import adjectives, animals
from feast.on_demand_feature_view import OnDemandFeatureView
from feast.permissions.permission import Permission
from feast.project import Project
from feast.repo_config import RepoConfig
from feast.repo_contents import RepoContents
from feast.stream_feature_view import StreamFeatureView

logger = logging.getLogger(__name__)


def py_path_to_module(path: Path) -> str:
    return (
        str(path.relative_to(os.getcwd()))[: -len(".py")]
        .replace("./", "")
        .replace("/", ".")
        .replace("\\", ".")
    )


def read_feastignore(repo_root: Path) -> List[str]:
    """Read .feastignore in the repo root directory (if exists) and return the list of user-defined ignore paths"""
    feast_ignore = repo_root / ".feastignore"
    if not feast_ignore.is_file():
        return []
    lines = feast_ignore.read_text().strip().split("\n")
    ignore_paths = []
    for line in lines:
        # Remove everything after the first occurance of "#" symbol (comments)
        if line.find("#") >= 0:
            line = line[: line.find("#")]
        # Strip leading or ending whitespaces
        line = line.strip()
        # Add this processed line to ignore_paths if it's not empty
        if len(line) > 0:
            ignore_paths.append(line)
    return ignore_paths


def get_ignore_files(repo_root: Path, ignore_paths: List[str]) -> Set[Path]:
    """Get all ignore files that match any of the user-defined ignore paths"""
    ignore_files = set()
    for ignore_path in set(ignore_paths):
        # ignore_path may contains matchers (* or **). Use glob() to match user-defined path to actual paths
        for matched_path in repo_root.glob(ignore_path):
            if matched_path.is_file():
                # If the matched path is a file, add that to ignore_files set
                ignore_files.add(matched_path.resolve())
            else:
                # Otherwise, list all Python files in that directory and add all of them to ignore_files set
                ignore_files |= {
                    sub_path.resolve()
                    for sub_path in matched_path.glob("**/*.py")
                    if sub_path.is_file()
                }
    return ignore_files


def get_repo_files(repo_root: Path) -> List[Path]:
    """Get the list of all repo files, ignoring undesired files & directories specified in .feastignore"""
    # Read ignore paths from .feastignore and create a set of all files that match any of these paths
    ignore_paths = read_feastignore(repo_root) + [
        ".git",
        ".feastignore",
        ".venv",
        ".pytest_cache",
        "__pycache__",
        ".ipynb_checkpoints",
    ]
    ignore_files = get_ignore_files(repo_root, ignore_paths)

    # List all Python files in the root directory (recursively)
    repo_files = {
        p.resolve()
        for p in repo_root.glob("**/*.py")
        if p.is_file() and "__init__.py" != p.name
    }
    # Ignore all files that match any of the ignore paths in .feastignore
    repo_files -= ignore_files

    # Sort repo_files to read them in the same order every time
    return sorted(repo_files)


def parse_repo(repo_root: Path) -> RepoContents:
    """
    Collects unique Feast object definitions from the given feature repo.

    Specifically, if an object foo has already been added, bar will still be added if
    (bar == foo), but not if (bar is foo). This ensures that import statements will
    not result in duplicates, but defining two equal objects will.
    """
    res = RepoContents(
        projects=[],
        data_sources=[],
        entities=[],
        feature_views=[],
        feature_services=[],
        on_demand_feature_views=[],
        stream_feature_views=[],
        permissions=[],
    )

    for repo_file in get_repo_files(repo_root):
        module_path = py_path_to_module(repo_file)
        module = importlib.import_module(module_path)

        for attr_name in dir(module):
            obj = getattr(module, attr_name)

            if isinstance(obj, DataSource) and not any(
                (obj is ds) for ds in res.data_sources
            ):
                res.data_sources.append(obj)

                # Handle batch sources defined within stream sources.
                if (
                    isinstance(obj, PushSource)
                    or isinstance(obj, KafkaSource)
                    or isinstance(obj, KinesisSource)
                ):
                    batch_source = obj.batch_source

                    if batch_source and not any(
                        (batch_source is ds) for ds in res.data_sources
                    ):
                        res.data_sources.append(batch_source)
            if (
                isinstance(obj, FeatureView)
                and not any((obj is fv) for fv in res.feature_views)
                and not isinstance(obj, StreamFeatureView)
                and not isinstance(obj, BatchFeatureView)
            ):
                res.feature_views.append(obj)

                # Handle batch sources defined with feature views.
                batch_source = obj.batch_source
                assert batch_source
                if not any((batch_source is ds) for ds in res.data_sources):
                    res.data_sources.append(batch_source)

                # Handle stream sources defined with feature views.
                if obj.stream_source:
                    stream_source = obj.stream_source
                    if not any((stream_source is ds) for ds in res.data_sources):
                        res.data_sources.append(stream_source)
            elif isinstance(obj, StreamFeatureView) and not any(
                (obj is sfv) for sfv in res.stream_feature_views
            ):
                res.stream_feature_views.append(obj)

                # Handle batch sources defined with feature views.
                batch_source = obj.batch_source
                if not any((batch_source is ds) for ds in res.data_sources):
                    res.data_sources.append(batch_source)

                # Handle stream sources defined with feature views.
                assert obj.stream_source
                stream_source = obj.stream_source
                if not any((stream_source is ds) for ds in res.data_sources):
                    res.data_sources.append(stream_source)
            elif isinstance(obj, BatchFeatureView) and not any(
                (obj is bfv) for bfv in res.feature_views
            ):
                res.feature_views.append(obj)

                # Handle batch sources defined with feature views.
                batch_source = obj.batch_source
                if not any((batch_source is ds) for ds in res.data_sources):
                    res.data_sources.append(batch_source)
            elif isinstance(obj, Entity) and not any(
                (obj is entity) for entity in res.entities
            ):
                res.entities.append(obj)
            elif isinstance(obj, FeatureService) and not any(
                (obj is fs) for fs in res.feature_services
            ):
                res.feature_services.append(obj)
            elif isinstance(obj, OnDemandFeatureView) and not any(
                (obj is odfv) for odfv in res.on_demand_feature_views
            ):
                res.on_demand_feature_views.append(obj)
            elif isinstance(obj, Permission) and not any(
                (obj is p) for p in res.permissions
            ):
                res.permissions.append(obj)
            elif isinstance(obj, Project) and not any((obj is p) for p in res.projects):
                res.projects.append(obj)

    res.entities.append(DUMMY_ENTITY)
    return res


def plan(repo_config: RepoConfig, repo_path: Path, skip_source_validation: bool):
    os.chdir(repo_path)
    repo = _get_repo_contents(repo_path, repo_config.project)
    for project in repo.projects:
        repo_config.project = project.name
        store, registry = _get_store_and_registry(repo_config)
        # TODO: When we support multiple projects in a single repo, we should filter repo contents by project
        if not skip_source_validation:
            provider = store._get_provider()
            data_sources = [t.batch_source for t in repo.feature_views]
            # Make sure the data source used by this feature view is supported by Feast
            for data_source in data_sources:
                provider.validate_data_source(store.config, data_source)

        registry_diff, infra_diff, _ = store.plan(repo)
        click.echo(registry_diff.to_string())
        click.echo(infra_diff.to_string())


def _get_repo_contents(repo_path, project_name: Optional[str] = None):
    sys.dont_write_bytecode = True
    repo = parse_repo(repo_path)

    if len(repo.projects) < 1:
        if project_name:
            print(
                f"No project found in the repository. Using project name {project_name} defined in feature_store.yaml"
            )
            repo.projects.append(Project(name=project_name))
        else:
            print(
                "No project found in the repository. Either define Project in repository or define a project in feature_store.yaml"
            )
            sys.exit(1)
    elif len(repo.projects) == 1:
        if repo.projects[0].name != project_name:
            print(
                "Project object name should match with the project name defined in feature_store.yaml"
            )
            sys.exit(1)
    else:
        print(
            "Multiple projects found in the repository. Currently no support for multiple projects"
        )
        sys.exit(1)

    return repo


def _get_store_and_registry(repo_config):
    store = FeatureStore(config=repo_config)
    registry = store.registry
    return store, registry


def extract_objects_for_apply_delete(project, registry, repo):
    # TODO(achals): This code path should be refactored to handle added & kept entities separately.
    (
        _,
        objs_to_delete,
        objs_to_update,
        objs_to_add,
    ) = extract_objects_for_keep_delete_update_add(registry, project, repo)

    all_to_apply: List[
        Union[
            Entity,
            FeatureView,
            OnDemandFeatureView,
            StreamFeatureView,
            FeatureService,
        ]
    ] = []
    for object_type in FEAST_OBJECT_TYPES:
        to_apply = set(objs_to_add[object_type]).union(objs_to_update[object_type])
        all_to_apply.extend(to_apply)

    all_to_delete: List[
        Union[
            Entity,
            FeatureView,
            OnDemandFeatureView,
            StreamFeatureView,
            FeatureService,
        ]
    ] = []
    for object_type in FEAST_OBJECT_TYPES:
        all_to_delete.extend(objs_to_delete[object_type])

    return (
        all_to_apply,
        all_to_delete,
        set(objs_to_add[FeastObjectType.FEATURE_VIEW]).union(
            set(objs_to_update[FeastObjectType.FEATURE_VIEW])
        ),
        objs_to_delete[FeastObjectType.FEATURE_VIEW],
    )


def apply_total_with_repo_instance(
    store: FeatureStore,
    project_name: str,
    registry: BaseRegistry,
    repo: RepoContents,
    skip_source_validation: bool,
):
    if not skip_source_validation:
        provider = store._get_provider()
        data_sources = [t.batch_source for t in repo.feature_views]
        # Make sure the data source used by this feature view is supported by Feast
        for data_source in data_sources:
            provider.validate_data_source(store.config, data_source)

    # For each object in the registry, determine whether it should be kept or deleted.
    (
        all_to_apply,
        all_to_delete,
        views_to_keep,
        views_to_delete,
    ) = extract_objects_for_apply_delete(project_name, registry, repo)

    if store._should_use_plan():
        registry_diff, infra_diff, new_infra = store.plan(repo)
        click.echo(registry_diff.to_string())

        store._apply_diffs(registry_diff, infra_diff, new_infra)
        click.echo(infra_diff.to_string())
    else:
        store.apply(all_to_apply, objects_to_delete=all_to_delete, partial=False)
        log_infra_changes(views_to_keep, views_to_delete)


def log_infra_changes(
    views_to_keep: Set[FeatureView], views_to_delete: Set[FeatureView]
):
    from colorama import Fore, Style

    for view in views_to_keep:
        click.echo(
            f"Deploying infrastructure for {Style.BRIGHT + Fore.GREEN}{view.name}{Style.RESET_ALL}"
        )
    for view in views_to_delete:
        click.echo(
            f"Removing infrastructure for {Style.BRIGHT + Fore.RED}{view.name}{Style.RESET_ALL}"
        )


def create_feature_store(
    ctx: click.Context,
) -> FeatureStore:
    repo = ctx.obj["CHDIR"]
    # If we received a base64 encoded version of feature_store.yaml, use that
    config_base64 = os.getenv(FEATURE_STORE_YAML_ENV_NAME)
    if config_base64:
        print("Received base64 encoded feature_store.yaml")
        config_bytes = base64.b64decode(config_base64)
        # Create a new unique directory for writing feature_store.yaml
        repo_path = Path(tempfile.mkdtemp())
        with open(repo_path / "feature_store.yaml", "wb") as f:
            f.write(config_bytes)
        return FeatureStore(repo_path=str(repo_path.resolve()))
    else:
        fs_yaml_file = ctx.obj["FS_YAML_FILE"]
        cli_check_repo(repo, fs_yaml_file)
        return FeatureStore(repo_path=str(repo), fs_yaml_file=fs_yaml_file)


def apply_total(repo_config: RepoConfig, repo_path: Path, skip_source_validation: bool):
    os.chdir(repo_path)
    repo = _get_repo_contents(repo_path, repo_config.project)
    for project in repo.projects:
        repo_config.project = project.name
        store, registry = _get_store_and_registry(repo_config)
        if not is_valid_name(project.name):
            print(
                f"{project.name} is not valid. Project name should only have "
                f"alphanumerical values, underscores, and hyphens but not start with an underscore or hyphen."
            )
            sys.exit(1)
        # TODO: When we support multiple projects in a single repo, we should filter repo contents by project. Currently there is no way to associate Feast objects to project.
        print(f"Applying changes for project {project.name}")
        apply_total_with_repo_instance(
            store, project.name, registry, repo, skip_source_validation
        )


def teardown(repo_config: RepoConfig, repo_path: Optional[str]):
    # Cannot pass in both repo_path and repo_config to FeatureStore.
    feature_store = FeatureStore(repo_path=repo_path, config=repo_config)
    feature_store.teardown()


def registry_dump(repo_config: RepoConfig, repo_path: Path) -> str:
    """For debugging only: output contents of the metadata registry"""
    registry_config = repo_config.registry
    project = repo_config.project
    registry = Registry(
        project,
        registry_config=registry_config,
        repo_path=repo_path,
        auth_config=repo_config.auth_config,
    )
    registry_dict = registry.to_dict(project=project)
    return json.dumps(registry_dict, indent=2, sort_keys=True)


def cli_check_repo(repo_path: Path, fs_yaml_file: Path):
    sys.path.append(str(repo_path))
    if not fs_yaml_file.exists():
        print(
            f"Can't find feature repo configuration file at {fs_yaml_file}. "
            "Make sure you're running feast from an initialized feast repository."
        )
        sys.exit(1)


def init_repo(repo_name: str, template: str):
    import os
    from pathlib import Path
    from shutil import copytree

    from colorama import Fore, Style

    if not is_valid_name(repo_name):
        raise BadParameter(
            message="Name should be alphanumeric values, underscores, and hyphens but not start with an underscore or hyphen",
            param_hint="PROJECT_DIRECTORY",
        )
    repo_path = Path(os.path.join(Path.cwd(), repo_name))
    repo_path.mkdir(exist_ok=True)
    repo_config_path = repo_path / "feature_store.yaml"

    if repo_config_path.exists():
        new_directory = os.path.relpath(repo_path, os.getcwd())

        print(
            f"The directory {Style.BRIGHT + Fore.GREEN}{new_directory}{Style.RESET_ALL} contains an existing feature "
            f"store repository that may cause a conflict"
        )
        print()
        sys.exit(1)

    # Copy template directory
    template_path = str(Path(Path(__file__).parent / "templates" / template).absolute())
    if not os.path.exists(template_path):
        raise IOError(f"Could not find template {template}")
    copytree(template_path, str(repo_path), dirs_exist_ok=True)

    # Rename gitignore files back to .gitignore
    for gitignore_path in repo_path.rglob("gitignore"):
        gitignore_path.rename(gitignore_path.with_name(".gitignore"))

    # Seed the repository
    bootstrap_path = repo_path / "bootstrap.py"
    if os.path.exists(bootstrap_path):
        import importlib.util

        spec = importlib.util.spec_from_file_location("bootstrap", str(bootstrap_path))
        assert isinstance(spec, ModuleSpec)
        bootstrap = importlib.util.module_from_spec(spec)
        assert isinstance(spec.loader, Loader)
        spec.loader.exec_module(bootstrap)
        bootstrap.bootstrap()  # type: ignore
        os.remove(bootstrap_path)

    # Template the feature_store.yaml file
    feature_store_yaml_path = repo_path / "feature_repo" / "feature_store.yaml"
    replace_str_in_file(
        feature_store_yaml_path, "project: my_project", f"project: {repo_name}"
    )

    # Remove the __pycache__ folder if it exists
    import shutil

    shutil.rmtree(repo_path / "__pycache__", ignore_errors=True)

    import click

    click.echo()
    click.echo(
        f"Creating a new Feast repository in {Style.BRIGHT + Fore.GREEN}{repo_path}{Style.RESET_ALL}."
    )
    click.echo()


def is_valid_name(name: str) -> bool:
    """A name should be alphanumeric values, underscores, and hyphens but not start with an underscore"""
    return (
        not name.startswith(("_", "-")) and re.compile(r"[^\w-]+").search(name) is None
    )


def generate_project_name() -> str:
    """Generates a unique project name"""
    return f"{random.choice(adjectives)}_{random.choice(animals)}"
=======
import base64
import importlib
import json
import logging
import os
import random
import re
import sys
import tempfile
from importlib.abc import Loader
from importlib.machinery import ModuleSpec
from pathlib import Path
from typing import List, Optional, Set, Union

import click
from click.exceptions import BadParameter

from feast import PushSource, SortedFeatureView
from feast.batch_feature_view import BatchFeatureView
from feast.constants import FEATURE_STORE_YAML_ENV_NAME
from feast.data_source import DataSource, KafkaSource, KinesisSource
from feast.diff.registry_diff import extract_objects_for_keep_delete_update_add
from feast.entity import Entity
from feast.errors import (
    FeatureViewNotFoundException,
    SortedFeatureViewNotFoundException,
)
from feast.feast_object import FeastObject
from feast.feature_service import FeatureService
from feast.feature_store import FeatureStore
from feast.feature_view import DUMMY_ENTITY, FeatureView
from feast.file_utils import replace_str_in_file
from feast.infra.registry.base_registry import BaseRegistry
from feast.infra.registry.registry import FEAST_OBJECT_TYPES, FeastObjectType, Registry
from feast.names import adjectives, animals
from feast.on_demand_feature_view import OnDemandFeatureView
from feast.permissions.permission import Permission
from feast.project import Project
from feast.repo_config import RepoConfig
from feast.repo_contents import RepoContents
from feast.stream_feature_view import StreamFeatureView

logger = logging.getLogger(__name__)


def py_path_to_module(path: Path) -> str:
    return (
        str(path.relative_to(os.getcwd()))[: -len(".py")]
        .replace("./", "")
        .replace("/", ".")
    )


def read_feastignore(repo_root: Path) -> List[str]:
    """Read .feastignore in the repo root directory (if exists) and return the list of user-defined ignore paths"""
    feast_ignore = repo_root / ".feastignore"
    if not feast_ignore.is_file():
        return []
    lines = feast_ignore.read_text().strip().split("\n")
    ignore_paths = []
    for line in lines:
        # Remove everything after the first occurance of "#" symbol (comments)
        if line.find("#") >= 0:
            line = line[: line.find("#")]
        # Strip leading or ending whitespaces
        line = line.strip()
        # Add this processed line to ignore_paths if it's not empty
        if len(line) > 0:
            ignore_paths.append(line)
    return ignore_paths


def get_ignore_files(repo_root: Path, ignore_paths: List[str]) -> Set[Path]:
    """Get all ignore files that match any of the user-defined ignore paths"""
    ignore_files = set()
    for ignore_path in ignore_paths:
        # ignore_path may contains matchers (* or **). Use glob() to match user-defined path to actual paths
        for matched_path in repo_root.glob(ignore_path):
            if matched_path.is_file():
                # If the matched path is a file, add that to ignore_files set
                ignore_files.add(matched_path.resolve())
            else:
                # Otherwise, list all Python files in that directory and add all of them to ignore_files set
                ignore_files |= {
                    sub_path.resolve()
                    for sub_path in matched_path.glob("**/*.py")
                    if sub_path.is_file()
                }
    return ignore_files


def get_repo_files(repo_root: Path) -> List[Path]:
    """Get the list of all repo files, ignoring undesired files & directories specified in .feastignore"""
    # Read ignore paths from .feastignore and create a set of all files that match any of these paths
    ignore_paths = read_feastignore(repo_root)
    ignore_files = get_ignore_files(repo_root, ignore_paths)
    ignore_paths += [
        ".git",
        ".feastignore",
        ".venv",
        ".pytest_cache",
        "__pycache__",
        ".ipynb_checkpoints",
    ]

    # List all Python files in the root directory (recursively)
    repo_files = {
        p.resolve()
        for p in repo_root.glob("**/*.py")
        if p.is_file() and "__init__.py" != p.name
    }
    # Ignore all files that match any of the ignore paths in .feastignore
    repo_files -= ignore_files

    # Sort repo_files to read them in the same order every time
    return sorted(repo_files)


def parse_repo(repo_root: Path) -> RepoContents:
    """
    Collects unique Feast object definitions from the given feature repo.

    Specifically, if an object foo has already been added, bar will still be added if
    (bar == foo), but not if (bar is foo). This ensures that import statements will
    not result in duplicates, but defining two equal objects will.
    """
    res = RepoContents(
        projects=[],
        data_sources=[],
        entities=[],
        feature_views=[],
        sorted_feature_views=[],
        feature_services=[],
        on_demand_feature_views=[],
        stream_feature_views=[],
        permissions=[],
    )

    for repo_file in get_repo_files(repo_root):
        module_path = py_path_to_module(repo_file)
        module = importlib.import_module(module_path)

        for attr_name in dir(module):
            obj = getattr(module, attr_name)

            if isinstance(obj, DataSource) and not any(
                (obj is ds) for ds in res.data_sources
            ):
                res.data_sources.append(obj)

                # Handle batch sources defined within stream sources.
                if (
                    isinstance(obj, PushSource)
                    or isinstance(obj, KafkaSource)
                    or isinstance(obj, KinesisSource)
                ):
                    batch_source = obj.batch_source

                    if batch_source and not any(
                        (batch_source is ds) for ds in res.data_sources
                    ):
                        res.data_sources.append(batch_source)
            if (
                isinstance(obj, FeatureView)
                and not any((obj is fv) for fv in res.feature_views)
                and not isinstance(obj, StreamFeatureView)
                and not isinstance(obj, SortedFeatureView)
                and not isinstance(obj, BatchFeatureView)
            ):
                res.feature_views.append(obj)

                # Handle batch sources defined with feature views.
                batch_source = obj.batch_source
                assert batch_source
                if not any((batch_source is ds) for ds in res.data_sources):
                    res.data_sources.append(batch_source)

                # Handle stream sources defined with feature views.
                if obj.stream_source:
                    stream_source = obj.stream_source
                    if not any((stream_source is ds) for ds in res.data_sources):
                        res.data_sources.append(stream_source)

            elif isinstance(obj, SortedFeatureView) and not any(
                (obj is sfv) for sfv in res.sorted_feature_views
            ):
                res.sorted_feature_views.append(obj)

                # Handle batch sources defined with feature views.
                batch_source = obj.batch_source
                assert batch_source
                if not any((batch_source is ds) for ds in res.data_sources):
                    res.data_sources.append(batch_source)

                # Handle stream sources defined with feature views.
                if obj.stream_source:
                    stream_source = obj.stream_source
                    if not any((stream_source is ds) for ds in res.data_sources):
                        res.data_sources.append(stream_source)

            elif isinstance(obj, StreamFeatureView) and not any(
                (obj is sfv) for sfv in res.stream_feature_views
            ):
                res.stream_feature_views.append(obj)

                # Handle batch sources defined with feature views.
                batch_source = obj.batch_source
                if not any((batch_source is ds) for ds in res.data_sources):
                    res.data_sources.append(batch_source)

                # Handle stream sources defined with feature views.
                assert obj.stream_source
                stream_source = obj.stream_source
                if not any((stream_source is ds) for ds in res.data_sources):
                    res.data_sources.append(stream_source)
            elif isinstance(obj, BatchFeatureView) and not any(
                (obj is bfv) for bfv in res.feature_views
            ):
                res.feature_views.append(obj)

                # Handle batch sources defined with feature views.
                batch_source = obj.batch_source
                if not any((batch_source is ds) for ds in res.data_sources):
                    res.data_sources.append(batch_source)
            elif isinstance(obj, Entity) and not any(
                (obj is entity) for entity in res.entities
            ):
                res.entities.append(obj)
            elif isinstance(obj, FeatureService) and not any(
                (obj is fs) for fs in res.feature_services
            ):
                res.feature_services.append(obj)
            elif isinstance(obj, OnDemandFeatureView) and not any(
                (obj is odfv) for odfv in res.on_demand_feature_views
            ):
                res.on_demand_feature_views.append(obj)
            elif isinstance(obj, Permission) and not any(
                (obj is p) for p in res.permissions
            ):
                res.permissions.append(obj)
            elif isinstance(obj, Project) and not any((obj is p) for p in res.projects):
                res.projects.append(obj)

    res.entities.append(DUMMY_ENTITY)
    return res


def plan(repo_config: RepoConfig, repo_path: Path, skip_source_validation: bool):
    os.chdir(repo_path)
    repo = _get_repo_contents(repo_path, repo_config.project)
    for project in repo.projects:
        repo_config.project = project.name
        store, registry = _get_store_and_registry(repo_config)
        # TODO: When we support multiple projects in a single repo, we should filter repo contents by project
        if not skip_source_validation:
            provider = store._get_provider()
            data_sources = [t.batch_source for t in repo.feature_views]
            # Make sure the data source used by this feature view is supported by Feast
            for data_source in data_sources:
                provider.validate_data_source(store.config, data_source)

        registry_diff, infra_diff, _ = store.plan(repo)
        click.echo(registry_diff.to_string())
        click.echo(infra_diff.to_string())


def _get_repo_contents(repo_path, project_name: Optional[str] = None):
    sys.dont_write_bytecode = True
    repo = parse_repo(repo_path)

    if len(repo.projects) < 1:
        if project_name:
            print(
                f"No project found in the repository. Using project name {project_name} defined in feature_store.yaml"
            )
            repo.projects.append(Project(name=project_name))
        else:
            print(
                "No project found in the repository. Either define Project in repository or define a project in feature_store.yaml"
            )
            sys.exit(1)
    elif len(repo.projects) == 1:
        if repo.projects[0].name != project_name:
            print(
                "Project object name should match with the project name defined in feature_store.yaml"
            )
            sys.exit(1)
    else:
        print(
            "Multiple projects found in the repository. Currently no support for multiple projects"
        )
        sys.exit(1)

    return repo


def _get_store_and_registry(repo_config):
    store = FeatureStore(config=repo_config)
    registry = store.registry
    return store, registry


def extract_objects_for_apply_delete(project, registry, repo):
    # TODO(achals): This code path should be refactored to handle added & kept entities separately.
    (
        _,
        objs_to_delete,
        objs_to_update,
        objs_to_add,
    ) = extract_objects_for_keep_delete_update_add(registry, project, repo)

    all_to_apply: List[
        Union[
            Entity,
            FeatureView,
            SortedFeatureView,
            OnDemandFeatureView,
            StreamFeatureView,
            FeatureService,
        ]
    ] = []
    for object_type in FEAST_OBJECT_TYPES:
        to_apply = set(objs_to_add[object_type]).union(objs_to_update[object_type])
        all_to_apply.extend(to_apply)

    all_to_delete: List[
        Union[
            Entity,
            FeatureView,
            SortedFeatureView,
            OnDemandFeatureView,
            StreamFeatureView,
            FeatureService,
        ]
    ] = []
    for object_type in FEAST_OBJECT_TYPES:
        all_to_delete.extend(objs_to_delete[object_type])

    return (
        all_to_apply,
        all_to_delete,
        set(objs_to_add[FeastObjectType.FEATURE_VIEW]).union(
            set(objs_to_update[FeastObjectType.FEATURE_VIEW])
        ),
        objs_to_delete[FeastObjectType.FEATURE_VIEW],
    )


def validate_objects_for_apply(
    all_to_apply: List[FeastObject],
    registry: BaseRegistry,
    project_name: str,
):
    """
    Validates objects in `all_to_apply` against existing registry entries
    by calling each object’s `is_update_compatible_with`, unpacking the
    returned (ok, reasons). Collects every reason and raises one ValueError
    if any incompatibility is found.
    """
    errors: List[str] = []
    validated: List[FeastObject] = []

    for obj in all_to_apply:
        incompatible = False

        if hasattr(obj, "is_update_compatible_with"):
            try:
                if isinstance(obj, SortedFeatureView):
                    current = registry.get_sorted_feature_view(obj.name, project_name)
                elif isinstance(obj, FeatureView):
                    current = registry.get_feature_view(obj.name, project_name)  # type: ignore[assignment]
                else:
                    current = None
            # TODO: Add more exception types (FeatureServiceNotFoundException, etc.) as more compatibility checks are
            #  added for more object types.
            except (SortedFeatureViewNotFoundException, FeatureViewNotFoundException):
                logger.warning(
                    "'%s' not found in registry; treating as new object.",
                    obj.name,
                )
                current = None

            if current is not None:
                ok, reasons = current.is_update_compatible_with(obj)
                if not ok:
                    for r in reasons:
                        errors.append(f"'{obj.name}': {r}")
                    incompatible = True

        if not incompatible:
            validated.append(obj)

    # Fail with full report
    if errors:
        raise ValueError("Compatibility check failed for:\n" + "\n".join(errors))


def apply_total_with_repo_instance(
    store: FeatureStore,
    project_name: str,
    registry: BaseRegistry,
    repo: RepoContents,
    skip_source_validation: bool,
):
    if not skip_source_validation:
        provider = store._get_provider()
        data_sources = [t.batch_source for t in repo.feature_views]
        # Make sure the data source used by this feature view is supported by Feast
        for data_source in data_sources:
            provider.validate_data_source(store.config, data_source)

    # For each object in the registry, determine whether it should be kept or deleted.
    (
        all_to_apply,
        all_to_delete,
        views_to_keep,
        views_to_delete,
    ) = extract_objects_for_apply_delete(project_name, registry, repo)

    validate_objects_for_apply(all_to_apply, registry, project_name)

    if store._should_use_plan():
        registry_diff, infra_diff, new_infra = store.plan(repo)
        click.echo(registry_diff.to_string())

        store._apply_diffs(registry_diff, infra_diff, new_infra)
        click.echo(infra_diff.to_string())
    else:
        store.apply(
            objects=all_to_apply,
            objects_to_delete=all_to_delete,
            partial=False,
        )
        log_infra_changes(views_to_keep, views_to_delete)


def log_infra_changes(
    views_to_keep: Set[FeatureView], views_to_delete: Set[FeatureView]
):
    from colorama import Fore, Style

    for view in views_to_keep:
        click.echo(
            f"Deploying infrastructure for {Style.BRIGHT + Fore.GREEN}{view.name}{Style.RESET_ALL}"
        )
    for view in views_to_delete:
        click.echo(
            f"Removing infrastructure for {Style.BRIGHT + Fore.RED}{view.name}{Style.RESET_ALL}"
        )


def create_feature_store(
    ctx: click.Context,
) -> FeatureStore:
    repo = ctx.obj["CHDIR"]
    # If we received a base64 encoded version of feature_store.yaml, use that
    config_base64 = os.getenv(FEATURE_STORE_YAML_ENV_NAME)
    if config_base64:
        print("Received base64 encoded feature_store.yaml")
        config_bytes = base64.b64decode(config_base64)
        # Create a new unique directory for writing feature_store.yaml
        repo_path = Path(tempfile.mkdtemp())
        with open(repo_path / "feature_store.yaml", "wb") as f:
            f.write(config_bytes)
        return FeatureStore(repo_path=str(repo_path.resolve()))
    else:
        fs_yaml_file = ctx.obj["FS_YAML_FILE"]
        cli_check_repo(repo, fs_yaml_file)
        return FeatureStore(repo_path=str(repo), fs_yaml_file=fs_yaml_file)


def apply_total(repo_config: RepoConfig, repo_path: Path, skip_source_validation: bool):
    os.chdir(repo_path)
    repo = _get_repo_contents(repo_path, repo_config.project)
    for project in repo.projects:
        repo_config.project = project.name
        store, registry = _get_store_and_registry(repo_config)
        if not is_valid_name(project.name):
            print(
                f"{project.name} is not valid. Project name should only have "
                f"alphanumerical values and underscores but not start with an underscore."
            )
            sys.exit(1)
        # TODO: When we support multiple projects in a single repo, we should filter repo contents by project. Currently there is no way to associate Feast objects to project.
        print(f"Applying changes for project {project.name}")
        apply_total_with_repo_instance(
            store, project.name, registry, repo, skip_source_validation
        )


def teardown(repo_config: RepoConfig, repo_path: Optional[str]):
    # Cannot pass in both repo_path and repo_config to FeatureStore.
    feature_store = FeatureStore(repo_path=repo_path, config=repo_config)
    feature_store.teardown()


def registry_dump(repo_config: RepoConfig, repo_path: Path) -> str:
    """For debugging only: output contents of the metadata registry"""
    registry_config = repo_config.registry
    project = repo_config.project
    registry = Registry(
        project,
        registry_config=registry_config,
        repo_path=repo_path,
        auth_config=repo_config.auth_config,
    )
    registry_dict = registry.to_dict(project=project)
    return json.dumps(registry_dict, indent=2, sort_keys=True)


def cli_check_repo(repo_path: Path, fs_yaml_file: Path):
    sys.path.append(str(repo_path))
    if not fs_yaml_file.exists():
        print(
            f"Can't find feature repo configuration file at {fs_yaml_file}. "
            "Make sure you're running feast from an initialized feast repository."
        )
        sys.exit(1)


def init_repo(repo_name: str, template: str):
    import os
    from pathlib import Path
    from shutil import copytree

    from colorama import Fore, Style

    if not is_valid_name(repo_name):
        raise BadParameter(
            message="Name should be alphanumeric values and underscores but not start with an underscore",
            param_hint="PROJECT_DIRECTORY",
        )
    repo_path = Path(os.path.join(Path.cwd(), repo_name))
    repo_path.mkdir(exist_ok=True)
    repo_config_path = repo_path / "feature_store.yaml"

    if repo_config_path.exists():
        new_directory = os.path.relpath(repo_path, os.getcwd())

        print(
            f"The directory {Style.BRIGHT + Fore.GREEN}{new_directory}{Style.RESET_ALL} contains an existing feature "
            f"store repository that may cause a conflict"
        )
        print()
        sys.exit(1)

    # Copy template directory
    template_path = str(Path(Path(__file__).parent / "templates" / template).absolute())
    if not os.path.exists(template_path):
        raise IOError(f"Could not find template {template}")
    copytree(template_path, str(repo_path), dirs_exist_ok=True)

    # Seed the repository
    bootstrap_path = repo_path / "bootstrap.py"
    if os.path.exists(bootstrap_path):
        import importlib.util

        spec = importlib.util.spec_from_file_location("bootstrap", str(bootstrap_path))
        assert isinstance(spec, ModuleSpec)
        bootstrap = importlib.util.module_from_spec(spec)
        assert isinstance(spec.loader, Loader)
        spec.loader.exec_module(bootstrap)
        bootstrap.bootstrap()  # type: ignore
        os.remove(bootstrap_path)

    # Template the feature_store.yaml file
    feature_store_yaml_path = repo_path / "feature_repo" / "feature_store.yaml"
    replace_str_in_file(
        feature_store_yaml_path, "project: my_project", f"project: {repo_name}"
    )

    # Remove the __pycache__ folder if it exists
    import shutil

    shutil.rmtree(repo_path / "__pycache__", ignore_errors=True)

    import click

    click.echo()
    click.echo(
        f"Creating a new Feast repository in {Style.BRIGHT + Fore.GREEN}{repo_path}{Style.RESET_ALL}."
    )
    click.echo()


def is_valid_name(name: str) -> bool:
    """A name should be alphanumeric values and underscores but not start with an underscore"""
    return not name.startswith("_") and re.compile(r"\W+").search(name) is None


def generate_project_name() -> str:
    """Generates a unique project name"""
    return f"{random.choice(adjectives)}_{random.choice(animals)}"
>>>>>>> 2f4dd623
<|MERGE_RESOLUTION|>--- conflicted
+++ resolved
@@ -1,522 +1,3 @@
-<<<<<<< HEAD
-import base64
-import importlib
-import json
-import logging
-import os
-import random
-import re
-import sys
-import tempfile
-from importlib.abc import Loader
-from importlib.machinery import ModuleSpec
-from pathlib import Path
-from typing import List, Optional, Set, Union
-
-import click
-from click.exceptions import BadParameter
-
-from feast import PushSource
-from feast.batch_feature_view import BatchFeatureView
-from feast.constants import FEATURE_STORE_YAML_ENV_NAME
-from feast.data_source import DataSource, KafkaSource, KinesisSource
-from feast.diff.registry_diff import extract_objects_for_keep_delete_update_add
-from feast.entity import Entity
-from feast.feature_service import FeatureService
-from feast.feature_store import FeatureStore
-from feast.feature_view import DUMMY_ENTITY, FeatureView
-from feast.file_utils import replace_str_in_file
-from feast.infra.registry.base_registry import BaseRegistry
-from feast.infra.registry.registry import FEAST_OBJECT_TYPES, FeastObjectType, Registry
-from feast.names import adjectives, animals
-from feast.on_demand_feature_view import OnDemandFeatureView
-from feast.permissions.permission import Permission
-from feast.project import Project
-from feast.repo_config import RepoConfig
-from feast.repo_contents import RepoContents
-from feast.stream_feature_view import StreamFeatureView
-
-logger = logging.getLogger(__name__)
-
-
-def py_path_to_module(path: Path) -> str:
-    return (
-        str(path.relative_to(os.getcwd()))[: -len(".py")]
-        .replace("./", "")
-        .replace("/", ".")
-        .replace("\\", ".")
-    )
-
-
-def read_feastignore(repo_root: Path) -> List[str]:
-    """Read .feastignore in the repo root directory (if exists) and return the list of user-defined ignore paths"""
-    feast_ignore = repo_root / ".feastignore"
-    if not feast_ignore.is_file():
-        return []
-    lines = feast_ignore.read_text().strip().split("\n")
-    ignore_paths = []
-    for line in lines:
-        # Remove everything after the first occurance of "#" symbol (comments)
-        if line.find("#") >= 0:
-            line = line[: line.find("#")]
-        # Strip leading or ending whitespaces
-        line = line.strip()
-        # Add this processed line to ignore_paths if it's not empty
-        if len(line) > 0:
-            ignore_paths.append(line)
-    return ignore_paths
-
-
-def get_ignore_files(repo_root: Path, ignore_paths: List[str]) -> Set[Path]:
-    """Get all ignore files that match any of the user-defined ignore paths"""
-    ignore_files = set()
-    for ignore_path in set(ignore_paths):
-        # ignore_path may contains matchers (* or **). Use glob() to match user-defined path to actual paths
-        for matched_path in repo_root.glob(ignore_path):
-            if matched_path.is_file():
-                # If the matched path is a file, add that to ignore_files set
-                ignore_files.add(matched_path.resolve())
-            else:
-                # Otherwise, list all Python files in that directory and add all of them to ignore_files set
-                ignore_files |= {
-                    sub_path.resolve()
-                    for sub_path in matched_path.glob("**/*.py")
-                    if sub_path.is_file()
-                }
-    return ignore_files
-
-
-def get_repo_files(repo_root: Path) -> List[Path]:
-    """Get the list of all repo files, ignoring undesired files & directories specified in .feastignore"""
-    # Read ignore paths from .feastignore and create a set of all files that match any of these paths
-    ignore_paths = read_feastignore(repo_root) + [
-        ".git",
-        ".feastignore",
-        ".venv",
-        ".pytest_cache",
-        "__pycache__",
-        ".ipynb_checkpoints",
-    ]
-    ignore_files = get_ignore_files(repo_root, ignore_paths)
-
-    # List all Python files in the root directory (recursively)
-    repo_files = {
-        p.resolve()
-        for p in repo_root.glob("**/*.py")
-        if p.is_file() and "__init__.py" != p.name
-    }
-    # Ignore all files that match any of the ignore paths in .feastignore
-    repo_files -= ignore_files
-
-    # Sort repo_files to read them in the same order every time
-    return sorted(repo_files)
-
-
-def parse_repo(repo_root: Path) -> RepoContents:
-    """
-    Collects unique Feast object definitions from the given feature repo.
-
-    Specifically, if an object foo has already been added, bar will still be added if
-    (bar == foo), but not if (bar is foo). This ensures that import statements will
-    not result in duplicates, but defining two equal objects will.
-    """
-    res = RepoContents(
-        projects=[],
-        data_sources=[],
-        entities=[],
-        feature_views=[],
-        feature_services=[],
-        on_demand_feature_views=[],
-        stream_feature_views=[],
-        permissions=[],
-    )
-
-    for repo_file in get_repo_files(repo_root):
-        module_path = py_path_to_module(repo_file)
-        module = importlib.import_module(module_path)
-
-        for attr_name in dir(module):
-            obj = getattr(module, attr_name)
-
-            if isinstance(obj, DataSource) and not any(
-                (obj is ds) for ds in res.data_sources
-            ):
-                res.data_sources.append(obj)
-
-                # Handle batch sources defined within stream sources.
-                if (
-                    isinstance(obj, PushSource)
-                    or isinstance(obj, KafkaSource)
-                    or isinstance(obj, KinesisSource)
-                ):
-                    batch_source = obj.batch_source
-
-                    if batch_source and not any(
-                        (batch_source is ds) for ds in res.data_sources
-                    ):
-                        res.data_sources.append(batch_source)
-            if (
-                isinstance(obj, FeatureView)
-                and not any((obj is fv) for fv in res.feature_views)
-                and not isinstance(obj, StreamFeatureView)
-                and not isinstance(obj, BatchFeatureView)
-            ):
-                res.feature_views.append(obj)
-
-                # Handle batch sources defined with feature views.
-                batch_source = obj.batch_source
-                assert batch_source
-                if not any((batch_source is ds) for ds in res.data_sources):
-                    res.data_sources.append(batch_source)
-
-                # Handle stream sources defined with feature views.
-                if obj.stream_source:
-                    stream_source = obj.stream_source
-                    if not any((stream_source is ds) for ds in res.data_sources):
-                        res.data_sources.append(stream_source)
-            elif isinstance(obj, StreamFeatureView) and not any(
-                (obj is sfv) for sfv in res.stream_feature_views
-            ):
-                res.stream_feature_views.append(obj)
-
-                # Handle batch sources defined with feature views.
-                batch_source = obj.batch_source
-                if not any((batch_source is ds) for ds in res.data_sources):
-                    res.data_sources.append(batch_source)
-
-                # Handle stream sources defined with feature views.
-                assert obj.stream_source
-                stream_source = obj.stream_source
-                if not any((stream_source is ds) for ds in res.data_sources):
-                    res.data_sources.append(stream_source)
-            elif isinstance(obj, BatchFeatureView) and not any(
-                (obj is bfv) for bfv in res.feature_views
-            ):
-                res.feature_views.append(obj)
-
-                # Handle batch sources defined with feature views.
-                batch_source = obj.batch_source
-                if not any((batch_source is ds) for ds in res.data_sources):
-                    res.data_sources.append(batch_source)
-            elif isinstance(obj, Entity) and not any(
-                (obj is entity) for entity in res.entities
-            ):
-                res.entities.append(obj)
-            elif isinstance(obj, FeatureService) and not any(
-                (obj is fs) for fs in res.feature_services
-            ):
-                res.feature_services.append(obj)
-            elif isinstance(obj, OnDemandFeatureView) and not any(
-                (obj is odfv) for odfv in res.on_demand_feature_views
-            ):
-                res.on_demand_feature_views.append(obj)
-            elif isinstance(obj, Permission) and not any(
-                (obj is p) for p in res.permissions
-            ):
-                res.permissions.append(obj)
-            elif isinstance(obj, Project) and not any((obj is p) for p in res.projects):
-                res.projects.append(obj)
-
-    res.entities.append(DUMMY_ENTITY)
-    return res
-
-
-def plan(repo_config: RepoConfig, repo_path: Path, skip_source_validation: bool):
-    os.chdir(repo_path)
-    repo = _get_repo_contents(repo_path, repo_config.project)
-    for project in repo.projects:
-        repo_config.project = project.name
-        store, registry = _get_store_and_registry(repo_config)
-        # TODO: When we support multiple projects in a single repo, we should filter repo contents by project
-        if not skip_source_validation:
-            provider = store._get_provider()
-            data_sources = [t.batch_source for t in repo.feature_views]
-            # Make sure the data source used by this feature view is supported by Feast
-            for data_source in data_sources:
-                provider.validate_data_source(store.config, data_source)
-
-        registry_diff, infra_diff, _ = store.plan(repo)
-        click.echo(registry_diff.to_string())
-        click.echo(infra_diff.to_string())
-
-
-def _get_repo_contents(repo_path, project_name: Optional[str] = None):
-    sys.dont_write_bytecode = True
-    repo = parse_repo(repo_path)
-
-    if len(repo.projects) < 1:
-        if project_name:
-            print(
-                f"No project found in the repository. Using project name {project_name} defined in feature_store.yaml"
-            )
-            repo.projects.append(Project(name=project_name))
-        else:
-            print(
-                "No project found in the repository. Either define Project in repository or define a project in feature_store.yaml"
-            )
-            sys.exit(1)
-    elif len(repo.projects) == 1:
-        if repo.projects[0].name != project_name:
-            print(
-                "Project object name should match with the project name defined in feature_store.yaml"
-            )
-            sys.exit(1)
-    else:
-        print(
-            "Multiple projects found in the repository. Currently no support for multiple projects"
-        )
-        sys.exit(1)
-
-    return repo
-
-
-def _get_store_and_registry(repo_config):
-    store = FeatureStore(config=repo_config)
-    registry = store.registry
-    return store, registry
-
-
-def extract_objects_for_apply_delete(project, registry, repo):
-    # TODO(achals): This code path should be refactored to handle added & kept entities separately.
-    (
-        _,
-        objs_to_delete,
-        objs_to_update,
-        objs_to_add,
-    ) = extract_objects_for_keep_delete_update_add(registry, project, repo)
-
-    all_to_apply: List[
-        Union[
-            Entity,
-            FeatureView,
-            OnDemandFeatureView,
-            StreamFeatureView,
-            FeatureService,
-        ]
-    ] = []
-    for object_type in FEAST_OBJECT_TYPES:
-        to_apply = set(objs_to_add[object_type]).union(objs_to_update[object_type])
-        all_to_apply.extend(to_apply)
-
-    all_to_delete: List[
-        Union[
-            Entity,
-            FeatureView,
-            OnDemandFeatureView,
-            StreamFeatureView,
-            FeatureService,
-        ]
-    ] = []
-    for object_type in FEAST_OBJECT_TYPES:
-        all_to_delete.extend(objs_to_delete[object_type])
-
-    return (
-        all_to_apply,
-        all_to_delete,
-        set(objs_to_add[FeastObjectType.FEATURE_VIEW]).union(
-            set(objs_to_update[FeastObjectType.FEATURE_VIEW])
-        ),
-        objs_to_delete[FeastObjectType.FEATURE_VIEW],
-    )
-
-
-def apply_total_with_repo_instance(
-    store: FeatureStore,
-    project_name: str,
-    registry: BaseRegistry,
-    repo: RepoContents,
-    skip_source_validation: bool,
-):
-    if not skip_source_validation:
-        provider = store._get_provider()
-        data_sources = [t.batch_source for t in repo.feature_views]
-        # Make sure the data source used by this feature view is supported by Feast
-        for data_source in data_sources:
-            provider.validate_data_source(store.config, data_source)
-
-    # For each object in the registry, determine whether it should be kept or deleted.
-    (
-        all_to_apply,
-        all_to_delete,
-        views_to_keep,
-        views_to_delete,
-    ) = extract_objects_for_apply_delete(project_name, registry, repo)
-
-    if store._should_use_plan():
-        registry_diff, infra_diff, new_infra = store.plan(repo)
-        click.echo(registry_diff.to_string())
-
-        store._apply_diffs(registry_diff, infra_diff, new_infra)
-        click.echo(infra_diff.to_string())
-    else:
-        store.apply(all_to_apply, objects_to_delete=all_to_delete, partial=False)
-        log_infra_changes(views_to_keep, views_to_delete)
-
-
-def log_infra_changes(
-    views_to_keep: Set[FeatureView], views_to_delete: Set[FeatureView]
-):
-    from colorama import Fore, Style
-
-    for view in views_to_keep:
-        click.echo(
-            f"Deploying infrastructure for {Style.BRIGHT + Fore.GREEN}{view.name}{Style.RESET_ALL}"
-        )
-    for view in views_to_delete:
-        click.echo(
-            f"Removing infrastructure for {Style.BRIGHT + Fore.RED}{view.name}{Style.RESET_ALL}"
-        )
-
-
-def create_feature_store(
-    ctx: click.Context,
-) -> FeatureStore:
-    repo = ctx.obj["CHDIR"]
-    # If we received a base64 encoded version of feature_store.yaml, use that
-    config_base64 = os.getenv(FEATURE_STORE_YAML_ENV_NAME)
-    if config_base64:
-        print("Received base64 encoded feature_store.yaml")
-        config_bytes = base64.b64decode(config_base64)
-        # Create a new unique directory for writing feature_store.yaml
-        repo_path = Path(tempfile.mkdtemp())
-        with open(repo_path / "feature_store.yaml", "wb") as f:
-            f.write(config_bytes)
-        return FeatureStore(repo_path=str(repo_path.resolve()))
-    else:
-        fs_yaml_file = ctx.obj["FS_YAML_FILE"]
-        cli_check_repo(repo, fs_yaml_file)
-        return FeatureStore(repo_path=str(repo), fs_yaml_file=fs_yaml_file)
-
-
-def apply_total(repo_config: RepoConfig, repo_path: Path, skip_source_validation: bool):
-    os.chdir(repo_path)
-    repo = _get_repo_contents(repo_path, repo_config.project)
-    for project in repo.projects:
-        repo_config.project = project.name
-        store, registry = _get_store_and_registry(repo_config)
-        if not is_valid_name(project.name):
-            print(
-                f"{project.name} is not valid. Project name should only have "
-                f"alphanumerical values, underscores, and hyphens but not start with an underscore or hyphen."
-            )
-            sys.exit(1)
-        # TODO: When we support multiple projects in a single repo, we should filter repo contents by project. Currently there is no way to associate Feast objects to project.
-        print(f"Applying changes for project {project.name}")
-        apply_total_with_repo_instance(
-            store, project.name, registry, repo, skip_source_validation
-        )
-
-
-def teardown(repo_config: RepoConfig, repo_path: Optional[str]):
-    # Cannot pass in both repo_path and repo_config to FeatureStore.
-    feature_store = FeatureStore(repo_path=repo_path, config=repo_config)
-    feature_store.teardown()
-
-
-def registry_dump(repo_config: RepoConfig, repo_path: Path) -> str:
-    """For debugging only: output contents of the metadata registry"""
-    registry_config = repo_config.registry
-    project = repo_config.project
-    registry = Registry(
-        project,
-        registry_config=registry_config,
-        repo_path=repo_path,
-        auth_config=repo_config.auth_config,
-    )
-    registry_dict = registry.to_dict(project=project)
-    return json.dumps(registry_dict, indent=2, sort_keys=True)
-
-
-def cli_check_repo(repo_path: Path, fs_yaml_file: Path):
-    sys.path.append(str(repo_path))
-    if not fs_yaml_file.exists():
-        print(
-            f"Can't find feature repo configuration file at {fs_yaml_file}. "
-            "Make sure you're running feast from an initialized feast repository."
-        )
-        sys.exit(1)
-
-
-def init_repo(repo_name: str, template: str):
-    import os
-    from pathlib import Path
-    from shutil import copytree
-
-    from colorama import Fore, Style
-
-    if not is_valid_name(repo_name):
-        raise BadParameter(
-            message="Name should be alphanumeric values, underscores, and hyphens but not start with an underscore or hyphen",
-            param_hint="PROJECT_DIRECTORY",
-        )
-    repo_path = Path(os.path.join(Path.cwd(), repo_name))
-    repo_path.mkdir(exist_ok=True)
-    repo_config_path = repo_path / "feature_store.yaml"
-
-    if repo_config_path.exists():
-        new_directory = os.path.relpath(repo_path, os.getcwd())
-
-        print(
-            f"The directory {Style.BRIGHT + Fore.GREEN}{new_directory}{Style.RESET_ALL} contains an existing feature "
-            f"store repository that may cause a conflict"
-        )
-        print()
-        sys.exit(1)
-
-    # Copy template directory
-    template_path = str(Path(Path(__file__).parent / "templates" / template).absolute())
-    if not os.path.exists(template_path):
-        raise IOError(f"Could not find template {template}")
-    copytree(template_path, str(repo_path), dirs_exist_ok=True)
-
-    # Rename gitignore files back to .gitignore
-    for gitignore_path in repo_path.rglob("gitignore"):
-        gitignore_path.rename(gitignore_path.with_name(".gitignore"))
-
-    # Seed the repository
-    bootstrap_path = repo_path / "bootstrap.py"
-    if os.path.exists(bootstrap_path):
-        import importlib.util
-
-        spec = importlib.util.spec_from_file_location("bootstrap", str(bootstrap_path))
-        assert isinstance(spec, ModuleSpec)
-        bootstrap = importlib.util.module_from_spec(spec)
-        assert isinstance(spec.loader, Loader)
-        spec.loader.exec_module(bootstrap)
-        bootstrap.bootstrap()  # type: ignore
-        os.remove(bootstrap_path)
-
-    # Template the feature_store.yaml file
-    feature_store_yaml_path = repo_path / "feature_repo" / "feature_store.yaml"
-    replace_str_in_file(
-        feature_store_yaml_path, "project: my_project", f"project: {repo_name}"
-    )
-
-    # Remove the __pycache__ folder if it exists
-    import shutil
-
-    shutil.rmtree(repo_path / "__pycache__", ignore_errors=True)
-
-    import click
-
-    click.echo()
-    click.echo(
-        f"Creating a new Feast repository in {Style.BRIGHT + Fore.GREEN}{repo_path}{Style.RESET_ALL}."
-    )
-    click.echo()
-
-
-def is_valid_name(name: str) -> bool:
-    """A name should be alphanumeric values, underscores, and hyphens but not start with an underscore"""
-    return (
-        not name.startswith(("_", "-")) and re.compile(r"[^\w-]+").search(name) is None
-    )
-
-
-def generate_project_name() -> str:
-    """Generates a unique project name"""
-    return f"{random.choice(adjectives)}_{random.choice(animals)}"
-=======
 import base64
 import importlib
 import json
@@ -567,6 +48,7 @@
         str(path.relative_to(os.getcwd()))[: -len(".py")]
         .replace("./", "")
         .replace("/", ".")
+        .replace("\\", ".")
     )
 
 
@@ -592,7 +74,7 @@
 def get_ignore_files(repo_root: Path, ignore_paths: List[str]) -> Set[Path]:
     """Get all ignore files that match any of the user-defined ignore paths"""
     ignore_files = set()
-    for ignore_path in ignore_paths:
+    for ignore_path in set(ignore_paths):
         # ignore_path may contains matchers (* or **). Use glob() to match user-defined path to actual paths
         for matched_path in repo_root.glob(ignore_path):
             if matched_path.is_file():
@@ -611,9 +93,7 @@
 def get_repo_files(repo_root: Path) -> List[Path]:
     """Get the list of all repo files, ignoring undesired files & directories specified in .feastignore"""
     # Read ignore paths from .feastignore and create a set of all files that match any of these paths
-    ignore_paths = read_feastignore(repo_root)
-    ignore_files = get_ignore_files(repo_root, ignore_paths)
-    ignore_paths += [
+    ignore_paths = read_feastignore(repo_root) + [
         ".git",
         ".feastignore",
         ".venv",
@@ -621,6 +101,7 @@
         "__pycache__",
         ".ipynb_checkpoints",
     ]
+    ignore_files = get_ignore_files(repo_root, ignore_paths)
 
     # List all Python files in the root directory (recursively)
     repo_files = {
@@ -997,7 +478,7 @@
         if not is_valid_name(project.name):
             print(
                 f"{project.name} is not valid. Project name should only have "
-                f"alphanumerical values and underscores but not start with an underscore."
+                f"alphanumerical values, underscores, and hyphens but not start with an underscore or hyphen."
             )
             sys.exit(1)
         # TODO: When we support multiple projects in a single repo, we should filter repo contents by project. Currently there is no way to associate Feast objects to project.
@@ -1046,7 +527,7 @@
 
     if not is_valid_name(repo_name):
         raise BadParameter(
-            message="Name should be alphanumeric values and underscores but not start with an underscore",
+            message="Name should be alphanumeric values, underscores, and hyphens but not start with an underscore or hyphen",
             param_hint="PROJECT_DIRECTORY",
         )
     repo_path = Path(os.path.join(Path.cwd(), repo_name))
@@ -1068,6 +549,10 @@
     if not os.path.exists(template_path):
         raise IOError(f"Could not find template {template}")
     copytree(template_path, str(repo_path), dirs_exist_ok=True)
+
+    # Rename gitignore files back to .gitignore
+    for gitignore_path in repo_path.rglob("gitignore"):
+        gitignore_path.rename(gitignore_path.with_name(".gitignore"))
 
     # Seed the repository
     bootstrap_path = repo_path / "bootstrap.py"
@@ -1103,11 +588,12 @@
 
 
 def is_valid_name(name: str) -> bool:
-    """A name should be alphanumeric values and underscores but not start with an underscore"""
-    return not name.startswith("_") and re.compile(r"\W+").search(name) is None
+    """A name should be alphanumeric values, underscores, and hyphens but not start with an underscore"""
+    return (
+        not name.startswith(("_", "-")) and re.compile(r"[^\w-]+").search(name) is None
+    )
 
 
 def generate_project_name() -> str:
     """Generates a unique project name"""
-    return f"{random.choice(adjectives)}_{random.choice(animals)}"
->>>>>>> 2f4dd623
+    return f"{random.choice(adjectives)}_{random.choice(animals)}"