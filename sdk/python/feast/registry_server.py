--- conflicted
+++ resolved
@@ -6,10 +6,6 @@
 from google.protobuf.empty_pb2 import Empty
 from grpc_health.v1 import health, health_pb2, health_pb2_grpc
 from grpc_reflection.v1alpha import reflection
-<<<<<<< HEAD
-from pytz import utc
-=======
->>>>>>> 3f3a4e85
 
 from feast import FeatureService, FeatureStore
 from feast.data_source import DataSource
@@ -37,7 +33,6 @@
     str_to_auth_manager_type,
 )
 from feast.protos.feast.registry import RegistryServer_pb2, RegistryServer_pb2_grpc
-from feast.protos.feast.registry.RegistryServer_pb2 import DESCRIPTOR
 from feast.saved_dataset import SavedDataset, ValidationReference
 from feast.stream_feature_view import StreamFeatureView
 
@@ -663,11 +658,7 @@
     health_servicer.set("", health_pb2.HealthCheckResponse.SERVING)
 
     service_names_available_for_reflection = (
-<<<<<<< HEAD
-        DESCRIPTOR.services_by_name["RegistryServer"].full_name,
-=======
         RegistryServer_pb2.DESCRIPTOR.services_by_name["RegistryServer"].full_name,
->>>>>>> 3f3a4e85
         health_pb2.DESCRIPTOR.services_by_name["Health"].full_name,
         reflection.SERVICE_NAME,
     )
