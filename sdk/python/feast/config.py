--- conflicted
+++ resolved
@@ -50,11 +50,7 @@
     os.makedirs(os.path.dirname(config_dir), exist_ok=True)
 
     # Create the configuration file itself
-<<<<<<< HEAD
-    config = ConfigParser(defaults=DEFAULTS, allow_no_value=True)
-=======
-    config = ConfigParser(defaults=opt().defaults())
->>>>>>> 77a83fd9
+    config = ConfigParser(defaults=opt().defaults(), allow_no_value=True)
     if os.path.exists(path):
         config.read(path)
 
