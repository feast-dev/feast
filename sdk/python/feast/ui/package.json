--- conflicted
+++ resolved
@@ -6,11 +6,7 @@
     "@elastic/datemath": "^5.0.3",
     "@elastic/eui": "^57.0.0",
     "@emotion/react": "^11.9.0",
-<<<<<<< HEAD
-    "@feast-dev/feast-ui": "^0.25.1",
-=======
     "@feast-dev/feast-ui": "0.28.0",
->>>>>>> 30f3d34b
     "@testing-library/jest-dom": "^5.16.4",
     "@testing-library/react": "^13.2.0",
     "@testing-library/user-event": "^13.5.0",
