# Copyright 2019 The Feast Authors
#
# Licensed under the Apache License, Version 2.0 (the "License");
# you may not use this file except in compliance with the License.
# You may obtain a copy of the License at
#
#     https://www.apache.org/licenses/LICENSE-2.0
#
# Unless required by applicable law or agreed to in writing, software
# distributed under the License is distributed on an "AS IS" BASIS,
# WITHOUT WARRANTIES OR CONDITIONS OF ANY KIND, either express or implied.
# See the License for the specific language governing permissions and
# limitations under the License.

import re
from datetime import datetime
from typing import Any, Dict, List, Optional, Set, Tuple, Union

import numpy as np
import pandas as pd
from google.protobuf.json_format import MessageToDict
from google.protobuf.timestamp_pb2 import Timestamp

from feast.protos.feast.types.Value_pb2 import (
    BoolList,
    BytesList,
    DoubleList,
    FloatList,
    Int32List,
    Int64List,
    StringList,
)
from feast.protos.feast.types.Value_pb2 import Value as ProtoValue
from feast.value_type import ValueType


def feast_value_type_to_python_type(field_value_proto: ProtoValue) -> Any:
    """
    Converts field value Proto to Dict and returns each field's Feast Value Type value
    in their respective Python value.

    Args:
        field_value_proto: Field value Proto

    Returns:
        Python native type representation/version of the given field_value_proto
    """
    field_value_dict = MessageToDict(field_value_proto)

    for k, v in field_value_dict.items():
        if "List" in k:
            val = v.get("val", [])
        else:
            val = v

        if k == "int64Val":
            return int(val)
        if k == "bytesVal":
            return bytes(val)
        if (k == "int64ListVal") or (k == "int32ListVal"):
            return [int(item) for item in val]
        if (k == "floatListVal") or (k == "doubleListVal"):
            return [float(item) for item in val]
        if k == "stringListVal":
            return [str(item) for item in val]
        if k == "bytesListVal":
            return [bytes(item) for item in val]
        if k == "boolListVal":
            return [bool(item) for item in val]

        if k in ["int32Val", "floatVal", "doubleVal", "stringVal", "boolVal"]:
            return val
        else:
            raise TypeError(
                f"Casting to Python native type for type {k} failed. "
                f"Type {k} not found"
            )


def python_type_to_feast_value_type(
    name: str, value, recurse: bool = True
) -> ValueType:
    """
    Finds the equivalent Feast Value Type for a Python value. Both native
    and Pandas types are supported. This function will recursively look
    for nested types when arrays are detected. All types must be homogenous.

    Args:
        name: Name of the value or field
        value: Value that will be inspected
        recurse: Whether to recursively look for nested types in arrays

    Returns:
        Feast Value Type
    """

    type_name = type(value).__name__

    type_map = {
        "int": ValueType.INT64,
        "str": ValueType.STRING,
        "float": ValueType.DOUBLE,
        "bytes": ValueType.BYTES,
        "float64": ValueType.DOUBLE,
        "float32": ValueType.FLOAT,
        "int64": ValueType.INT64,
        "uint64": ValueType.INT64,
        "int32": ValueType.INT32,
        "uint32": ValueType.INT32,
        "uint8": ValueType.INT32,
        "int8": ValueType.INT32,
        "bool": ValueType.BOOL,
        "timedelta": ValueType.UNIX_TIMESTAMP,
        "Timestamp": ValueType.UNIX_TIMESTAMP,
        "datetime": ValueType.UNIX_TIMESTAMP,
        "datetime64[ns]": ValueType.UNIX_TIMESTAMP,
        "datetime64[ns, tz]": ValueType.UNIX_TIMESTAMP,
        "category": ValueType.STRING,
    }

    if type_name in type_map:
        return type_map[type_name]

    if type_name == "ndarray" or isinstance(value, list):
        if recurse:

            # Convert to list type
            list_items = pd.core.series.Series(value)

            # This is the final type which we infer from the list
            common_item_value_type = None
            for item in list_items:
                if isinstance(item, ProtoValue):
                    current_item_value_type = _proto_str_to_value_type(
                        str(item.WhichOneof("val"))
                    )
                else:
                    # Get the type from the current item, only one level deep
                    current_item_value_type = python_type_to_feast_value_type(
                        name=name, value=item, recurse=False
                    )
                # Validate whether the type stays consistent
                if (
                    common_item_value_type
                    and not common_item_value_type == current_item_value_type
                ):
                    raise ValueError(
                        f"List value type for field {name} is inconsistent. "
                        f"{common_item_value_type} different from "
                        f"{current_item_value_type}."
                    )
                common_item_value_type = current_item_value_type
            if common_item_value_type is None:
                raise ValueError(
                    f"field {name} cannot have null values for type inference."
                )
            return ValueType[common_item_value_type.name + "_LIST"]
        else:
            raise ValueError(
                f"Value type for field {name} is {value.dtype.__str__()} but "
                f"recursion is not allowed. Array types can only be one level "
                f"deep."
            )

    return type_map[value.dtype.__str__()]


def _type_err(item, dtype):
    raise ValueError(f'Value "{item}" is of type {type(item)} not of type {dtype}')


PYTHON_LIST_VALUE_TYPE_TO_PROTO_VALUE: Dict[Any, Tuple[Any, str, List[Any]]] = {
    ValueType.FLOAT_LIST: (
        FloatList,
        "float_list_val",
        [np.float32, np.float64, float],
    ),
    ValueType.DOUBLE_LIST: (
        DoubleList,
        "double_list_val",
        [np.float64, np.float32, float],
    ),
    ValueType.INT32_LIST: (Int32List, "int32_list_val", [np.int32, int]),
    ValueType.INT64_LIST: (Int64List, "int64_list_val", [np.int64, np.int32, int]),
    ValueType.UNIX_TIMESTAMP_LIST: (
        Int64List,
        "int64_list_val",
        [np.int64, np.int32, int],
    ),
    ValueType.STRING_LIST: (StringList, "string_list_val", [np.str_, str]),
    ValueType.BOOL_LIST: (BoolList, "bool_list_val", [np.bool_, bool]),
    ValueType.BYTES_LIST: (BytesList, "bytes_list_val", [np.bytes_, bytes]),
}

PYTHON_SCALAR_VALUE_TYPE_TO_PROTO_VALUE: Dict[
    Any, Tuple[str, Any, Optional[Set[Any]]]
] = {
    ValueType.INT32: ("int32_val", lambda x: int(x), None),
    ValueType.INT64: ("int64_val", lambda x: int(x), None),
    ValueType.FLOAT: ("float_val", lambda x: float(x), None),
    ValueType.DOUBLE: ("double_val", lambda x: x, {float, np.float64}),
    ValueType.STRING: ("string_val", lambda x: str(x), None),
    ValueType.BYTES: ("bytes_val", lambda x: x, {bytes}),
    ValueType.BOOL: ("bool_val", lambda x: x, {bool}),
}


def _python_value_to_proto_value(feast_value_type, value) -> ProtoValue:
    """
    Converts a Python (native, pandas) value to a Feast Proto Value based
    on a provided value type

    Args:
        feast_value_type: The target value type
        value: Value that will be converted

    Returns:
        Feast Value Proto
    """

    # Detect list type and handle separately
    if "list" in feast_value_type.name.lower():
<<<<<<< HEAD

        if feast_value_type == ValueType.FLOAT_LIST:
            return ProtoValue(
                float_list_val=FloatList(
                    val=[
                        item
                        if type(item) in [np.float32, np.float64, float]
                        else _type_err(item, np.float32)
                        for item in value
                    ]
                )
            )

        if feast_value_type == ValueType.DOUBLE_LIST:
            return ProtoValue(
                double_list_val=DoubleList(
                    val=[
                        item
                        if type(item) in [np.float64, np.float32, float]
                        else _type_err(item, np.float64)
                        for item in value
                    ]
                )
            )

        if feast_value_type == ValueType.INT32_LIST:
            return ProtoValue(
                int32_list_val=Int32List(
                    val=[
                        item if type(item) in [np.int32, int] else _type_err(item, np.int32)
                        for item in value
                    ]
                )
            )

        if feast_value_type == ValueType.INT64_LIST:
            return ProtoValue(
                int64_list_val=Int64List(
                    val=[
                        item
                        if type(item) in [np.int64, np.int32, int]
                        else _type_err(item, np.int64)
                        for item in value
                    ]
                )
            )

        if feast_value_type == ValueType.UNIX_TIMESTAMP_LIST:
            return ProtoValue(
                int64_list_val=Int64List(
                    val=[
                        item
                        if type(item) in [np.int64, np.int32, int]
                        else _type_err(item, np.int64)
                        for item in value
                    ]
                )
            )

        if feast_value_type == ValueType.STRING_LIST:
            return ProtoValue(
                string_list_val=StringList(
                    val=[
                        item
                        if type(item) in [np.str_, str]
                        else _type_err(item, np.str_)
                        for item in value
                    ]
                )
            )

        if feast_value_type == ValueType.BOOL_LIST:
            return ProtoValue(
                bool_list_val=BoolList(
                    val=[
                        item
                        if type(item) in [np.bool_, bool]
                        else _type_err(item, np.bool_)
                        for item in value
                    ]
                )
            )

        if feast_value_type == ValueType.BYTES_LIST:
            return ProtoValue(
                bytes_list_val=BytesList(
=======
        if feast_value_type in PYTHON_LIST_VALUE_TYPE_TO_PROTO_VALUE:
            proto_type, field_name, valid_types = PYTHON_LIST_VALUE_TYPE_TO_PROTO_VALUE[
                feast_value_type
            ]
            f = {
                field_name: proto_type(
>>>>>>> 0dc13f09
                    val=[
                        item
                        if type(item) in valid_types
                        else _type_err(item, valid_types[0])
                        for item in value
                    ]
                )
            }
            return ProtoValue(**f)
    # Handle scalar types below
    else:
        if pd.isnull(value):
            return ProtoValue()
        elif feast_value_type == ValueType.UNIX_TIMESTAMP:
            if isinstance(value, datetime):
                return ProtoValue(int64_val=int(value.timestamp()))
            elif isinstance(value, Timestamp):
                return ProtoValue(int64_val=int(value.ToSeconds()))
            return ProtoValue(int64_val=int(value))
        elif feast_value_type in PYTHON_SCALAR_VALUE_TYPE_TO_PROTO_VALUE:
            (
                field_name,
                func,
                valid_scalar_types,
            ) = PYTHON_SCALAR_VALUE_TYPE_TO_PROTO_VALUE[feast_value_type]
            if valid_scalar_types:
                assert type(value) in valid_scalar_types
            kwargs = {field_name: func(value)}
            return ProtoValue(**kwargs)

    raise Exception(f"Unsupported data type: ${str(type(value))}")


def python_value_to_proto_value(
    value: Any, feature_type: ValueType = None
) -> ProtoValue:
    value_type = (
        python_type_to_feast_value_type("", value)
        if value
        else feature_type
    )
    return _python_value_to_proto_value(value_type, value)


def _proto_str_to_value_type(proto_str: str) -> ValueType:
    """
    Returns Feast ValueType given Feast ValueType string.

    Args:
        proto_str: str

    Returns:
        A variant of ValueType.
    """
    type_map = {
        "int32_val": ValueType.INT32,
        "int64_val": ValueType.INT64,
        "double_val": ValueType.DOUBLE,
        "float_val": ValueType.FLOAT,
        "string_val": ValueType.STRING,
        "bytes_val": ValueType.BYTES,
        "bool_val": ValueType.BOOL,
        "int32_list_val": ValueType.INT32_LIST,
        "int64_list_val": ValueType.INT64_LIST,
        "double_list_val": ValueType.DOUBLE_LIST,
        "float_list_val": ValueType.FLOAT_LIST,
        "string_list_val": ValueType.STRING_LIST,
        "bytes_list_val": ValueType.BYTES_LIST,
        "bool_list_val": ValueType.BOOL_LIST,
    }

    return type_map[proto_str]


def pa_to_feast_value_type(pa_type_as_str: str) -> ValueType:
    if re.match(r"^timestamp", pa_type_as_str):
        return ValueType.INT64

    type_map = {
        "int32": ValueType.INT32,
        "int64": ValueType.INT64,
        "double": ValueType.DOUBLE,
        "float": ValueType.FLOAT,
        "string": ValueType.STRING,
        "binary": ValueType.BYTES,
        "bool": ValueType.BOOL,
        "list<item: int32>": ValueType.INT32_LIST,
        "list<item: int64>": ValueType.INT64_LIST,
        "list<item: double>": ValueType.DOUBLE_LIST,
        "list<item: float>": ValueType.FLOAT_LIST,
        "list<item: string>": ValueType.STRING_LIST,
        "list<item: binary>": ValueType.BYTES_LIST,
        "list<item: bool>": ValueType.BOOL_LIST,
    }
    return type_map[pa_type_as_str]


def bq_to_feast_value_type(bq_type_as_str):
    type_map: Dict[ValueType, Union[str, Dict[str, Any]]] = {
        "DATETIME": ValueType.STRING,  # Update to ValueType.UNIX_TIMESTAMP once #1520 lands.
        "TIMESTAMP": ValueType.STRING,  # Update to ValueType.UNIX_TIMESTAMP once #1520 lands.
        "INTEGER": ValueType.INT64,
        "INT64": ValueType.INT64,
        "STRING": ValueType.STRING,
        "FLOAT": ValueType.DOUBLE,
        "FLOAT64": ValueType.DOUBLE,
        "BYTES": ValueType.BYTES,
        "BOOL": ValueType.BOOL,
        "ARRAY<INT64>": ValueType.INT64_LIST,
        "ARRAY<FLOAT64>": ValueType.DOUBLE_LIST,
        "ARRAY<STRING>": ValueType.STRING_LIST,
        "ARRAY<BYTES>": ValueType.BYTES_LIST,
        "ARRAY<BOOL>": ValueType.BOOL_LIST,
    }

    return type_map[bq_type_as_str]


def redshift_to_feast_value_type(redshift_type_as_str: str) -> ValueType:
    # Type names from https://docs.aws.amazon.com/redshift/latest/dg/c_Supported_data_types.html
    type_map = {
        "int2": ValueType.INT32,
        "int4": ValueType.INT32,
        "int8": ValueType.INT64,
        "numeric": ValueType.DOUBLE,
        "float4": ValueType.FLOAT,
        "float8": ValueType.DOUBLE,
        "bool": ValueType.BOOL,
        "character": ValueType.STRING,
        "varchar": ValueType.STRING,
        "timestamp": ValueType.UNIX_TIMESTAMP,
        "timestamptz": ValueType.UNIX_TIMESTAMP,
        # skip date, geometry, hllsketch, time, timetz
    }

    return type_map[redshift_type_as_str.lower()]


def pa_to_redshift_value_type(pa_type_as_str: str) -> str:
    # PyArrow types: https://arrow.apache.org/docs/python/api/datatypes.html
    # Redshift type: https://docs.aws.amazon.com/redshift/latest/dg/c_Supported_data_types.html
    pa_type_as_str = pa_type_as_str.lower()
    if pa_type_as_str.startswith("timestamp"):
        if "tz=" in pa_type_as_str:
            return "timestamptz"
        else:
            return "timestamp"

    if pa_type_as_str.startswith("date"):
        return "date"

    if pa_type_as_str.startswith("decimal"):
        # PyArrow decimal types (e.g. "decimal(38,37)") luckily directly map to the Redshift type.
        return pa_type_as_str

    # We have to take into account how arrow types map to parquet types as well.
    # For example, null type maps to int32 in parquet, so we have to use int4 in Redshift.
    # Other mappings have also been adjusted accordingly.
    type_map = {
        "null": "int4",
        "bool": "bool",
        "int8": "int4",
        "int16": "int4",
        "int32": "int4",
        "int64": "int8",
        "uint8": "int4",
        "uint16": "int4",
        "uint32": "int8",
        "uint64": "int8",
        "float": "float4",
        "double": "float8",
        "binary": "varchar",
        "string": "varchar",
    }

    return type_map[pa_type_as_str]<|MERGE_RESOLUTION|>--- conflicted
+++ resolved
@@ -220,101 +220,12 @@
 
     # Detect list type and handle separately
     if "list" in feast_value_type.name.lower():
-<<<<<<< HEAD
-
-        if feast_value_type == ValueType.FLOAT_LIST:
-            return ProtoValue(
-                float_list_val=FloatList(
-                    val=[
-                        item
-                        if type(item) in [np.float32, np.float64, float]
-                        else _type_err(item, np.float32)
-                        for item in value
-                    ]
-                )
-            )
-
-        if feast_value_type == ValueType.DOUBLE_LIST:
-            return ProtoValue(
-                double_list_val=DoubleList(
-                    val=[
-                        item
-                        if type(item) in [np.float64, np.float32, float]
-                        else _type_err(item, np.float64)
-                        for item in value
-                    ]
-                )
-            )
-
-        if feast_value_type == ValueType.INT32_LIST:
-            return ProtoValue(
-                int32_list_val=Int32List(
-                    val=[
-                        item if type(item) in [np.int32, int] else _type_err(item, np.int32)
-                        for item in value
-                    ]
-                )
-            )
-
-        if feast_value_type == ValueType.INT64_LIST:
-            return ProtoValue(
-                int64_list_val=Int64List(
-                    val=[
-                        item
-                        if type(item) in [np.int64, np.int32, int]
-                        else _type_err(item, np.int64)
-                        for item in value
-                    ]
-                )
-            )
-
-        if feast_value_type == ValueType.UNIX_TIMESTAMP_LIST:
-            return ProtoValue(
-                int64_list_val=Int64List(
-                    val=[
-                        item
-                        if type(item) in [np.int64, np.int32, int]
-                        else _type_err(item, np.int64)
-                        for item in value
-                    ]
-                )
-            )
-
-        if feast_value_type == ValueType.STRING_LIST:
-            return ProtoValue(
-                string_list_val=StringList(
-                    val=[
-                        item
-                        if type(item) in [np.str_, str]
-                        else _type_err(item, np.str_)
-                        for item in value
-                    ]
-                )
-            )
-
-        if feast_value_type == ValueType.BOOL_LIST:
-            return ProtoValue(
-                bool_list_val=BoolList(
-                    val=[
-                        item
-                        if type(item) in [np.bool_, bool]
-                        else _type_err(item, np.bool_)
-                        for item in value
-                    ]
-                )
-            )
-
-        if feast_value_type == ValueType.BYTES_LIST:
-            return ProtoValue(
-                bytes_list_val=BytesList(
-=======
         if feast_value_type in PYTHON_LIST_VALUE_TYPE_TO_PROTO_VALUE:
             proto_type, field_name, valid_types = PYTHON_LIST_VALUE_TYPE_TO_PROTO_VALUE[
                 feast_value_type
             ]
             f = {
                 field_name: proto_type(
->>>>>>> 0dc13f09
                     val=[
                         item
                         if type(item) in valid_types
