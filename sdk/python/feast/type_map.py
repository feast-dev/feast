--- conflicted
+++ resolved
@@ -12,13 +12,8 @@
 # See the License for the specific language governing permissions and
 # limitations under the License.
 
-<<<<<<< HEAD
+import base64
 from datetime import date, datetime
-=======
-import base64
-import re
-from datetime import datetime
->>>>>>> 5ce0fdb4
 from typing import Any, Dict, List, Optional, Set, Tuple, Type
 
 import numpy as np
