--- conflicted
+++ resolved
@@ -279,17 +279,11 @@
 
 
 def _s3_client(config: Config = None):
-<<<<<<< HEAD
-    return S3Client(
-        endpoint_url=config.get(opt.S3_ENDPOINT_URL) if config is not None else None
-    )
-=======
     if config is None:
         endpoint_url = None
     else:
         endpoint_url = config.get(opt.S3_ENDPOINT_URL, None)
     return S3Client(endpoint_url=endpoint_url)
->>>>>>> b94d109b
 
 
 def _gcs_client(config: Config = None):
