# Copyright 2019 The Feast Authors
#
# Licensed under the Apache License, Version 2.0 (the "License");
# you may not use this file except in compliance with the License.
# You may obtain a copy of the License at
#
#     https://www.apache.org/licenses/LICENSE-2.0
#
# Unless required by applicable law or agreed to in writing, software
# distributed under the License is distributed on an "AS IS" BASIS,
# WITHOUT WARRANTIES OR CONDITIONS OF ANY KIND, either express or implied.
# See the License for the specific language governing permissions and
# limitations under the License.

from feast.core.FeatureSet_pb2 import FeatureSpec as FeatureProto
from feast.field import Field
from feast.types import Value_pb2 as ValueTypeProto
from feast.value_type import ValueType


class Feature(Field):
    """Feature field type"""

    def to_proto(self) -> FeatureProto:
        """Converts Feature object to its Protocol Buffer representation"""
        value_type = ValueTypeProto.ValueType.Enum.Value(self.dtype.name)
<<<<<<< HEAD
        return FeatureProto(name=self.name, value_type=value_type, labels=self.labels)

    @classmethod
    def from_proto(cls, feature_proto: FeatureProto):
        """Converts Protobuf Feature to its SDK equivalent"""
        return cls(
            name=feature_proto.name,
            dtype=ValueType(feature_proto.value_type),
            labels=feature_proto.labels,
        )

    def set_label(self, key, value):
        """
        Set label for feature
        """
        self._labels[key] = value

    def remove_label(self, key):
        """
        Remove label for a feature
        """
        del self._labels[key]
=======
        return FeatureProto(
            name=self.name,
            value_type=value_type,
            presence=self.presence,
            group_presence=self.group_presence,
            shape=self.shape,
            value_count=self.value_count,
            domain=self.domain,
            int_domain=self.int_domain,
            float_domain=self.float_domain,
            string_domain=self.string_domain,
            bool_domain=self.bool_domain,
            struct_domain=self.struct_domain,
            natural_language_domain=self.natural_language_domain,
            image_domain=self.image_domain,
            mid_domain=self.mid_domain,
            url_domain=self.url_domain,
            time_domain=self.time_domain,
            time_of_day_domain=self.time_of_day_domain,
        )

    @classmethod
    def from_proto(cls, feature_proto: FeatureProto):
        """

        Args:
            feature_proto: FeatureSpec protobuf object

        Returns:
            Feature object
        """
        feature = cls(
            name=feature_proto.name, dtype=ValueType(feature_proto.value_type)
        )
        feature.update_presence_constraints(feature_proto)
        feature.update_shape_type(feature_proto)
        feature.update_domain_info(feature_proto)
        return feature
>>>>>>> e5bc18c6
<|MERGE_RESOLUTION|>--- conflicted
+++ resolved
@@ -24,30 +24,6 @@
     def to_proto(self) -> FeatureProto:
         """Converts Feature object to its Protocol Buffer representation"""
         value_type = ValueTypeProto.ValueType.Enum.Value(self.dtype.name)
-<<<<<<< HEAD
-        return FeatureProto(name=self.name, value_type=value_type, labels=self.labels)
-
-    @classmethod
-    def from_proto(cls, feature_proto: FeatureProto):
-        """Converts Protobuf Feature to its SDK equivalent"""
-        return cls(
-            name=feature_proto.name,
-            dtype=ValueType(feature_proto.value_type),
-            labels=feature_proto.labels,
-        )
-
-    def set_label(self, key, value):
-        """
-        Set label for feature
-        """
-        self._labels[key] = value
-
-    def remove_label(self, key):
-        """
-        Remove label for a feature
-        """
-        del self._labels[key]
-=======
         return FeatureProto(
             name=self.name,
             value_type=value_type,
@@ -67,6 +43,7 @@
             url_domain=self.url_domain,
             time_domain=self.time_domain,
             time_of_day_domain=self.time_of_day_domain,
+            labels=self.labels,
         )
 
     @classmethod
@@ -80,10 +57,23 @@
             Feature object
         """
         feature = cls(
-            name=feature_proto.name, dtype=ValueType(feature_proto.value_type)
+            name=feature_proto.name,
+            dtype=ValueType(feature_proto.value_type),
+            labels=feature_proto.labels
         )
         feature.update_presence_constraints(feature_proto)
         feature.update_shape_type(feature_proto)
         feature.update_domain_info(feature_proto)
         return feature
->>>>>>> e5bc18c6
+
+    def set_label(self, key, value):
+        """
+        Set label for feature
+        """
+        self._labels[key] = value
+
+    def remove_label(self, key):
+        """
+        Remove label for a feature
+        """
+        del self._labels[key]