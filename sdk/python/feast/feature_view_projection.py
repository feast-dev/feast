--- conflicted
+++ resolved
@@ -53,14 +53,12 @@
     def from_proto(proto: FeatureViewProjectionProto):
         feature_view_projection = FeatureViewProjection(
             name=proto.feature_view_name,
-<<<<<<< HEAD
             # TODO: Its a temporary fix to support conversion from feast models to pydantic models after its registered in Registry
             name_alias=proto.feature_view_name_alias
             if proto.feature_view_name_alias != ""
             else None,
-=======
-            name_alias=proto.feature_view_name_alias or None,
->>>>>>> 690a6212
+            # Original Code from Feast
+            # name_alias=proto.feature_view_name_alias or None,
             features=[],
             join_key_map=dict(proto.join_key_map),
             desired_features=[],
