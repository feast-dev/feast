--- conflicted
+++ resolved
@@ -82,7 +82,10 @@
             media_type="application/octet-stream",
         )
 
-<<<<<<< HEAD
+    @app.get("/health")
+    def health():
+        return Response(status_code=status.HTTP_200_OK)
+
     @app.post("/save-document")
     async def save_document_endpoint(request: SaveDocumentRequest):
         try:
@@ -102,11 +105,6 @@
             return {"success": True, "saved_to": str(labels_file)}
         except Exception as e:
             return {"error": str(e)}
-=======
-    @app.get("/health")
-    def health():
-        return Response(status_code=status.HTTP_200_OK)
->>>>>>> 2f4dd623
 
     # For all other paths (such as paths that would otherwise be handled by react router), pass to React
     @app.api_route("/p/{path_name:path}", methods=["GET"])
