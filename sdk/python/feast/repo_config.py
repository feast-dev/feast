import logging
import os
import warnings
from pathlib import Path
from typing import Any, Dict, Optional

import yaml
from pydantic import (
    BaseModel,
    ConfigDict,
    Field,
    StrictBool,
    StrictInt,
    StrictStr,
    ValidationError,
    ValidationInfo,
    field_validator,
    model_validator,
)

from feast.errors import (
    FeastFeatureServerTypeInvalidError,
    FeastInvalidAuthConfigClass,
    FeastOfflineStoreInvalidName,
    FeastOnlineStoreInvalidName,
    FeastRegistryNotSetError,
    FeastRegistryTypeInvalidError,
)
from feast.importer import import_class
from feast.permissions.auth.auth_type import AuthType

warnings.simplefilter("once", RuntimeWarning)

_logger = logging.getLogger(__name__)

# These dict exists so that:
# - existing values for the online store type in featurestore.yaml files continue to work in a backwards compatible way
# - first party and third party implementations can use the same class loading code path.
REGISTRY_CLASS_FOR_TYPE = {
    "file": "feast.infra.registry.registry.Registry",
    "sql": "feast.infra.registry.sql.SqlRegistry",
    "snowflake.registry": "feast.infra.registry.snowflake.SnowflakeRegistry",
    "http": "feast.infra.registry.http.HttpRegistry",
    "remote": "feast.infra.registry.remote.RemoteRegistry",
}

BATCH_ENGINE_CLASS_FOR_TYPE = {
    "local": "feast.infra.materialization.local_engine.LocalMaterializationEngine",
    "snowflake.engine": "feast.infra.materialization.snowflake_engine.SnowflakeMaterializationEngine",
    "lambda": "feast.infra.materialization.aws_lambda.lambda_engine.LambdaMaterializationEngine",
    "k8s": "feast.infra.materialization.kubernetes.k8s_materialization_engine.KubernetesMaterializationEngine",
    "spark.engine": "feast.infra.materialization.contrib.spark.spark_materialization_engine.SparkMaterializationEngine",
}

ONLINE_STORE_CLASS_FOR_TYPE = {
    "sqlite": "feast.infra.online_stores.sqlite.SqliteOnlineStore",
    "datastore": "feast.infra.online_stores.datastore.DatastoreOnlineStore",
    "redis": "feast.infra.online_stores.redis.RedisOnlineStore",
    "dynamodb": "feast.infra.online_stores.dynamodb.DynamoDBOnlineStore",
    "snowflake.online": "feast.infra.online_stores.snowflake.SnowflakeOnlineStore",
    "bigtable": "feast.infra.online_stores.bigtable.BigtableOnlineStore",
    "postgres": "feast.infra.online_stores.contrib.postgres.PostgreSQLOnlineStore",
    "hbase": "feast.infra.online_stores.contrib.hbase_online_store.hbase.HbaseOnlineStore",
    "cassandra": "feast.infra.online_stores.contrib.cassandra_online_store.cassandra_online_store.CassandraOnlineStore",
    "mysql": "feast.infra.online_stores.contrib.mysql_online_store.mysql.MySQLOnlineStore",
    "hazelcast": "feast.infra.online_stores.contrib.hazelcast_online_store.hazelcast_online_store.HazelcastOnlineStore",
    "milvus": "feast.expediagroup.vectordb.milvus_online_store.MilvusOnlineStore",
    "elasticsearch": "feast.expediagroup.vectordb.elasticsearch_online_store.ElasticsearchOnlineStore",
    "ikv": "feast.infra.online_stores.contrib.ikv_online_store.ikv.IKVOnlineStore",
    # "elasticsearch": "feast.infra.online_stores.contrib.elasticsearch.ElasticSearchOnlineStore",
    "remote": "feast.infra.online_stores.remote.RemoteOnlineStore",
    "singlestore": "feast.infra.online_stores.contrib.singlestore_online_store.singlestore.SingleStoreOnlineStore",
}

OFFLINE_STORE_CLASS_FOR_TYPE = {
    "file": "feast.infra.offline_stores.dask.DaskOfflineStore",
    "dask": "feast.infra.offline_stores.dask.DaskOfflineStore",
    "bigquery": "feast.infra.offline_stores.bigquery.BigQueryOfflineStore",
    "redshift": "feast.infra.offline_stores.redshift.RedshiftOfflineStore",
    "snowflake.offline": "feast.infra.offline_stores.snowflake.SnowflakeOfflineStore",
    "spark": "feast.infra.offline_stores.contrib.spark_offline_store.spark.SparkOfflineStore",
    "trino": "feast.infra.offline_stores.contrib.trino_offline_store.trino.TrinoOfflineStore",
    "postgres": "feast.infra.offline_stores.contrib.postgres_offline_store.postgres.PostgreSQLOfflineStore",
    "athena": "feast.infra.offline_stores.contrib.athena_offline_store.athena.AthenaOfflineStore",
    "mssql": "feast.infra.offline_stores.contrib.mssql_offline_store.mssql.MsSqlServerOfflineStore",
    "duckdb": "feast.infra.offline_stores.duckdb.DuckDBOfflineStore",
    "remote": "feast.infra.offline_stores.remote.RemoteOfflineStore",
}

FEATURE_SERVER_CONFIG_CLASS_FOR_TYPE = {
    "local": "feast.infra.feature_servers.local_process.config.LocalFeatureServerConfig",
}

ALLOWED_AUTH_TYPES = ["no_auth", "kubernetes", "oidc"]

AUTH_CONFIGS_CLASS_FOR_TYPE = {
    "no_auth": "feast.permissions.auth_model.NoAuthConfig",
    "kubernetes": "feast.permissions.auth_model.KubernetesAuthConfig",
    "oidc": "feast.permissions.auth_model.OidcAuthConfig",
    "oidc_client": "feast.permissions.auth_model.OidcClientAuthConfig",
}


class FeastBaseModel(BaseModel):
    """Feast Pydantic Configuration Class"""

    model_config = ConfigDict(arbitrary_types_allowed=True, extra="allow")


class FeastConfigBaseModel(BaseModel):
    """Feast Pydantic Configuration Class"""

    model_config = ConfigDict(arbitrary_types_allowed=True, extra="forbid")


class RegistryConfig(FeastBaseModel):
    """Metadata Store Configuration. Configuration that relates to reading from and writing to the Feast registry."""

    registry_type: StrictStr = "file"
    """ str: Provider name or a class name that implements Registry."""

    registry_store_type: Optional[StrictStr] = None
    """ str: Provider name or a class name that implements RegistryStore. """

    path: StrictStr = ""
    """ str: Path to metadata store.
        If registry_type is 'file', then an be a local path, or remote object storage path, e.g. a GCS URI
        If registry_type is 'sql', then this is a database URL as expected by SQLAlchemy """

    cache_ttl_seconds: StrictInt = 600
    """int: The cache TTL is the amount of time registry state will be cached in memory. If this TTL is exceeded then
     the registry will be refreshed when any feature store method asks for access to registry state. The TTL can be
     set to infinity by setting TTL to 0 seconds, which means the cache will only be loaded once and will never
     expire. Users can manually refresh the cache by calling feature_store.refresh_registry() """

    s3_additional_kwargs: Optional[Dict[str, str]] = None
    """ Dict[str, str]: Extra arguments to pass to boto3 when writing the registry file to S3. """

<<<<<<< HEAD
    client_id: Optional[StrictStr] = "Unknown"
    """ Client ID used for HTTP Registry """

    sqlalchemy_config_kwargs: Dict[str, Any] = {}
    """ Dict[str, Any]: Extra arguments to pass to SQLAlchemy.create_engine. """

    cache_mode: StrictStr = "sync"
    """ str: Cache mode type, Possible options are sync and thread(asynchronous caching using threading library)"""
=======
    purge_feast_metadata: StrictBool = False
    """ bool: Stops using feast_metadata table and delete data from feast_metadata table.
        Once this is set to True, it cannot be reverted back to False. Reverting back to False will
        only reset the project but not all the projects"""
>>>>>>> 06eade3b

    @field_validator("path")
    def validate_path(cls, path: str, values: ValidationInfo) -> str:
        if values.data.get("registry_type") == "sql":
            if path.startswith("postgresql://"):
                _logger.warning(
                    "The `path` of the `RegistryConfig` starts with a plain "
                    "`postgresql` string. We are updating this to `postgresql+psycopg` "
                    "to ensure that the `psycopg3` driver is used by `sqlalchemy`. If "
                    "you want to use `psycopg2` pass `postgresql+psycopg2` explicitely "
                    "to `path`. To silence this warning, pass `postgresql+psycopg` "
                    "explicitely to `path`."
                )
                return path.replace("postgresql://", "postgresql+psycopg://")
        return path


class RepoConfig(FeastBaseModel):
    """Repo config. Typically loaded from `feature_store.yaml`"""

    project: StrictStr
    """ str: Feast project id. This can be any alphanumeric string up to 16 characters.
        You can have multiple independent feature repositories deployed to the same cloud
        provider account, as long as they have different project ids.
    """

    provider: StrictStr = "local"
    """ str: local or gcp or aws """

    registry_config: Any = Field(alias="registry", default="data/registry.db")
    """ Configures the registry.
        Can be:
            1. str: a path to a file based registry (a local path, or remote object storage path, e.g. a GCS URI)
            2. RegistryConfig: A fully specified file based registry or SQL based registry
            3. SnowflakeRegistryConfig: Using a Snowflake table to store the registry
    """

    online_config: Any = Field(None, alias="online_store")
    """ OnlineStoreConfig: Online store configuration (optional depending on provider) """

    auth: Any = Field(None, alias="auth")
    """ auth: Optional if the services needs the authentication against IDPs (optional depending on provider) """

    offline_config: Any = Field(None, alias="offline_store")
    """ OfflineStoreConfig: Offline store configuration (optional depending on provider) """

    batch_engine_config: Any = Field(None, alias="batch_engine")
    """ BatchMaterializationEngine: Batch materialization configuration (optional depending on provider)"""

    feature_server: Optional[Any] = None
    """ FeatureServerConfig: Feature server configuration (optional depending on provider) """

    flags: Any = None
    """ Flags (deprecated field): Feature flags for experimental features """

    repo_path: Optional[Path] = None

    entity_key_serialization_version: StrictInt = 1
    """ Entity key serialization version: This version is used to control what serialization scheme is
    used when writing data to the online store.
    A value <= 1 uses the serialization scheme used by feast up to Feast 0.22.
    A value of 2 uses a newer serialization scheme, supported as of Feast 0.23.
    A value of 3 uses the latest serialization scheme, supported as of Feast 0.38.
    The main difference between the three schema is that
    v1: the serialization scheme v1 stored `long` values as `int`s, which would result in errors trying to serialize a range of values.
    v2: fixes this error, but v1 is kept around to ensure backwards compatibility - specifically the ability to read
    feature values for entities that have already been written into the online store.
    v3: add entity_key value length to serialized bytes to enable deserialization, which can be used in retrieval of entity_key in document retrieval.
    """

    coerce_tz_aware: Optional[bool] = True
    """ If True, coerces entity_df timestamp columns to be timezone aware (to UTC by default). """

    def __init__(self, **data: Any):
        super().__init__(**data)

        self._registry = None
        if "registry" not in data:
            raise FeastRegistryNotSetError()
        self.registry_config = data["registry"]

        self._offline_store = None
        provider = data.get("provider", "local")
        if provider == "expedia":
            spark_offline_config = {
                "type": "spark",
                "spark_conf": {
                    "spark.sql.catalog.spark_catalog": "org.apache.iceberg.spark.SparkCatalog",
                    "spark.sql.catalog.spark_catalog.type": "hive",
                    "spark.sql.iceberg.handle-timestamp-without-timezone": "true",
                },
            }
            self.offline_config = spark_offline_config
        else:
            self.offline_config = data.get("offline_store", "dask")

        self._online_store = None
        if provider == "expedia":
            self.online_config = data.get("online_store", "redis")
        else:
            self.online_config = data.get("online_store", "sqlite")

        self._auth = None
        if "auth" not in data:
            self.auth = dict()
            self.auth["type"] = AuthType.NONE.value
        else:
            self.auth = data.get("auth")

        self._batch_engine = None
        if "batch_engine" in data:
            self.batch_engine_config = data["batch_engine"]
        elif "batch_engine_config" in data:
            self.batch_engine_config = data["batch_engine_config"]
        elif provider == "expedia":
            self.batch_engine_config = "spark.engine"
        else:
            # Defaults to using local in-process materialization engine.
            self.batch_engine_config = "local"

        if isinstance(self.feature_server, Dict):
            self.feature_server = get_feature_server_config_from_type(
                self.feature_server["type"]
            )(**self.feature_server)

        if self.entity_key_serialization_version <= 1:
            warnings.warn(
                "`entity_key_serialization_version` is either not specified in the feature_store.yaml, "
                "or is specified to a value <= 1."
                "This serialization version may cause errors when trying to write fields with the `Long` data type"
                " into the online store. Specifying `entity_key_serialization_version` to 2 is recommended for"
                " new projects. ",
                RuntimeWarning,
            )

    @property
    def registry(self):
        if not self._registry:
            if isinstance(self.registry_config, Dict):
                if "registry_type" in self.registry_config:
                    self._registry = get_registry_config_from_type(
                        self.registry_config["registry_type"]
                    )(**self.registry_config)
                else:
                    # This may be a custom registry store, which does not need a 'registry_type'
                    self._registry = RegistryConfig(**self.registry_config)
            elif isinstance(self.registry_config, str):
                # User passed in just a path to file registry
                self._registry = get_registry_config_from_type("file")(
                    path=self.registry_config
                )
            elif self.registry_config:
                self._registry = self.registry_config
        return self._registry

    @property
    def offline_store(self):
        if not self._offline_store:
            if isinstance(self.offline_config, Dict):
                self._offline_store = get_offline_config_from_type(
                    self.offline_config["type"]
                )(**self.offline_config)
            elif isinstance(self.offline_config, str):
                self._offline_store = get_offline_config_from_type(
                    self.offline_config
                )()
            elif self.offline_config:
                self._offline_store = self.offline_config
        return self._offline_store

    @property
    def auth_config(self):
        if not self._auth:
            if isinstance(self.auth, Dict):
                is_oidc_client = (
                    self.auth.get("type") == AuthType.OIDC.value
                    and "username" in self.auth
                    and "password" in self.auth
                    and "client_secret" in self.auth
                )
                self._auth = get_auth_config_from_type(
                    "oidc_client" if is_oidc_client else self.auth.get("type")
                )(**self.auth)
            elif isinstance(self.auth, str):
                self._auth = get_auth_config_from_type(self.auth)()
            elif self.auth:
                self._auth = self.auth

        return self._auth

    @property
    def online_store(self):
        if not self._online_store:
            if isinstance(self.online_config, Dict):
                self._online_store = get_online_config_from_type(
                    self.online_config["type"]
                )(**self.online_config)
            elif isinstance(self.online_config, str):
                self._online_store = get_online_config_from_type(self.online_config)()
            elif self.online_config:
                self._online_store = self.online_config

        return self._online_store

    @property
    def batch_engine(self):
        if not self._batch_engine:
            if isinstance(self.batch_engine_config, Dict):
                self._batch_engine = get_batch_engine_config_from_type(
                    self.batch_engine_config["type"]
                )(**self.batch_engine_config)
            elif isinstance(self.batch_engine_config, str):
                self._batch_engine = get_batch_engine_config_from_type(
                    self.batch_engine_config
                )()
            elif self.batch_engine_config:
                self._batch_engine = self._batch_engine

        return self._batch_engine

    @model_validator(mode="before")
    def _validate_auth_config(cls, values: Any) -> Any:
        from feast.permissions.auth_model import AuthConfig

        if "auth" in values:
            if isinstance(values["auth"], Dict):
                if values["auth"].get("type") is None:
                    raise ValueError(
                        f"auth configuration is missing authentication type. Possible values={ALLOWED_AUTH_TYPES}"
                    )
                elif values["auth"]["type"] not in ALLOWED_AUTH_TYPES:
                    raise ValueError(
                        f'auth configuration has invalid authentication type={values["auth"]["type"]}. Possible '
                        f'values={ALLOWED_AUTH_TYPES}'
                    )
            elif isinstance(values["auth"], AuthConfig):
                if values["auth"].type not in ALLOWED_AUTH_TYPES:
                    raise ValueError(
                        f'auth configuration has invalid authentication type={values["auth"].type}. Possible '
                        f'values={ALLOWED_AUTH_TYPES}'
                    )
        return values

    @model_validator(mode="before")
    def _validate_online_store_config(cls, values: Any) -> Any:
        # This method will validate whether the online store configurations are set correctly. This explicit validation
        # is necessary because Pydantic Unions throw very verbose and cryptic exceptions. We also use this method to
        # impute the default online store type based on the selected provider. For the time being this method should be
        # considered tech debt until we can implement https://github.com/samuelcolvin/pydantic/issues/619 or a more
        # granular configuration system

        # Set empty online_store config if it isn't set explicitly
        if "online_store" not in values:
            values["online_store"] = dict()

        # Skip if we aren't creating the configuration from a dict or online store is null or it is a string like "None" or "null"
        if not isinstance(values["online_store"], Dict):
            if isinstance(values["online_store"], str) and values[
                "online_store"
            ].lower() in {"none", "null"}:
                values["online_store"] = None
            return values

        # Set the default type
        # This is only direct reference to a provider or online store that we should have
        # for backwards compatibility.
        provider = values.get("provider", "local")
        if "type" not in values["online_store"]:
            if provider == "expedia":
                values["online_store"]["type"] = "redis"
            else:
                values["online_store"]["type"] = "sqlite"

        online_store_type = values["online_store"]["type"]

        # Validate the dict to ensure one of the union types match
        try:
            online_config_class = get_online_config_from_type(online_store_type)
            online_config_class(**values["online_store"])
        except ValidationError as e:
            raise e
        return values

    @model_validator(mode="before")
    @classmethod
    def _validate_offline_store_config(cls, values: Any) -> Any:
        # Set empty offline_store config if it isn't set explicitly
        if "offline_store" not in values:
            values["offline_store"] = dict()

        # Skip if we aren't creating the configuration from a dict
        if not isinstance(values["offline_store"], Dict):
            return values

        provider = values.get("provider", "local")
        # Set the default type
        if "type" not in values["offline_store"]:
            if provider == "expedia":
                values["offline_store"]["type"] = "spark"
            else:
                values["offline_store"]["type"] = "dask"

        offline_store_type = values["offline_store"]["type"]

        # Validate the dict to ensure one of the union types match
        try:
            offline_config_class = get_offline_config_from_type(offline_store_type)
            offline_config_class(**values["offline_store"])
        except ValidationError as e:
            raise e

        return values

    @model_validator(mode="before")
    @classmethod
    def _validate_feature_server_config(cls, values: Any) -> Any:
        # Having no feature server is the default.
        if "feature_server" not in values:
            return values

        # Skip if we aren't creating the configuration from a dict
        if not isinstance(values["feature_server"], Dict):
            return values

        defined_type = values["feature_server"].get("type", "local")
        values["feature_server"]["type"] = defined_type

        # Validate the dict to ensure one of the union types match
        try:
            feature_server_config_class = get_feature_server_config_from_type(
                defined_type
            )
            feature_server_config_class(**values["feature_server"])
        except ValidationError as e:
            raise e

        return values

    @field_validator("project")
    @classmethod
    def _validate_project_name(cls, v: str) -> str:
        from feast.repo_operations import is_valid_name

        if not is_valid_name(v):
            raise ValueError(
                f"Project name, {v}, should only have "
                f"alphanumerical values and underscores but not start with an underscore."
            )
        return v

    @field_validator("flags")
    @classmethod
    def _validate_flags(cls, v: Optional[dict]) -> Optional[dict]:
        if not isinstance(v, dict):
            return v

        _logger.warning(
            "Flags are no longer necessary in Feast. Experimental features will log warnings instead."
        )

        return v

    def write_to_path(self, repo_path: Path):
        config_path = repo_path / "feature_store.yaml"
        with open(config_path, mode="w") as f:
            yaml.dump(
                yaml.safe_load(
                    self.json(
                        exclude={"repo_path"},
                        exclude_unset=True,
                    )
                ),
                f,
                sort_keys=False,
            )

    model_config = ConfigDict(populate_by_name=True)


class FeastConfigError(Exception):
    def __init__(self, error_message, config_path):
        self._error_message = error_message
        self._config_path = config_path
        super().__init__(self._error_message)

    def __str__(self) -> str:
        return f"{self._error_message}\nat {self._config_path}"

    def __repr__(self) -> str:
        return (
            f"FeastConfigError({repr(self._error_message)}, {repr(self._config_path)})"
        )


def get_data_source_class_from_type(data_source_type: str):
    module_name, config_class_name = data_source_type.rsplit(".", 1)
    return import_class(module_name, config_class_name, "DataSource")


def get_registry_config_from_type(registry_type: str):
    # We do not support custom registry's right now
    if registry_type not in REGISTRY_CLASS_FOR_TYPE:
        raise FeastRegistryTypeInvalidError(registry_type)
    registry_type = REGISTRY_CLASS_FOR_TYPE[registry_type]
    module_name, registry_class_type = registry_type.rsplit(".", 1)
    config_class_name = f"{registry_class_type}Config"
    return import_class(module_name, config_class_name, config_class_name)


def get_batch_engine_config_from_type(batch_engine_type: str):
    if batch_engine_type in BATCH_ENGINE_CLASS_FOR_TYPE:
        batch_engine_type = BATCH_ENGINE_CLASS_FOR_TYPE[batch_engine_type]
    else:
        assert batch_engine_type.endswith("Engine")
    module_name, batch_engine_class_type = batch_engine_type.rsplit(".", 1)
    config_class_name = f"{batch_engine_class_type}Config"

    return import_class(module_name, config_class_name, config_class_name)


def get_online_config_from_type(online_store_type: str):
    if online_store_type in ONLINE_STORE_CLASS_FOR_TYPE:
        online_store_type = ONLINE_STORE_CLASS_FOR_TYPE[online_store_type]
    elif not online_store_type.endswith("OnlineStore"):
        raise FeastOnlineStoreInvalidName(online_store_type)
    module_name, online_store_class_type = online_store_type.rsplit(".", 1)
    config_class_name = f"{online_store_class_type}Config"

    return import_class(module_name, config_class_name, config_class_name)


def get_auth_config_from_type(auth_config_type: str):
    if auth_config_type in AUTH_CONFIGS_CLASS_FOR_TYPE:
        auth_config_type = AUTH_CONFIGS_CLASS_FOR_TYPE[auth_config_type]
    elif not auth_config_type.endswith("AuthConfig"):
        raise FeastInvalidAuthConfigClass(auth_config_type)
    module_name, online_store_class_type = auth_config_type.rsplit(".", 1)
    config_class_name = f"{online_store_class_type}"

    return import_class(module_name, config_class_name, config_class_name)


def get_offline_config_from_type(offline_store_type: str):
    if offline_store_type in OFFLINE_STORE_CLASS_FOR_TYPE:
        offline_store_type = OFFLINE_STORE_CLASS_FOR_TYPE[offline_store_type]
    elif not offline_store_type.endswith("OfflineStore"):
        raise FeastOfflineStoreInvalidName(offline_store_type)
    module_name, offline_store_class_type = offline_store_type.rsplit(".", 1)
    config_class_name = f"{offline_store_class_type}Config"

    return import_class(module_name, config_class_name, config_class_name)


def get_feature_server_config_from_type(feature_server_type: str):
    # We do not support custom feature servers right now.
    if feature_server_type not in FEATURE_SERVER_CONFIG_CLASS_FOR_TYPE:
        raise FeastFeatureServerTypeInvalidError(feature_server_type)

    feature_server_type = FEATURE_SERVER_CONFIG_CLASS_FOR_TYPE[feature_server_type]
    module_name, config_class_name = feature_server_type.rsplit(".", 1)
    return import_class(module_name, config_class_name, config_class_name)


def load_repo_config(repo_path: Path, fs_yaml_file: Path) -> RepoConfig:
    config_path = fs_yaml_file

    with open(config_path) as f:
        raw_config = yaml.safe_load(os.path.expandvars(f.read()))
        try:
            c = RepoConfig(**raw_config)
            c.repo_path = repo_path
            return c
        except ValidationError as e:
            raise FeastConfigError(e, config_path)<|MERGE_RESOLUTION|>--- conflicted
+++ resolved
@@ -136,21 +136,13 @@
     s3_additional_kwargs: Optional[Dict[str, str]] = None
     """ Dict[str, str]: Extra arguments to pass to boto3 when writing the registry file to S3. """
 
-<<<<<<< HEAD
     client_id: Optional[StrictStr] = "Unknown"
     """ Client ID used for HTTP Registry """
 
-    sqlalchemy_config_kwargs: Dict[str, Any] = {}
-    """ Dict[str, Any]: Extra arguments to pass to SQLAlchemy.create_engine. """
-
-    cache_mode: StrictStr = "sync"
-    """ str: Cache mode type, Possible options are sync and thread(asynchronous caching using threading library)"""
-=======
     purge_feast_metadata: StrictBool = False
     """ bool: Stops using feast_metadata table and delete data from feast_metadata table.
         Once this is set to True, it cannot be reverted back to False. Reverting back to False will
         only reset the project but not all the projects"""
->>>>>>> 06eade3b
 
     @field_validator("path")
     def validate_path(cls, path: str, values: ValidationInfo) -> str:
