import logging
import os
import warnings
from pathlib import Path
from typing import Any, Dict, Optional

import yaml
from pydantic import (
    BaseModel,
    ConfigDict,
    Field,
    StrictBool,
    StrictInt,
    StrictStr,
    ValidationError,
    ValidationInfo,
    field_validator,
    model_validator,
)

from feast.errors import (
    FeastFeatureServerTypeInvalidError,
    FeastInvalidAuthConfigClass,
    FeastOfflineStoreInvalidName,
    FeastOnlineStoreInvalidName,
    FeastRegistryNotSetError,
    FeastRegistryTypeInvalidError,
)
from feast.importer import import_class
from feast.permissions.auth.auth_type import AuthType

warnings.simplefilter("once", RuntimeWarning)

_logger = logging.getLogger(__name__)

# These dict exists so that:
# - existing values for the online store type in featurestore.yaml files continue to work in a backwards compatible way
# - first party and third party implementations can use the same class loading code path.
REGISTRY_CLASS_FOR_TYPE = {
    "file": "feast.infra.registry.registry.Registry",
    "sql": "feast.infra.registry.sql.SqlRegistry",
    "snowflake.registry": "feast.infra.registry.snowflake.SnowflakeRegistry",
    "remote": "feast.infra.registry.remote.RemoteRegistry",
}

BATCH_ENGINE_CLASS_FOR_TYPE = {
    "local": "feast.infra.materialization.local_engine.LocalMaterializationEngine",
    "snowflake.engine": "feast.infra.materialization.snowflake_engine.SnowflakeMaterializationEngine",
    "lambda": "feast.infra.materialization.aws_lambda.lambda_engine.LambdaMaterializationEngine",
    "k8s": "feast.infra.materialization.kubernetes.k8s_materialization_engine.KubernetesMaterializationEngine",
    "spark.engine": "feast.infra.materialization.contrib.spark.spark_materialization_engine.SparkMaterializationEngine",
}

ONLINE_STORE_CLASS_FOR_TYPE = {
    "sqlite": "feast.infra.online_stores.sqlite.SqliteOnlineStore",
    "datastore": "feast.infra.online_stores.datastore.DatastoreOnlineStore",
    "redis": "feast.infra.online_stores.redis.RedisOnlineStore",
    "dynamodb": "feast.infra.online_stores.dynamodb.DynamoDBOnlineStore",
    "snowflake.online": "feast.infra.online_stores.snowflake.SnowflakeOnlineStore",
    "bigtable": "feast.infra.online_stores.bigtable.BigtableOnlineStore",
    "postgres": "feast.infra.online_stores.contrib.postgres.PostgreSQLOnlineStore",
    "hbase": "feast.infra.online_stores.contrib.hbase_online_store.hbase.HbaseOnlineStore",
    "cassandra": "feast.infra.online_stores.contrib.cassandra_online_store.cassandra_online_store.CassandraOnlineStore",
    "mysql": "feast.infra.online_stores.contrib.mysql_online_store.mysql.MySQLOnlineStore",
    "hazelcast": "feast.infra.online_stores.contrib.hazelcast_online_store.hazelcast_online_store.HazelcastOnlineStore",
    "ikv": "feast.infra.online_stores.contrib.ikv_online_store.ikv.IKVOnlineStore",
    "elasticsearch": "feast.infra.online_stores.contrib.elasticsearch.ElasticSearchOnlineStore",
    "remote": "feast.infra.online_stores.remote.RemoteOnlineStore",
    "singlestore": "feast.infra.online_stores.contrib.singlestore_online_store.singlestore.SingleStoreOnlineStore",
}

OFFLINE_STORE_CLASS_FOR_TYPE = {
    "file": "feast.infra.offline_stores.dask.DaskOfflineStore",
    "dask": "feast.infra.offline_stores.dask.DaskOfflineStore",
    "bigquery": "feast.infra.offline_stores.bigquery.BigQueryOfflineStore",
    "redshift": "feast.infra.offline_stores.redshift.RedshiftOfflineStore",
    "snowflake.offline": "feast.infra.offline_stores.snowflake.SnowflakeOfflineStore",
    "spark": "feast.infra.offline_stores.contrib.spark_offline_store.spark.SparkOfflineStore",
    "trino": "feast.infra.offline_stores.contrib.trino_offline_store.trino.TrinoOfflineStore",
    "postgres": "feast.infra.offline_stores.contrib.postgres_offline_store.postgres.PostgreSQLOfflineStore",
    "athena": "feast.infra.offline_stores.contrib.athena_offline_store.athena.AthenaOfflineStore",
    "mssql": "feast.infra.offline_stores.contrib.mssql_offline_store.mssql.MsSqlServerOfflineStore",
    "duckdb": "feast.infra.offline_stores.duckdb.DuckDBOfflineStore",
    "remote": "feast.infra.offline_stores.remote.RemoteOfflineStore",
}

FEATURE_SERVER_CONFIG_CLASS_FOR_TYPE = {
    "local": "feast.infra.feature_servers.local_process.config.LocalFeatureServerConfig",
}

ALLOWED_AUTH_TYPES = ["no_auth", "kubernetes", "oidc"]

AUTH_CONFIGS_CLASS_FOR_TYPE = {
    "no_auth": "feast.permissions.auth_model.NoAuthConfig",
    "kubernetes": "feast.permissions.auth_model.KubernetesAuthConfig",
    "oidc": "feast.permissions.auth_model.OidcAuthConfig",
    "oidc_client": "feast.permissions.auth_model.OidcClientAuthConfig",
}


class FeastBaseModel(BaseModel):
    """Feast Pydantic Configuration Class"""

    model_config = ConfigDict(arbitrary_types_allowed=True, extra="allow")


class FeastConfigBaseModel(BaseModel):
    """Feast Pydantic Configuration Class"""

    model_config = ConfigDict(arbitrary_types_allowed=True, extra="forbid")


class RegistryConfig(FeastBaseModel):
    """Metadata Store Configuration. Configuration that relates to reading from and writing to the Feast registry."""

    registry_type: StrictStr = "file"
    """ str: Provider name or a class name that implements Registry."""

    registry_store_type: Optional[StrictStr] = None
    """ str: Provider name or a class name that implements RegistryStore. """

    path: StrictStr = ""
    """ str: Path to metadata store.
        If registry_type is 'file', then an be a local path, or remote object storage path, e.g. a GCS URI
        If registry_type is 'sql', then this is a database URL as expected by SQLAlchemy """

    cache_ttl_seconds: StrictInt = 600
    """int: The cache TTL is the amount of time registry state will be cached in memory. If this TTL is exceeded then
     the registry will be refreshed when any feature store method asks for access to registry state. The TTL can be
     set to infinity by setting TTL to 0 seconds, which means the cache will only be loaded once and will never
     expire. Users can manually refresh the cache by calling feature_store.refresh_registry() """

    s3_additional_kwargs: Optional[Dict[str, str]] = None
    """ Dict[str, str]: Extra arguments to pass to boto3 when writing the registry file to S3. """

    purge_feast_metadata: StrictBool = False
    """ bool: Stops using feast_metadata table and delete data from feast_metadata table.
        Once this is set to True, it cannot be reverted back to False. Reverting back to False will
        only reset the project but not all the projects"""

    @field_validator("path")
    def validate_path(cls, path: str, values: ValidationInfo) -> str:
        if values.data.get("registry_type") == "sql":
            if path.startswith("postgresql://"):
                _logger.warning(
                    "The `path` of the `RegistryConfig` starts with a plain "
                    "`postgresql` string. We are updating this to `postgresql+psycopg` "
                    "to ensure that the `psycopg3` driver is used by `sqlalchemy`. If "
                    "you want to use `psycopg2` pass `postgresql+psycopg2` explicitely "
                    "to `path`. To silence this warning, pass `postgresql+psycopg` "
                    "explicitely to `path`."
                )
                return path.replace("postgresql://", "postgresql+psycopg://")
        return path


class RepoConfig(FeastBaseModel):
    """Repo config. Typically loaded from `feature_store.yaml`"""

    project: StrictStr
    """ str: Feast project id. This can be any alphanumeric string up to 16 characters.
        You can have multiple independent feature repositories deployed to the same cloud
        provider account, as long as they have different project ids.
    """

    provider: StrictStr = "local"
    """ str: local or gcp or aws """

    registry_config: Any = Field(alias="registry", default="data/registry.db")
    """ Configures the registry.
        Can be:
            1. str: a path to a file based registry (a local path, or remote object storage path, e.g. a GCS URI)
            2. RegistryConfig: A fully specified file based registry or SQL based registry
            3. SnowflakeRegistryConfig: Using a Snowflake table to store the registry
    """

    online_config: Any = Field(None, alias="online_store")
    """ OnlineStoreConfig: Online store configuration (optional depending on provider) """

    auth: Any = Field(None, alias="auth")
    """ auth: Optional if the services needs the authentication against IDPs (optional depending on provider) """

    offline_config: Any = Field(None, alias="offline_store")
    """ OfflineStoreConfig: Offline store configuration (optional depending on provider) """

    batch_engine_config: Any = Field(None, alias="batch_engine")
    """ BatchMaterializationEngine: Batch materialization configuration (optional depending on provider)"""

    feature_server: Optional[Any] = None
    """ FeatureServerConfig: Feature server configuration (optional depending on provider) """

    flags: Any = None
    """ Flags (deprecated field): Feature flags for experimental features """

    repo_path: Optional[Path] = None

    entity_key_serialization_version: StrictInt = 1
    """ Entity key serialization version: This version is used to control what serialization scheme is
    used when writing data to the online store.
    A value <= 1 uses the serialization scheme used by feast up to Feast 0.22.
    A value of 2 uses a newer serialization scheme, supported as of Feast 0.23.
    A value of 3 uses the latest serialization scheme, supported as of Feast 0.38.
    The main difference between the three schema is that
    v1: the serialization scheme v1 stored `long` values as `int`s, which would result in errors trying to serialize a range of values.
    v2: fixes this error, but v1 is kept around to ensure backwards compatibility - specifically the ability to read
    feature values for entities that have already been written into the online store.
    v3: add entity_key value length to serialized bytes to enable deserialization, which can be used in retrieval of entity_key in document retrieval.
    """

    coerce_tz_aware: Optional[bool] = True
    """ If True, coerces entity_df timestamp columns to be timezone aware (to UTC by default). """

    def __init__(self, **data: Any):
        super().__init__(**data)

        self._registry = None
        if "registry" not in data:
            raise FeastRegistryNotSetError()
        self.registry_config = data["registry"]

        self._offline_store = None
        self.offline_config = data.get("offline_store", "dask")

        self._online_store = None
        self.online_config = data.get("online_store", "sqlite")

        self._auth = None
        if "auth" not in data:
            self.auth = dict()
            self.auth["type"] = AuthType.NONE.value
        else:
            self.auth = data.get("auth")

        self._batch_engine = None
        if "batch_engine" in data:
            self.batch_engine_config = data["batch_engine"]
        elif "batch_engine_config" in data:
            self.batch_engine_config = data["batch_engine_config"]
        else:
            # Defaults to using local in-process materialization engine.
            self.batch_engine_config = "local"

        if isinstance(self.feature_server, Dict):
            self.feature_server = get_feature_server_config_from_type(
                self.feature_server["type"]
            )(**self.feature_server)

        if self.entity_key_serialization_version <= 1:
            warnings.warn(
                "`entity_key_serialization_version` is either not specified in the feature_store.yaml, "
                "or is specified to a value <= 1."
                "This serialization version may cause errors when trying to write fields with the `Long` data type"
                " into the online store. Specifying `entity_key_serialization_version` to 2 is recommended for"
                " new projects. ",
                RuntimeWarning,
            )

    @property
    def registry(self):
        if not self._registry:
            if isinstance(self.registry_config, Dict):
                if "registry_type" in self.registry_config:
                    self._registry = get_registry_config_from_type(
                        self.registry_config["registry_type"]
                    )(**self.registry_config)
                else:
                    # This may be a custom registry store, which does not need a 'registry_type'
                    self._registry = RegistryConfig(**self.registry_config)
            elif isinstance(self.registry_config, str):
                # User passed in just a path to file registry
                self._registry = get_registry_config_from_type("file")(
                    path=self.registry_config
                )
            elif self.registry_config:
                self._registry = self.registry_config
        return self._registry

    @property
    def offline_store(self):
        if not self._offline_store:
            if isinstance(self.offline_config, Dict):
                self._offline_store = get_offline_config_from_type(
                    self.offline_config["type"]
                )(**self.offline_config)
            elif isinstance(self.offline_config, str):
                self._offline_store = get_offline_config_from_type(
                    self.offline_config
                )()
            elif self.offline_config:
                self._offline_store = self.offline_config
        return self._offline_store

    @property
    def auth_config(self):
        if not self._auth:
            if isinstance(self.auth, Dict):
                is_oidc_client = (
                    self.auth.get("type") == AuthType.OIDC.value
                    and "username" in self.auth
                    and "password" in self.auth
                    and "client_secret" in self.auth
                )
                self._auth = get_auth_config_from_type(
                    "oidc_client" if is_oidc_client else self.auth.get("type")
                )(**self.auth)
            elif isinstance(self.auth, str):
                self._auth = get_auth_config_from_type(self.auth)()
            elif self.auth:
                self._auth = self.auth

        return self._auth

    @property
    def online_store(self):
        if not self._online_store:
            if isinstance(self.online_config, Dict):
                self._online_store = get_online_config_from_type(
                    self.online_config["type"]
                )(**self.online_config)
            elif isinstance(self.online_config, str):
                self._online_store = get_online_config_from_type(self.online_config)()
            elif self.online_config:
                self._online_store = self.online_config

        return self._online_store

    @property
    def batch_engine(self):
        if not self._batch_engine:
            if isinstance(self.batch_engine_config, Dict):
                self._batch_engine = get_batch_engine_config_from_type(
                    self.batch_engine_config["type"]
                )(**self.batch_engine_config)
            elif isinstance(self.batch_engine_config, str):
                self._batch_engine = get_batch_engine_config_from_type(
                    self.batch_engine_config
                )()
            elif self.batch_engine_config:
                self._batch_engine = self._batch_engine

        return self._batch_engine

    @model_validator(mode="before")
    def _validate_auth_config(cls, values: Any) -> Any:
        from feast.permissions.auth_model import AuthConfig

        if "auth" in values:
            if isinstance(values["auth"], Dict):
                if values["auth"].get("type") is None:
                    raise ValueError(
                        f"auth configuration is missing authentication type. Possible values={ALLOWED_AUTH_TYPES}"
                    )
                elif values["auth"]["type"] not in ALLOWED_AUTH_TYPES:
                    raise ValueError(
                        f'auth configuration has invalid authentication type={values["auth"]["type"]}. Possible '
<<<<<<< HEAD
                        f"values={allowed_auth_types}"
=======
                        f'values={ALLOWED_AUTH_TYPES}'
>>>>>>> 21187199
                    )
            elif isinstance(values["auth"], AuthConfig):
                if values["auth"].type not in ALLOWED_AUTH_TYPES:
                    raise ValueError(
                        f'auth configuration has invalid authentication type={values["auth"].type}. Possible '
<<<<<<< HEAD
                        f"values={allowed_auth_types}"
=======
                        f'values={ALLOWED_AUTH_TYPES}'
>>>>>>> 21187199
                    )
        return values

    @model_validator(mode="before")
    def _validate_online_store_config(cls, values: Any) -> Any:
        # This method will validate whether the online store configurations are set correctly. This explicit validation
        # is necessary because Pydantic Unions throw very verbose and cryptic exceptions. We also use this method to
        # impute the default online store type based on the selected provider. For the time being this method should be
        # considered tech debt until we can implement https://github.com/samuelcolvin/pydantic/issues/619 or a more
        # granular configuration system

        # Set empty online_store config if it isn't set explicitly
        if "online_store" not in values:
            values["online_store"] = dict()

        # Skip if we aren't creating the configuration from a dict or online store is null or it is a string like "None" or "null"
        if not isinstance(values["online_store"], Dict):
            if isinstance(values["online_store"], str) and values[
                "online_store"
            ].lower() in {"none", "null"}:
                values["online_store"] = None
            return values

        # Set the default type
        # This is only direct reference to a provider or online store that we should have
        # for backwards compatibility.
        if "type" not in values["online_store"]:
            values["online_store"]["type"] = "sqlite"

        online_store_type = values["online_store"]["type"]

        # Validate the dict to ensure one of the union types match
        try:
            online_config_class = get_online_config_from_type(online_store_type)
            online_config_class(**values["online_store"])
        except ValidationError as e:
            raise e
        return values

    @model_validator(mode="before")
    @classmethod
    def _validate_offline_store_config(cls, values: Any) -> Any:
        # Set empty offline_store config if it isn't set explicitly
        if "offline_store" not in values:
            values["offline_store"] = dict()

        # Skip if we aren't creating the configuration from a dict
        if not isinstance(values["offline_store"], Dict):
            return values

        # Set the default type
        if "type" not in values["offline_store"]:
            values["offline_store"]["type"] = "dask"

        offline_store_type = values["offline_store"]["type"]

        # Validate the dict to ensure one of the union types match
        try:
            offline_config_class = get_offline_config_from_type(offline_store_type)
            offline_config_class(**values["offline_store"])
        except ValidationError as e:
            raise e

        return values

    @model_validator(mode="before")
    @classmethod
    def _validate_feature_server_config(cls, values: Any) -> Any:
        # Having no feature server is the default.
        if "feature_server" not in values:
            return values

        # Skip if we aren't creating the configuration from a dict
        if not isinstance(values["feature_server"], Dict):
            return values

        defined_type = values["feature_server"].get("type", "local")
        values["feature_server"]["type"] = defined_type

        # Validate the dict to ensure one of the union types match
        try:
            feature_server_config_class = get_feature_server_config_from_type(
                defined_type
            )
            feature_server_config_class(**values["feature_server"])
        except ValidationError as e:
            raise e

        return values

    @field_validator("project")
    @classmethod
    def _validate_project_name(cls, v: str) -> str:
        from feast.repo_operations import is_valid_name

        if not is_valid_name(v):
            raise ValueError(
                f"Project name, {v}, should only have "
                f"alphanumerical values and underscores but not start with an underscore."
            )
        return v

    @field_validator("flags")
    @classmethod
    def _validate_flags(cls, v: Optional[dict]) -> Optional[dict]:
        if not isinstance(v, dict):
            return v

        _logger.warning(
            "Flags are no longer necessary in Feast. Experimental features will log warnings instead."
        )

        return v

    def write_to_path(self, repo_path: Path):
        config_path = repo_path / "feature_store.yaml"
        with open(config_path, mode="w") as f:
            yaml.dump(
                yaml.safe_load(
                    self.json(
                        exclude={"repo_path"},
                        exclude_unset=True,
                    )
                ),
                f,
                sort_keys=False,
            )

    model_config = ConfigDict(populate_by_name=True)


class FeastConfigError(Exception):
    def __init__(self, error_message, config_path):
        self._error_message = error_message
        self._config_path = config_path
        super().__init__(self._error_message)

    def __str__(self) -> str:
        return f"{self._error_message}\nat {self._config_path}"

    def __repr__(self) -> str:
        return (
            f"FeastConfigError({repr(self._error_message)}, {repr(self._config_path)})"
        )


def get_data_source_class_from_type(data_source_type: str):
    module_name, config_class_name = data_source_type.rsplit(".", 1)
    return import_class(module_name, config_class_name, "DataSource")


def get_registry_config_from_type(registry_type: str):
    # We do not support custom registry's right now
    if registry_type not in REGISTRY_CLASS_FOR_TYPE:
        raise FeastRegistryTypeInvalidError(registry_type)
    registry_type = REGISTRY_CLASS_FOR_TYPE[registry_type]
    module_name, registry_class_type = registry_type.rsplit(".", 1)
    config_class_name = f"{registry_class_type}Config"
    return import_class(module_name, config_class_name, config_class_name)


def get_batch_engine_config_from_type(batch_engine_type: str):
    if batch_engine_type in BATCH_ENGINE_CLASS_FOR_TYPE:
        batch_engine_type = BATCH_ENGINE_CLASS_FOR_TYPE[batch_engine_type]
    else:
        assert batch_engine_type.endswith("Engine")
    module_name, batch_engine_class_type = batch_engine_type.rsplit(".", 1)
    config_class_name = f"{batch_engine_class_type}Config"

    return import_class(module_name, config_class_name, config_class_name)


def get_online_config_from_type(online_store_type: str):
    if online_store_type in ONLINE_STORE_CLASS_FOR_TYPE:
        online_store_type = ONLINE_STORE_CLASS_FOR_TYPE[online_store_type]
    elif not online_store_type.endswith("OnlineStore"):
        raise FeastOnlineStoreInvalidName(online_store_type)
    module_name, online_store_class_type = online_store_type.rsplit(".", 1)
    config_class_name = f"{online_store_class_type}Config"

    return import_class(module_name, config_class_name, config_class_name)


def get_auth_config_from_type(auth_config_type: str):
    if auth_config_type in AUTH_CONFIGS_CLASS_FOR_TYPE:
        auth_config_type = AUTH_CONFIGS_CLASS_FOR_TYPE[auth_config_type]
    elif not auth_config_type.endswith("AuthConfig"):
        raise FeastInvalidAuthConfigClass(auth_config_type)
    module_name, online_store_class_type = auth_config_type.rsplit(".", 1)
    config_class_name = f"{online_store_class_type}"

    return import_class(module_name, config_class_name, config_class_name)


def get_offline_config_from_type(offline_store_type: str):
    if offline_store_type in OFFLINE_STORE_CLASS_FOR_TYPE:
        offline_store_type = OFFLINE_STORE_CLASS_FOR_TYPE[offline_store_type]
    elif not offline_store_type.endswith("OfflineStore"):
        raise FeastOfflineStoreInvalidName(offline_store_type)
    module_name, offline_store_class_type = offline_store_type.rsplit(".", 1)
    config_class_name = f"{offline_store_class_type}Config"

    return import_class(module_name, config_class_name, config_class_name)


def get_feature_server_config_from_type(feature_server_type: str):
    # We do not support custom feature servers right now.
    if feature_server_type not in FEATURE_SERVER_CONFIG_CLASS_FOR_TYPE:
        raise FeastFeatureServerTypeInvalidError(feature_server_type)

    feature_server_type = FEATURE_SERVER_CONFIG_CLASS_FOR_TYPE[feature_server_type]
    module_name, config_class_name = feature_server_type.rsplit(".", 1)
    return import_class(module_name, config_class_name, config_class_name)


def load_repo_config(repo_path: Path, fs_yaml_file: Path) -> RepoConfig:
    config_path = fs_yaml_file

    with open(config_path) as f:
        raw_config = yaml.safe_load(os.path.expandvars(f.read()))
        try:
            c = RepoConfig(**raw_config)
            c.repo_path = repo_path
            return c
        except ValidationError as e:
            raise FeastConfigError(e, config_path)<|MERGE_RESOLUTION|>--- conflicted
+++ resolved
@@ -353,21 +353,13 @@
                 elif values["auth"]["type"] not in ALLOWED_AUTH_TYPES:
                     raise ValueError(
                         f'auth configuration has invalid authentication type={values["auth"]["type"]}. Possible '
-<<<<<<< HEAD
-                        f"values={allowed_auth_types}"
-=======
                         f'values={ALLOWED_AUTH_TYPES}'
->>>>>>> 21187199
                     )
             elif isinstance(values["auth"], AuthConfig):
                 if values["auth"].type not in ALLOWED_AUTH_TYPES:
                     raise ValueError(
                         f'auth configuration has invalid authentication type={values["auth"].type}. Possible '
-<<<<<<< HEAD
-                        f"values={allowed_auth_types}"
-=======
                         f'values={ALLOWED_AUTH_TYPES}'
->>>>>>> 21187199
                     )
         return values
 
