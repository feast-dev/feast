--- conflicted
+++ resolved
@@ -124,10 +124,9 @@
     sqlalchemy_config_kwargs: Dict[str, Any] = {}
     """ Dict[str, Any]: Extra arguments to pass to SQLAlchemy.create_engine. """
 
-<<<<<<< HEAD
     cache_mode: StrictStr = "sync"
     """ str: Cache mode type, Possible options are sync and thread(asynchronous caching using threading library)"""
-=======
+
     @field_validator("path")
     def validate_path(cls, path: str, values: ValidationInfo) -> str:
         if values.data.get("registry_type") == "sql":
@@ -142,8 +141,6 @@
                 )
                 return path.replace("postgresql://", "postgresql+psycopg://")
         return path
->>>>>>> 398ea3b8
-
 
 class RepoConfig(FeastBaseModel):
     """Repo config. Typically loaded from `feature_store.yaml`"""
