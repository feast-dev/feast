--- conflicted
+++ resolved
@@ -159,11 +159,7 @@
             elif values["provider"] == "gcp":
                 values["offline_store"]["type"] = "bigquery"
             elif values["provider"] == "aws":
-<<<<<<< HEAD
-                values["offline_store"]["type"] = "file"
-=======
                 values["offline_store"]["type"] = "redshift"
->>>>>>> 51fe1288
 
         offline_store_type = values["offline_store"]["type"]
 
