--- conflicted
+++ resolved
@@ -474,11 +474,8 @@
         registry: BaseRegistry,
         project: str,
         tqdm_builder: Callable[[int], tqdm],
-<<<<<<< HEAD
+        disable_event_timestamp: bool = False,
         **kwargs,
-=======
-        disable_event_timestamp: bool = False,
->>>>>>> eb51f005
     ) -> None:
         if isinstance(feature_view, OnDemandFeatureView):
             if not feature_view.write_to_online_store:
