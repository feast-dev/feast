--- conflicted
+++ resolved
@@ -171,37 +171,6 @@
     cached_registry_proto_created: datetime
     cached_registry_proto_ttl: timedelta
 
-<<<<<<< HEAD
-    def __new__(
-        cls,
-        project: str,
-        registry_config: Optional[RegistryConfig],
-        repo_path: Optional[Path],
-        auth_config: AuthConfig = NoAuthConfig(),
-    ):
-        # We override __new__ so that we can inspect registry_config and create a SqlRegistry without callers
-        # needing to make any changes.
-        if registry_config and registry_config.registry_type == "sql":
-            from feast.infra.registry.sql import SqlRegistry
-
-            return SqlRegistry(registry_config, project, repo_path)
-        elif registry_config and registry_config.registry_type == "http":
-            from feast.infra.registry.http import HttpRegistry
-
-            return HttpRegistry(registry_config, project, repo_path)
-        elif registry_config and registry_config.registry_type == "snowflake.registry":
-            from feast.infra.registry.snowflake import SnowflakeRegistry
-
-            return SnowflakeRegistry(registry_config, project, repo_path)
-        elif registry_config and registry_config.registry_type == "remote":
-            from feast.infra.registry.remote import RemoteRegistry
-
-            return RemoteRegistry(registry_config, project, repo_path, auth_config)
-        else:
-            return super(Registry, cls).__new__(cls)
-
-=======
->>>>>>> 06eade3b
     def __init__(
         self,
         project: str,
