# Copyright 2019 The Feast Authors
#
# Licensed under the Apache License, Version 2.0 (the "License");
# you may not use this file except in compliance with the License.
# You may obtain a copy of the License at
#
#     https://www.apache.org/licenses/LICENSE-2.0
#
# Unless required by applicable law or agreed to in writing, software
# distributed under the License is distributed on an "AS IS" BASIS,
# WITHOUT WARRANTIES OR CONDITIONS OF ANY KIND, either express or implied.
# See the License for the specific language governing permissions and
# limitations under the License.
import json
import warnings
from abc import ABC, abstractmethod
from collections import defaultdict
from datetime import datetime
from typing import Any, Dict, List, Optional

from google.protobuf.json_format import MessageToJson
from proto import Message

from feast.base_feature_view import BaseFeatureView
from feast.data_source import DataSource
from feast.entity import Entity
from feast.feature_service import FeatureService
from feast.feature_view import FeatureView
from feast.infra.infra_object import Infra
from feast.on_demand_feature_view import OnDemandFeatureView
from feast.project_metadata import ProjectMetadata
from feast.protos.feast.core.Registry_pb2 import Registry as RegistryProto
from feast.request_feature_view import RequestFeatureView
from feast.saved_dataset import SavedDataset, ValidationReference
from feast.stream_feature_view import StreamFeatureView
from feast.transformation.pandas_transformation import PandasTransformation
from feast.transformation.substrait_transformation import SubstraitTransformation


class BaseRegistry(ABC):
    """
    The interface that Feast uses to apply, list, retrieve, and delete Feast objects (e.g. entities,
    feature views, and data sources).
    """

    # Entity operations
    @abstractmethod
    def apply_entity(self, entity: Entity, project: str, commit: bool = True):
        """
        Registers a single entity with Feast

        Args:
            entity: Entity that will be registered
            project: Feast project that this entity belongs to
            commit: Whether the change should be persisted immediately
        """
        raise NotImplementedError

    @abstractmethod
    def delete_entity(self, name: str, project: str, commit: bool = True):
        """
        Deletes an entity or raises an exception if not found.

        Args:
            name: Name of entity
            project: Feast project that this entity belongs to
            commit: Whether the change should be persisted immediately
        """
        raise NotImplementedError

    @abstractmethod
    def get_entity(self, name: str, project: str, allow_cache: bool = False) -> Entity:
        """
        Retrieves an entity.

        Args:
            name: Name of entity
            project: Feast project that this entity belongs to
            allow_cache: Whether to allow returning this entity from a cached registry

        Returns:
            Returns either the specified entity, or raises an exception if
            none is found
        """
        raise NotImplementedError

    @abstractmethod
    def list_entities(self, project: str, allow_cache: bool = False) -> List[Entity]:
        """
        Retrieve a list of entities from the registry

        Args:
            allow_cache: Whether to allow returning entities from a cached registry
            project: Filter entities based on project name

        Returns:
            List of entities
        """
        raise NotImplementedError

    # Data source operations
    @abstractmethod
    def apply_data_source(
        self, data_source: DataSource, project: str, commit: bool = True
    ):
        """
        Registers a single data source with Feast

        Args:
            data_source: A data source that will be registered
            project: Feast project that this data source belongs to
            commit: Whether to immediately commit to the registry
        """
        raise NotImplementedError

    @abstractmethod
    def delete_data_source(self, name: str, project: str, commit: bool = True):
        """
        Deletes a data source or raises an exception if not found.

        Args:
            name: Name of data source
            project: Feast project that this data source belongs to
            commit: Whether the change should be persisted immediately
        """
        raise NotImplementedError

    @abstractmethod
    def get_data_source(
        self, name: str, project: str, allow_cache: bool = False
    ) -> DataSource:
        """
        Retrieves a data source.

        Args:
            name: Name of data source
            project: Feast project that this data source belongs to
            allow_cache: Whether to allow returning this data source from a cached registry

        Returns:
            Returns either the specified data source, or raises an exception if none is found
        """
        raise NotImplementedError

    @abstractmethod
    def list_data_sources(
        self, project: str, allow_cache: bool = False
    ) -> List[DataSource]:
        """
        Retrieve a list of data sources from the registry

        Args:
            project: Filter data source based on project name
            allow_cache: Whether to allow returning data sources from a cached registry

        Returns:
            List of data sources
        """
        raise NotImplementedError

    # Feature service operations
    @abstractmethod
    def apply_feature_service(
        self, feature_service: FeatureService, project: str, commit: bool = True
    ):
        """
        Registers a single feature service with Feast

        Args:
            feature_service: A feature service that will be registered
            project: Feast project that this entity belongs to
        """
        raise NotImplementedError

    @abstractmethod
    def delete_feature_service(self, name: str, project: str, commit: bool = True):
        """
        Deletes a feature service or raises an exception if not found.

        Args:
            name: Name of feature service
            project: Feast project that this feature service belongs to
            commit: Whether the change should be persisted immediately
        """
        raise NotImplementedError

    @abstractmethod
    def get_feature_service(
        self, name: str, project: str, allow_cache: bool = False
    ) -> FeatureService:
        """
        Retrieves a feature service.

        Args:
            name: Name of feature service
            project: Feast project that this feature service belongs to
            allow_cache: Whether to allow returning this feature service from a cached registry

        Returns:
            Returns either the specified feature service, or raises an exception if
            none is found
        """
        raise NotImplementedError

    @abstractmethod
    def list_feature_services(
        self, project: str, allow_cache: bool = False
    ) -> List[FeatureService]:
        """
        Retrieve a list of feature services from the registry

        Args:
            allow_cache: Whether to allow returning entities from a cached registry
            project: Filter entities based on project name

        Returns:
            List of feature services
        """
        raise NotImplementedError

    # Feature view operations
    @abstractmethod
    def apply_feature_view(
        self, feature_view: BaseFeatureView, project: str, commit: bool = True
    ):
        """
        Registers a single feature view with Feast

        Args:
            feature_view: Feature view that will be registered
            project: Feast project that this feature view belongs to
            commit: Whether the change should be persisted immediately
        """
        raise NotImplementedError

    @abstractmethod
    def delete_feature_view(self, name: str, project: str, commit: bool = True):
        """
        Deletes a feature view or raises an exception if not found.

        Args:
            name: Name of feature view
            project: Feast project that this feature view belongs to
            commit: Whether the change should be persisted immediately
        """
        raise NotImplementedError

    # stream feature view operations
    @abstractmethod
    def get_stream_feature_view(
        self, name: str, project: str, allow_cache: bool = False
    ) -> StreamFeatureView:
        """
        Retrieves a stream feature view.

        Args:
            name: Name of stream feature view
            project: Feast project that this feature view belongs to
            allow_cache: Allow returning feature view from the cached registry

        Returns:
            Returns either the specified feature view, or raises an exception if
            none is found
        """
        raise NotImplementedError

    @abstractmethod
    def list_stream_feature_views(
        self, project: str, allow_cache: bool = False
    ) -> List[StreamFeatureView]:
        """
        Retrieve a list of stream feature views from the registry

        Args:
            project: Filter stream feature views based on project name
            allow_cache: Whether to allow returning stream feature views from a cached registry

        Returns:
            List of stream feature views
        """
        raise NotImplementedError

    # on demand feature view operations
    @abstractmethod
    def get_on_demand_feature_view(
        self, name: str, project: str, allow_cache: bool = False
    ) -> OnDemandFeatureView:
        """
        Retrieves an on demand feature view.

        Args:
            name: Name of on demand feature view
            project: Feast project that this on demand feature view belongs to
            allow_cache: Whether to allow returning this on demand feature view from a cached registry

        Returns:
            Returns either the specified on demand feature view, or raises an exception if
            none is found
        """
        raise NotImplementedError

    @abstractmethod
    def list_on_demand_feature_views(
        self, project: str, allow_cache: bool = False
    ) -> List[OnDemandFeatureView]:
        """
        Retrieve a list of on demand feature views from the registry

        Args:
            project: Filter on demand feature views based on project name
            allow_cache: Whether to allow returning on demand feature views from a cached registry

        Returns:
            List of on demand feature views
        """
        raise NotImplementedError

    # regular feature view operations
    @abstractmethod
    def get_feature_view(
        self, name: str, project: str, allow_cache: bool = False
    ) -> FeatureView:
        """
        Retrieves a feature view.

        Args:
            name: Name of feature view
            project: Feast project that this feature view belongs to
            allow_cache: Allow returning feature view from the cached registry

        Returns:
            Returns either the specified feature view, or raises an exception if
            none is found
        """
        raise NotImplementedError

    @abstractmethod
    def list_feature_views(
        self, project: str, allow_cache: bool = False
    ) -> List[FeatureView]:
        """
        Retrieve a list of feature views from the registry

        Args:
            allow_cache: Allow returning feature views from the cached registry
            project: Filter feature views based on project name

        Returns:
            List of feature views
        """
        raise NotImplementedError

    # request feature view operations
    @abstractmethod
    def get_request_feature_view(
        self, name: str, project: str, allow_cache: bool = False
    ) -> RequestFeatureView:
        """
        Retrieves a request feature view.

        Args:
            name: Name of request feature view
            project: Feast project that this feature view belongs to
            allow_cache: Allow returning feature view from the cached registry

        Returns:
            Returns either the specified feature view, or raises an exception if
            none is found
        """
        raise NotImplementedError

    @abstractmethod
    def list_request_feature_views(
        self, project: str, allow_cache: bool = False
    ) -> List[RequestFeatureView]:
        """
        Retrieve a list of request feature views from the registry

        Args:
            allow_cache: Allow returning feature views from the cached registry
            project: Filter feature views based on project name

        Returns:
            List of request feature views
        """
        raise NotImplementedError

    @abstractmethod
    def apply_materialization(
        self,
        feature_view: FeatureView,
        project: str,
        start_date: datetime,
        end_date: datetime,
        commit: bool = True,
    ):
        """
        Updates materialization intervals tracked for a single feature view in Feast

        Args:
            feature_view: Feature view that will be updated with an additional materialization interval tracked
            project: Feast project that this feature view belongs to
            start_date (datetime): Start date of the materialization interval to track
            end_date (datetime): End date of the materialization interval to track
            commit: Whether the change should be persisted immediately
        """
        raise NotImplementedError

    # Saved dataset operations
    @abstractmethod
    def apply_saved_dataset(
        self,
        saved_dataset: SavedDataset,
        project: str,
        commit: bool = True,
    ):
        """
        Stores a saved dataset metadata with Feast

        Args:
            saved_dataset: SavedDataset that will be added / updated to registry
            project: Feast project that this dataset belongs to
            commit: Whether the change should be persisted immediately
        """
        raise NotImplementedError

    @abstractmethod
    def get_saved_dataset(
        self, name: str, project: str, allow_cache: bool = False
    ) -> SavedDataset:
        """
        Retrieves a saved dataset.

        Args:
            name: Name of dataset
            project: Feast project that this dataset belongs to
            allow_cache: Whether to allow returning this dataset from a cached registry

        Returns:
            Returns either the specified SavedDataset, or raises an exception if
            none is found
        """
        raise NotImplementedError

    def delete_saved_dataset(self, name: str, project: str, allow_cache: bool = False):
        """
        Delete a saved dataset.

        Args:
            name: Name of dataset
            project: Feast project that this dataset belongs to
            allow_cache: Whether to allow returning this dataset from a cached registry

        Returns:
            Returns either the specified SavedDataset, or raises an exception if
            none is found
        """
        raise NotImplementedError

    @abstractmethod
    def list_saved_datasets(
        self, project: str, allow_cache: bool = False
    ) -> List[SavedDataset]:
        """
        Retrieves a list of all saved datasets in specified project

        Args:
            project: Feast project
            allow_cache: Whether to allow returning this dataset from a cached registry

        Returns:
            Returns the list of SavedDatasets
        """
        raise NotImplementedError

    # Validation reference operations
    @abstractmethod
    def apply_validation_reference(
        self,
        validation_reference: ValidationReference,
        project: str,
        commit: bool = True,
    ):
        """
        Persist a validation reference

        Args:
            validation_reference: ValidationReference that will be added / updated to registry
            project: Feast project that this dataset belongs to
            commit: Whether the change should be persisted immediately
        """
        raise NotImplementedError

    @abstractmethod
    def delete_validation_reference(self, name: str, project: str, commit: bool = True):
        """
        Deletes a validation reference or raises an exception if not found.

        Args:
            name: Name of validation reference
            project: Feast project that this object belongs to
            commit: Whether the change should be persisted immediately
        """
        raise NotImplementedError

    @abstractmethod
    def get_validation_reference(
        self, name: str, project: str, allow_cache: bool = False
    ) -> ValidationReference:
        """
        Retrieves a validation reference.

        Args:
            name: Name of dataset
            project: Feast project that this dataset belongs to
            allow_cache: Whether to allow returning this dataset from a cached registry

        Returns:
            Returns either the specified ValidationReference, or raises an exception if
            none is found
        """
        raise NotImplementedError

    # TODO: Needs to be implemented.
    def list_validation_references(
        self, project: str, allow_cache: bool = False
    ) -> List[ValidationReference]:

        """
        Retrieve a list of validation references from the registry

        Args:
            allow_cache: Allow returning feature views from the cached registry
            project: Filter feature views based on project name

        Returns:
            List of request feature views
        """
        raise NotImplementedError

    @abstractmethod
    def list_project_metadata(
        self, project: str, allow_cache: bool = False
    ) -> List[ProjectMetadata]:
        """
        Retrieves project metadata

        Args:
            project: Filter metadata based on project name
            allow_cache: Allow returning feature views from the cached registry

        Returns:
            List of project metadata
        """
        raise NotImplementedError

    @abstractmethod
    def update_infra(self, infra: Infra, project: str, commit: bool = True):
        """
        Updates the stored Infra object.

        Args:
            infra: The new Infra object to be stored.
            project: Feast project that the Infra object refers to
            commit: Whether the change should be persisted immediately
        """
        raise NotImplementedError

    @abstractmethod
    def get_infra(self, project: str, allow_cache: bool = False) -> Infra:
        """
        Retrieves the stored Infra object.

        Args:
            project: Feast project that the Infra object refers to
            allow_cache: Whether to allow returning this entity from a cached registry

        Returns:
            The stored Infra object.
        """
        raise NotImplementedError

    @abstractmethod
    def apply_user_metadata(
        self,
        project: str,
        feature_view: BaseFeatureView,
        metadata_bytes: Optional[bytes],
    ):
        ...

    @abstractmethod
    def get_user_metadata(
        self, project: str, feature_view: BaseFeatureView
    ) -> Optional[bytes]:
        ...

    @abstractmethod
    def proto(self) -> RegistryProto:
        """
        Retrieves a proto version of the registry.

        Returns:
            The registry proto object.
        """
        raise NotImplementedError

    @abstractmethod
    def commit(self):
        """Commits the state of the registry cache to the remote registry store."""
        raise NotImplementedError

    @abstractmethod
    def refresh(self, project: Optional[str] = None):
        """Refreshes the state of the registry cache by fetching the registry state from the remote registry store."""
        raise NotImplementedError

    @staticmethod
    def _message_to_sorted_dict(message: Message) -> Dict[str, Any]:
        return json.loads(MessageToJson(message, sort_keys=True))

    def to_dict(self, project: str) -> Dict[str, List[Any]]:
        """Returns a dictionary representation of the registry contents for the specified project.

        For each list in the dictionary, the elements are sorted by name, so this
        method can be used to compare two registries.

        Args:
            project: Feast project to convert to a dict
        """
        registry_dict: Dict[str, Any] = defaultdict(list)
        registry_dict["project"] = project
        for project_metadata in sorted(self.list_project_metadata(project=project)):
            registry_dict["projectMetadata"].append(
                self._message_to_sorted_dict(project_metadata.to_proto())
            )
        for data_source in sorted(
            self.list_data_sources(project=project), key=lambda ds: ds.name
        ):
            registry_dict["dataSources"].append(
                self._message_to_sorted_dict(data_source.to_proto())
            )
        for entity in sorted(
            self.list_entities(project=project), key=lambda entity: entity.name
        ):
            registry_dict["entities"].append(
                self._message_to_sorted_dict(entity.to_proto())
            )
        for feature_view in sorted(
            self.list_feature_views(project=project),
            key=lambda feature_view: feature_view.name,
        ):
            registry_dict["featureViews"].append(
                self._message_to_sorted_dict(feature_view.to_proto())
            )
        for feature_service in sorted(
            self.list_feature_services(project=project),
            key=lambda feature_service: feature_service.name,
        ):
            registry_dict["featureServices"].append(
                self._message_to_sorted_dict(feature_service.to_proto())
            )
        for on_demand_feature_view in sorted(
            self.list_on_demand_feature_views(project=project),
            key=lambda on_demand_feature_view: on_demand_feature_view.name,
        ):
            odfv_dict = self._message_to_sorted_dict(on_demand_feature_view.to_proto())
<<<<<<< HEAD

            odfv_dict["spec"]["userDefinedFunction"][
                "body"
            ] = on_demand_feature_view.transformation.udf_string  # type: ignore
            registry_dict["onDemandFeatureViews"].append(odfv_dict)
=======
            # We are logging a warning because the registry object may be read from a proto that is not updated
            # i.e., we have to submit dual writes but in order to ensure the read behavior succeeds we have to load
            # both objects to compare any changes in the registry
            warnings.warn(
                "We will be deprecating the usage of spec.userDefinedFunction in a future release please upgrade cautiously.",
                DeprecationWarning,
            )
            if on_demand_feature_view.feature_transformation:
                if isinstance(
                    on_demand_feature_view.feature_transformation, PandasTransformation
                ):
                    if "userDefinedFunction" not in odfv_dict["spec"]:
                        odfv_dict["spec"]["userDefinedFunction"] = {}
                    odfv_dict["spec"]["userDefinedFunction"][
                        "body"
                    ] = on_demand_feature_view.feature_transformation.udf_string
                    odfv_dict["spec"]["featureTransformation"]["userDefinedFunction"][
                        "body"
                    ] = on_demand_feature_view.feature_transformation.udf_string
                elif isinstance(
                    on_demand_feature_view.feature_transformation,
                    SubstraitTransformation,
                ):
                    odfv_dict["spec"]["featureTransformation"]["substraitPlan"][
                        "body"
                    ] = on_demand_feature_view.feature_transformation.substrait_plan
                else:
                    odfv_dict["spec"]["featureTransformation"]["userDefinedFunction"][
                        "body"
                    ] = None
                    odfv_dict["spec"]["featureTransformation"]["substraitPlan"][
                        "body"
                    ] = None
                registry_dict["onDemandFeatureViews"].append(odfv_dict)
>>>>>>> 9b98eafc
        for request_feature_view in sorted(
            self.list_request_feature_views(project=project),
            key=lambda request_feature_view: request_feature_view.name,
        ):
            registry_dict["requestFeatureViews"].append(
                self._message_to_sorted_dict(request_feature_view.to_proto())
            )
        for stream_feature_view in sorted(
            self.list_stream_feature_views(project=project),
            key=lambda stream_feature_view: stream_feature_view.name,
        ):
            sfv_dict = self._message_to_sorted_dict(stream_feature_view.to_proto())

            sfv_dict["spec"]["userDefinedFunction"][
                "body"
            ] = stream_feature_view.udf_string
            registry_dict["streamFeatureViews"].append(sfv_dict)

        for saved_dataset in sorted(
            self.list_saved_datasets(project=project), key=lambda item: item.name
        ):
            registry_dict["savedDatasets"].append(
                self._message_to_sorted_dict(saved_dataset.to_proto())
            )
        for infra_object in sorted(self.get_infra(project=project).infra_objects):
            registry_dict["infra"].append(
                self._message_to_sorted_dict(infra_object.to_proto())
            )
        return registry_dict<|MERGE_RESOLUTION|>--- conflicted
+++ resolved
@@ -665,13 +665,6 @@
             key=lambda on_demand_feature_view: on_demand_feature_view.name,
         ):
             odfv_dict = self._message_to_sorted_dict(on_demand_feature_view.to_proto())
-<<<<<<< HEAD
-
-            odfv_dict["spec"]["userDefinedFunction"][
-                "body"
-            ] = on_demand_feature_view.transformation.udf_string  # type: ignore
-            registry_dict["onDemandFeatureViews"].append(odfv_dict)
-=======
             # We are logging a warning because the registry object may be read from a proto that is not updated
             # i.e., we have to submit dual writes but in order to ensure the read behavior succeeds we have to load
             # both objects to compare any changes in the registry
@@ -706,7 +699,6 @@
                         "body"
                     ] = None
                 registry_dict["onDemandFeatureViews"].append(odfv_dict)
->>>>>>> 9b98eafc
         for request_feature_view in sorted(
             self.list_request_feature_views(project=project),
             key=lambda request_feature_view: request_feature_view.name,
