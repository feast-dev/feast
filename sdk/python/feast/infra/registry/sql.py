--- conflicted
+++ resolved
@@ -3,12 +3,7 @@
 from datetime import datetime
 from enum import Enum
 from pathlib import Path
-<<<<<<< HEAD
-from typing import Any, Callable, List, Optional, Set, Union
-=======
-from threading import Lock
 from typing import Any, Callable, Dict, List, Optional, Set, Union
->>>>>>> 21931d59
 
 from pydantic import StrictStr
 from sqlalchemy import (  # type: ignore
@@ -205,14 +200,10 @@
         repo_path: Optional[Path],
     ):
         assert registry_config is not None, "SqlRegistry needs a valid registry_config"
-<<<<<<< HEAD
-
-        self.engine: Engine = create_engine(registry_config.path, echo=False)
-=======
+
         self.engine: Engine = create_engine(
             registry_config.path, **registry_config.sqlalchemy_config_kwargs
         )
->>>>>>> 21931d59
         metadata.create_all(self.engine)
         super().__init__(
             project=project, cache_ttl_seconds=registry_config.cache_ttl_seconds
