--- conflicted
+++ resolved
@@ -1,15 +1,9 @@
-import concurrent.futures
 import logging
-import threading
 import time
 import uuid
 from datetime import datetime
 from enum import Enum
 from pathlib import Path
-<<<<<<< HEAD
-from threading import Lock
-=======
->>>>>>> 690a6212
 from typing import Any, Callable, Dict, List, Optional, Set, Union
 
 from pydantic import StrictStr
@@ -195,63 +189,23 @@
     def __init__(
         self,
         registry_config: Optional[Union[RegistryConfig, SqlRegistryConfig]],
-        project: str = None,
-        repo_path: Optional[Path] = None,
+        project: str,
+        repo_path: Optional[Path],
     ):
         assert registry_config is not None, "SqlRegistry needs a valid registry_config"
-<<<<<<< HEAD
+
+        self.engine: Engine = create_engine(
+            registry_config.path, **registry_config.sqlalchemy_config_kwargs
+        )
         # pool_recycle will recycle connections after the given number of seconds has passed
         # This is to avoid automatic disconnections when no activity is detected on connection
-        self.engine: Engine = create_engine(
-            registry_config.path, echo=False, pool_recycle=3600, pool_size=10
-        )
-        metadata.create_all(self.engine)
-        self.project = project
-        if project is not None:
-            self.create_project_if_not_exists(self.project)
-        self.cached_registry_proto = self.proto()
-        self.cached_registry_proto_created = datetime.utcnow()
-        self._refresh_lock = Lock()
-        self.cached_registry_proto_ttl = timedelta(
-            seconds=(
-                registry_config.cache_ttl_seconds
-                if registry_config.cache_ttl_seconds is not None
-                else 0
-            )
-        )
-        self.stop_thread = False
-        self.refresh_cache_thread = threading.Thread(target=self._refresh_cache)
-        self.refresh_cache_thread.daemon = True
-        self.refresh_cache_thread.start()
-
-    def _refresh_cache(self):
-        while not self.stop_thread:
-            try:
-                start_time = time.time()
-                self.refresh()
-                end_time = time.time()
-                logger.info("Registry refresh took %.2f seconds", end_time - start_time)
-            except Exception as e:
-                logger.error(f"Registry refresh failed with exception: {e}")
-            # Sleep for cached_registry_proto_ttl - 10 seconds
-            # TODO: This process needs an update. There is not way to send kill signal to
-            # the thread. When the cached_registry_proto_ttl is large, it will wait longer
-            # before it terminates the thread.
-            time.sleep(self.cached_registry_proto_ttl.total_seconds() - 10)
-
-    def close(self):
-        self.stop_thread = True
-        self.refresh_cache_thread.join(10)
-=======
-
-        self.engine: Engine = create_engine(
-            registry_config.path, **registry_config.sqlalchemy_config_kwargs
-        )
+        #self.engine: Engine = create_engine(
+        #    registry_config.path, echo=False, pool_recycle=3600, pool_size=10
+        #)
         metadata.create_all(self.engine)
         super().__init__(
             project=project, cache_ttl_seconds=registry_config.cache_ttl_seconds
         )
->>>>>>> 690a6212
 
     def teardown(self):
         for t in {
@@ -267,11 +221,8 @@
                 stmt = delete(t)
                 conn.execute(stmt)
 
-<<<<<<< HEAD
-        self.close()
-
-    def delete_project(self, project: str, commit: bool = True):
-        with self.engine.connect() as conn:
+    def delete_project(self, project: str):
+        with self.engine.begin() as conn:
             for t in {
                 entities,
                 data_sources,
@@ -287,73 +238,7 @@
                 stmt = delete(t).where(t.c.project_id == project)
                 conn.execute(stmt)
 
-    def refresh(self, project: Optional[str] = None):
-        if project:
-            project_metadata = proto_registry_utils.get_project_metadata(
-                registry_proto=self.cached_registry_proto, project=project
-            )
-            if project_metadata:
-                usage.set_current_project_uuid(project_metadata.project_uuid)
-            else:
-                proto_registry_utils.init_project_metadata(
-                    self.cached_registry_proto, project
-                )
-        refreshed_cache_registry_proto = self.proto()
-        with self._refresh_lock:
-            self.cached_registry_proto = refreshed_cache_registry_proto
-        self.cached_registry_proto_created = datetime.utcnow()
-
-    def _refresh_cached_registry_if_necessary(self):
-        with self._refresh_lock:
-            expired = (
-                self.cached_registry_proto is None
-                or self.cached_registry_proto_created is None
-            ) or (
-                self.cached_registry_proto_ttl.total_seconds()
-                > 0  # 0 ttl means infinity
-                and (
-                    datetime.utcnow()
-                    > (
-                        self.cached_registry_proto_created
-                        + self.cached_registry_proto_ttl
-                    )
-                )
-            )
-
-            if expired:
-                logger.info("Registry cache expired, so refreshing")
-                self.refresh()
-
-    def _check_if_registry_refreshed(self):
-        if (
-            self.cached_registry_proto is None
-            or self.cached_registry_proto_created is None
-        ) or (
-            self.cached_registry_proto_ttl.total_seconds() > 0  # 0 ttl means infinity
-            and (
-                datetime.utcnow()
-                > (self.cached_registry_proto_created + self.cached_registry_proto_ttl)
-            )
-        ):
-            seconds_since_last_refresh = (
-                datetime.utcnow() - self.cached_registry_proto_created
-            ).total_seconds()
-            if seconds_since_last_refresh > CACHE_REFRESH_THRESHOLD_SECONDS:
-                logger.warning(
-                    f"Cache is stale: {seconds_since_last_refresh} seconds since last refresh"
-                )
-
-    def get_stream_feature_view(
-        self, name: str, project: str, allow_cache: bool = False
-    ):
-        if allow_cache:
-            self._check_if_registry_refreshed()
-            return proto_registry_utils.get_stream_feature_view(
-                self.cached_registry_proto, name, project
-            )
-=======
     def _get_stream_feature_view(self, name: str, project: str):
->>>>>>> 690a6212
         return self._get_object(
             table=stream_feature_views,
             name=name,
@@ -365,18 +250,7 @@
             not_found_exception=FeatureViewNotFoundException,
         )
 
-<<<<<<< HEAD
-    def list_stream_feature_views(
-        self, project: str, allow_cache: bool = False
-    ) -> List[StreamFeatureView]:
-        if allow_cache:
-            self._check_if_registry_refreshed()
-            return proto_registry_utils.list_stream_feature_views(
-                self.cached_registry_proto, project
-            )
-=======
     def _list_stream_feature_views(self, project: str) -> List[StreamFeatureView]:
->>>>>>> 690a6212
         return self._list_objects(
             stream_feature_views,
             project,
@@ -398,16 +272,7 @@
             proto_field_name="entity_proto",
         )
 
-<<<<<<< HEAD
-    def get_entity(self, name: str, project: str, allow_cache: bool = False) -> Entity:
-        if allow_cache:
-            self._check_if_registry_refreshed()
-            return proto_registry_utils.get_entity(
-                self.cached_registry_proto, name, project
-            )
-=======
     def _get_entity(self, name: str, project: str) -> Entity:
->>>>>>> 690a6212
         return self._get_object(
             table=entities,
             name=name,
@@ -419,18 +284,7 @@
             not_found_exception=EntityNotFoundException,
         )
 
-<<<<<<< HEAD
-    def get_feature_view(
-        self, name: str, project: str, allow_cache: bool = False
-    ) -> FeatureView:
-        if allow_cache:
-            self._check_if_registry_refreshed()
-            return proto_registry_utils.get_feature_view(
-                self.cached_registry_proto, name, project
-            )
-=======
     def _get_feature_view(self, name: str, project: str) -> FeatureView:
->>>>>>> 690a6212
         return self._get_object(
             table=feature_views,
             name=name,
@@ -445,14 +299,6 @@
     def _get_on_demand_feature_view(
         self, name: str, project: str
     ) -> OnDemandFeatureView:
-<<<<<<< HEAD
-        if allow_cache:
-            self._check_if_registry_refreshed()
-            return proto_registry_utils.get_on_demand_feature_view(
-                self.cached_registry_proto, name, project
-            )
-=======
->>>>>>> 690a6212
         return self._get_object(
             table=on_demand_feature_views,
             name=name,
@@ -464,37 +310,7 @@
             not_found_exception=FeatureViewNotFoundException,
         )
 
-<<<<<<< HEAD
-    def get_request_feature_view(
-        self, name: str, project: str, allow_cache: bool = False
-    ):
-        if allow_cache:
-            self._check_if_registry_refreshed()
-            return proto_registry_utils.get_request_feature_view(
-                self.cached_registry_proto, name, project
-            )
-        return self._get_object(
-            table=request_feature_views,
-            name=name,
-            project=project,
-            proto_class=RequestFeatureViewProto,
-            python_class=RequestFeatureView,
-            id_field_name="feature_view_name",
-            proto_field_name="feature_view_proto",
-            not_found_exception=FeatureViewNotFoundException,
-        )
-
-    def get_feature_service(
-        self, name: str, project: str, allow_cache: bool = False
-    ) -> FeatureService:
-        if allow_cache:
-            self._check_if_registry_refreshed()
-            return proto_registry_utils.get_feature_service(
-                self.cached_registry_proto, name, project
-            )
-=======
     def _get_feature_service(self, name: str, project: str) -> FeatureService:
->>>>>>> 690a6212
         return self._get_object(
             table=feature_services,
             name=name,
@@ -506,18 +322,7 @@
             not_found_exception=FeatureServiceNotFoundException,
         )
 
-<<<<<<< HEAD
-    def get_saved_dataset(
-        self, name: str, project: str, allow_cache: bool = False
-    ) -> SavedDataset:
-        if allow_cache:
-            self._check_if_registry_refreshed()
-            return proto_registry_utils.get_saved_dataset(
-                self.cached_registry_proto, name, project
-            )
-=======
     def _get_saved_dataset(self, name: str, project: str) -> SavedDataset:
->>>>>>> 690a6212
         return self._get_object(
             table=saved_datasets,
             name=name,
@@ -529,18 +334,7 @@
             not_found_exception=SavedDatasetNotFound,
         )
 
-<<<<<<< HEAD
-    def get_validation_reference(
-        self, name: str, project: str, allow_cache: bool = False
-    ) -> ValidationReference:
-        if allow_cache:
-            self._check_if_registry_refreshed()
-            return proto_registry_utils.get_validation_reference(
-                self.cached_registry_proto, name, project
-            )
-=======
     def _get_validation_reference(self, name: str, project: str) -> ValidationReference:
->>>>>>> 690a6212
         return self._get_object(
             table=validation_references,
             name=name,
@@ -552,18 +346,7 @@
             not_found_exception=ValidationReferenceNotFound,
         )
 
-<<<<<<< HEAD
-    def list_validation_references(
-        self, project: str, allow_cache: bool = False
-    ) -> List[ValidationReference]:
-        if allow_cache:
-            self._check_if_registry_refreshed()
-            return proto_registry_utils.list_validation_references(
-                self.cached_registry_proto, project
-            )
-=======
     def _list_validation_references(self, project: str) -> List[ValidationReference]:
->>>>>>> 690a6212
         return self._list_objects(
             table=validation_references,
             project=project,
@@ -572,16 +355,7 @@
             proto_field_name="validation_reference_proto",
         )
 
-<<<<<<< HEAD
-    def list_entities(self, project: str, allow_cache: bool = False) -> List[Entity]:
-        if allow_cache:
-            self._check_if_registry_refreshed()
-            return proto_registry_utils.list_entities(
-                self.cached_registry_proto, project
-            )
-=======
     def _list_entities(self, project: str) -> List[Entity]:
->>>>>>> 690a6212
         return self._list_objects(
             entities, project, EntityProto, Entity, "entity_proto"
         )
@@ -613,18 +387,7 @@
             FeatureServiceNotFoundException,
         )
 
-<<<<<<< HEAD
-    def get_data_source(
-        self, name: str, project: str, allow_cache: bool = False
-    ) -> DataSource:
-        if allow_cache:
-            self._check_if_registry_refreshed()
-            return proto_registry_utils.get_data_source(
-                self.cached_registry_proto, name, project
-            )
-=======
     def _get_data_source(self, name: str, project: str) -> DataSource:
->>>>>>> 690a6212
         return self._get_object(
             table=data_sources,
             name=name,
@@ -636,18 +399,7 @@
             not_found_exception=DataSourceObjectNotFoundException,
         )
 
-<<<<<<< HEAD
-    def list_data_sources(
-        self, project: str, allow_cache: bool = False
-    ) -> List[DataSource]:
-        if allow_cache:
-            self._check_if_registry_refreshed()
-            return proto_registry_utils.list_data_sources(
-                self.cached_registry_proto, project
-            )
-=======
     def _list_data_sources(self, project: str) -> List[DataSource]:
->>>>>>> 690a6212
         return self._list_objects(
             data_sources, project, DataSourceProto, DataSource, "data_source_proto"
         )
@@ -689,18 +441,7 @@
             if rows.rowcount < 1:
                 raise DataSourceObjectNotFoundException(name, project)
 
-<<<<<<< HEAD
-    def list_feature_services(
-        self, project: str, allow_cache: bool = False
-    ) -> List[FeatureService]:
-        if allow_cache:
-            self._check_if_registry_refreshed()
-            return proto_registry_utils.list_feature_services(
-                self.cached_registry_proto, project
-            )
-=======
     def _list_feature_services(self, project: str) -> List[FeatureService]:
->>>>>>> 690a6212
         return self._list_objects(
             feature_services,
             project,
@@ -709,34 +450,12 @@
             "feature_service_proto",
         )
 
-<<<<<<< HEAD
-    def list_feature_views(
-        self, project: str, allow_cache: bool = False
-    ) -> List[FeatureView]:
-        if allow_cache:
-            self._check_if_registry_refreshed()
-            return proto_registry_utils.list_feature_views(
-                self.cached_registry_proto, project
-            )
-=======
     def _list_feature_views(self, project: str) -> List[FeatureView]:
->>>>>>> 690a6212
         return self._list_objects(
             feature_views, project, FeatureViewProto, FeatureView, "feature_view_proto"
         )
 
-<<<<<<< HEAD
-    def list_saved_datasets(
-        self, project: str, allow_cache: bool = False
-    ) -> List[SavedDataset]:
-        if allow_cache:
-            self._check_if_registry_refreshed()
-            return proto_registry_utils.list_saved_datasets(
-                self.cached_registry_proto, project
-            )
-=======
     def _list_saved_datasets(self, project: str) -> List[SavedDataset]:
->>>>>>> 690a6212
         return self._list_objects(
             saved_datasets,
             project,
@@ -745,34 +464,7 @@
             "saved_dataset_proto",
         )
 
-<<<<<<< HEAD
-    def list_request_feature_views(
-        self, project: str, allow_cache: bool = False
-    ) -> List[RequestFeatureView]:
-        if allow_cache:
-            self._check_if_registry_refreshed()
-            return proto_registry_utils.list_request_feature_views(
-                self.cached_registry_proto, project
-            )
-        return self._list_objects(
-            request_feature_views,
-            project,
-            RequestFeatureViewProto,
-            RequestFeatureView,
-            "feature_view_proto",
-        )
-
-    def list_on_demand_feature_views(
-        self, project: str, allow_cache: bool = False
-    ) -> List[OnDemandFeatureView]:
-        if allow_cache:
-            self._check_if_registry_refreshed()
-            return proto_registry_utils.list_on_demand_feature_views(
-                self.cached_registry_proto, project
-            )
-=======
     def _list_on_demand_feature_views(self, project: str) -> List[OnDemandFeatureView]:
->>>>>>> 690a6212
         return self._list_objects(
             on_demand_feature_views,
             project,
@@ -781,20 +473,8 @@
             "feature_view_proto",
         )
 
-<<<<<<< HEAD
-    def list_project_metadata(
-        self, project: str, allow_cache: bool = False
-    ) -> List[ProjectMetadata]:
-        if allow_cache:
-            self._check_if_registry_refreshed()
-            return proto_registry_utils.list_project_metadata(
-                self.cached_registry_proto, project
-            )
-        with self.engine.connect() as conn:
-=======
     def _list_project_metadata(self, project: str) -> List[ProjectMetadata]:
         with self.engine.begin() as conn:
->>>>>>> 690a6212
             stmt = select(feast_metadata).where(
                 feast_metadata.c.project_id == project,
             )
@@ -802,26 +482,20 @@
             if rows:
                 project_metadata = ProjectMetadata(project_name=project)
                 for row in rows:
-<<<<<<< HEAD
-                    if row["metadata_key"] == FeastMetadataKeys.PROJECT_UUID.value:
-                        project_metadata.project_uuid = row["metadata_value"]
-
                     if (
-                        row["metadata_key"]
+                        row._mapping["metadata_key"]
+                        == FeastMetadataKeys.PROJECT_UUID.value
+                        ):
+                        project_metadata.project_uuid = row._mapping["metadata_value"]
+
+                    if (
+                        row._mapping["metadata_key"]
                         == FeastMetadataKeys.LAST_UPDATED_TIMESTAMP.value
                     ):
                         project_metadata.last_updated_timestamp = (
-                            datetime.utcfromtimestamp(int(row["metadata_value"]))
+                            datetime.utcfromtimestamp(int(row._mapping["metadata_value"]))
                         )
 
-=======
-                    if (
-                        row._mapping["metadata_key"]
-                        == FeastMetadataKeys.PROJECT_UUID.value
-                    ):
-                        project_metadata.project_uuid = row._mapping["metadata_value"]
-                        break
->>>>>>> 690a6212
                     # TODO(adchia): Add other project metadata in a structured way
                 return [project_metadata]
         return []
@@ -992,10 +666,9 @@
 
     def proto(self) -> RegistryProto:
         r = RegistryProto()
-        # last_updated_timestamps = []
-
-        def process_project(project):
-            nonlocal r  # , last_updated_timestamps
+        last_updated_timestamps = []
+        projects = self._get_all_projects()
+        for project in projects:
             for lister, registry_proto_field in [
                 (self.list_entities, r.entities),
                 (self.list_feature_views, r.feature_views),
@@ -1020,26 +693,10 @@
             # This is suuuper jank. Because of https://github.com/feast-dev/feast/issues/2783,
             # the registry proto only has a single infra field, which we're currently setting as the "last" project.
             r.infra.CopyFrom(self.get_infra(project).to_proto())
-
-            # This is helping to find last updated metadata for project and its not being used anywhere so commenting this process
-            # last_updated_timestamps.append(self._get_last_updated_metadata(project))
-
-        if self.project is None:
-            projects = self._get_all_projects()
-        else:
-            projects = set([self.project])
-
-        # Use a ThreadPoolExecutor to process projects concurrently
-        with concurrent.futures.ThreadPoolExecutor(
-            max_workers=MAX_WORKERS
-        ) as executor:  # Adjust max_workers as needed
-            executor.map(process_project, projects)
-
-        # This logic is calculating the max projects updated time. Not used anywhere. Just setting to current timestamp
-        # if last_updated_timestamps:
-        #     r.last_updated.FromDatetime(max(last_updated_timestamps))
-
-        r.last_updated.FromDatetime(datetime.utcnow())
+            last_updated_timestamps.append(self._get_last_updated_metadata(project))
+
+        if last_updated_timestamps:
+            r.last_updated.FromDatetime(max(last_updated_timestamps))
 
         return r
 
@@ -1056,6 +713,8 @@
         proto_field_name: str,
         name: Optional[str] = None,
     ):
+        self._maybe_init_project_metadata(project)
+
         name = name or (obj.name if hasattr(obj, "name") else None)
         assert name, f"name needs to be provided for {obj}"
 
@@ -1106,8 +765,7 @@
 
             self._set_last_updated_metadata(update_datetime, project)
 
-    def create_project_if_not_exists(self, project):
-        new_project = False
+    def _maybe_init_project_metadata(self, project):
         # Initialize project metadata if needed
         with self.engine.begin() as conn:
             update_datetime = datetime.utcnow()
@@ -1130,10 +788,6 @@
                 insert_stmt = insert(feast_metadata).values(values)
                 conn.execute(insert_stmt)
                 usage.set_current_project_uuid(new_project_uuid)
-                new_project = True
-
-        if new_project:
-            self._set_last_updated_metadata(update_datetime, project)
 
     def _delete_object(
         self,
@@ -1165,13 +819,9 @@
         proto_field_name: str,
         not_found_exception: Optional[Callable],
     ):
-<<<<<<< HEAD
-        with self.engine.connect() as conn:
-=======
         self._maybe_init_project_metadata(project)
 
         with self.engine.begin() as conn:
->>>>>>> 690a6212
             stmt = select(table).where(
                 getattr(table.c, id_field_name) == name, table.c.project_id == project
             )
@@ -1192,12 +842,8 @@
         python_class: Any,
         proto_field_name: str,
     ):
-<<<<<<< HEAD
-        with self.engine.connect() as conn:
-=======
         self._maybe_init_project_metadata(project)
         with self.engine.begin() as conn:
->>>>>>> 690a6212
             stmt = select(table).where(table.c.project_id == project)
             rows = conn.execute(stmt).all()
             if rows:
@@ -1276,15 +922,15 @@
 
     def get_all_project_metadata(self) -> List[ProjectMetadataModel]:
         """
-        Returns all projects metdata. No supporting function in SQL Registry so implemented this here instead of _get_all_projects.
+        Returns all projects metadata. No supporting function in SQL Registry so implemented this here instead of _get_all_projects.
         """
         project_metadata_model_dict: Dict[str, ProjectMetadataModel] = {}
-        with self.engine.connect() as conn:
+        with self.engine.begin() as conn:
             stmt = select(feast_metadata)
             rows = conn.execute(stmt).all()
             if rows:
                 for row in rows:
-                    project_id = row["project_id"]
+                    project_id = row._mapping["project_id"]
                     metadata_key = row["metadata_key"]
                     metadata_value = row["metadata_value"]
 
@@ -1314,20 +960,10 @@
         Returns given project metdata. No supporting function in SQL Registry so implemented this here rather than using _get_last_updated_metadata and list_project_metadata.
         """
 
-        if allow_cache:
-            self._check_if_registry_refreshed()
-            project_metadata_proto = proto_registry_utils.get_project_metadata(
-                self.cached_registry_proto, project
-            )
-            if project_metadata_proto is not None:
-                return ProjectMetadataModel.from_project_metadata(
-                    ProjectMetadata.from_proto(project_metadata_proto)
-                )
-
         project_metadata_model: ProjectMetadataModel = ProjectMetadataModel(
             project_name=project
         )
-        with self.engine.connect() as conn:
+        with self.engine.begin() as conn:
             stmt = select(feast_metadata).where(
                 feast_metadata.c.project_id == project,
             )
