--- conflicted
+++ resolved
@@ -300,15 +300,6 @@
         self._sync_feast_metadata_to_projects_table()
         if not self.purge_feast_metadata:
             self._maybe_init_project_metadata(project)
-<<<<<<< HEAD
-        super().__init__(
-            project=project,
-            cache_ttl_seconds=registry_config.cache_ttl_seconds,
-            cache_mode=registry_config.cache_mode,
-            exempt_projects=registry_config.exempt_projects,
-        )
-=======
->>>>>>> eb51f005
 
     def _sync_feast_metadata_to_projects_table(self):
         feast_metadata_projects: dict = {}
