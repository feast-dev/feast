--- conflicted
+++ resolved
@@ -196,9 +196,6 @@
 
 logger = logging.getLogger(__name__)
 
-CACHE_REFRESH_THRESHOLD_SECONDS = 300
-MAX_WORKERS = 5
-
 
 class SqlRegistryConfig(RegistryConfig):
     registry_type: StrictStr = "sql"
@@ -306,23 +303,6 @@
                 stmt = delete(t)
                 conn.execute(stmt)
 
-    def delete_project(self, project: str):
-        with self.engine.begin() as conn:
-            for t in {
-                entities,
-                data_sources,
-                feature_views,
-                feature_services,
-                on_demand_feature_views,
-                saved_datasets,
-                validation_references,
-                managed_infra,
-                feast_metadata,
-                permissions,
-            }:
-                stmt = delete(t).where(t.c.project_id == project)
-                conn.execute(stmt)
-
     def _get_stream_feature_view(self, name: str, project: str):
         return self._get_object(
             table=stream_feature_views,
@@ -347,7 +327,7 @@
             tags=tags,
         )
 
-    def apply_project(self, project: str, commit: bool) -> ProjectMetadataModel:
+    def apply_project_metadata(self, project: str, commit: bool) -> ProjectMetadataModel:
         self._maybe_init_project_metadata(project)
         return self.get_project_metadata(project)
 
@@ -1187,69 +1167,6 @@
             if rows.rowcount < 1:
                 raise PermissionNotFoundException(name, project)
 
-<<<<<<< HEAD
-    def get_all_project_metadata(self) -> List[ProjectMetadataModel]:
-        """
-        Returns all projects metadata. No supporting function in SQL Registry so implemented this here instead of _get_all_projects.
-        """
-        project_metadata_model_dict: Dict[str, ProjectMetadataModel] = {}
-        with self.engine.begin() as conn:
-            stmt = select(feast_metadata)
-            rows = conn.execute(stmt).all()
-            if rows:
-                for row in rows:
-                    project_id = row._mapping["project_id"]
-                    metadata_key = row._mapping["metadata_key"]
-                    metadata_value = row._mapping["metadata_value"]
-
-                    if project_id not in project_metadata_model_dict:
-                        project_metadata_model_dict[project_id] = ProjectMetadataModel(
-                            project_name=project_id
-                        )
-
-                    project_metadata_model: ProjectMetadataModel = (
-                        project_metadata_model_dict[project_id]
-                    )
-                    if metadata_key == FeastMetadataKeys.PROJECT_UUID.value:
-                        project_metadata_model.project_uuid = metadata_value
-
-                    if metadata_key == FeastMetadataKeys.LAST_UPDATED_TIMESTAMP.value:
-                        project_metadata_model.last_updated_timestamp = (
-                            datetime.utcfromtimestamp(int(metadata_value))
-                        )
-        return list(project_metadata_model_dict.values())
-
-    def get_project_metadata(
-        self,
-        project: str,
-        allow_cache: bool = False,
-    ) -> ProjectMetadataModel:
-        """
-        Returns given project metdata. No supporting function in SQL Registry so implemented this here rather than using _get_last_updated_metadata and list_project_metadata.
-        """
-
-        project_metadata_model: ProjectMetadataModel = ProjectMetadataModel(
-            project_name=project
-        )
-        with self.engine.begin() as conn:
-            stmt = select(feast_metadata).where(
-                feast_metadata.c.project_id == project,
-            )
-            rows = conn.execute(stmt).all()
-            if rows:
-                for row in rows:
-                    metadata_key = row._mapping["metadata_key"]
-                    metadata_value = row._mapping["metadata_value"]
-
-                    if metadata_key == FeastMetadataKeys.PROJECT_UUID.value:
-                        project_metadata_model.project_uuid = metadata_value
-
-                    if metadata_key == FeastMetadataKeys.LAST_UPDATED_TIMESTAMP.value:
-                        project_metadata_model.last_updated_timestamp = (
-                            datetime.utcfromtimestamp(int(metadata_value))
-                        )
-        return project_metadata_model
-=======
     def _list_projects(
         self,
         tags: Optional[dict[str, str]],
@@ -1318,4 +1235,65 @@
             return
 
         raise ProjectNotFoundException(name)
->>>>>>> 06eade3b
+
+    def get_all_project_metadata(self) -> List[ProjectMetadataModel]:
+        """
+        Returns all projects metadata. No supporting function in SQL Registry so implemented this here instead of _get_all_projects.
+        """
+        project_metadata_model_dict: Dict[str, ProjectMetadataModel] = {}
+        with self.engine.begin() as conn:
+            stmt = select(feast_metadata)
+            rows = conn.execute(stmt).all()
+            if rows:
+                for row in rows:
+                    project_id = row._mapping["project_id"]
+                    metadata_key = row._mapping["metadata_key"]
+                    metadata_value = row._mapping["metadata_value"]
+
+                    if project_id not in project_metadata_model_dict:
+                        project_metadata_model_dict[project_id] = ProjectMetadataModel(
+                            project_name=project_id
+                        )
+
+                    project_metadata_model: ProjectMetadataModel = (
+                        project_metadata_model_dict[project_id]
+                    )
+                    if metadata_key == FeastMetadataKeys.PROJECT_UUID.value:
+                        project_metadata_model.project_uuid = metadata_value
+
+                    if metadata_key == FeastMetadataKeys.LAST_UPDATED_TIMESTAMP.value:
+                        project_metadata_model.last_updated_timestamp = (
+                            datetime.utcfromtimestamp(int(metadata_value))
+                        )
+        return list(project_metadata_model_dict.values())
+
+    def get_project_metadata(
+        self,
+        project: str,
+        allow_cache: bool = False,
+    ) -> ProjectMetadataModel:
+        """
+        Returns given project metdata. No supporting function in SQL Registry so implemented this here rather than using _get_last_updated_metadata and list_project_metadata.
+        """
+
+        project_metadata_model: ProjectMetadataModel = ProjectMetadataModel(
+            project_name=project
+        )
+        with self.engine.begin() as conn:
+            stmt = select(feast_metadata).where(
+                feast_metadata.c.project_id == project,
+            )
+            rows = conn.execute(stmt).all()
+            if rows:
+                for row in rows:
+                    metadata_key = row._mapping["metadata_key"]
+                    metadata_value = row._mapping["metadata_value"]
+
+                    if metadata_key == FeastMetadataKeys.PROJECT_UUID.value:
+                        project_metadata_model.project_uuid = metadata_value
+
+                    if metadata_key == FeastMetadataKeys.LAST_UPDATED_TIMESTAMP.value:
+                        project_metadata_model.last_updated_timestamp = (
+                            datetime.utcfromtimestamp(int(metadata_value))
+                        )
+        return project_metadata_model