--- conflicted
+++ resolved
@@ -415,11 +415,7 @@
             """
             cursor = execute_snowflake_statement(conn, query)
 
-<<<<<<< HEAD
-            if cursor.rowcount and (cursor.rowcount < 1) and not_found_exception: # type: ignore
-=======
-            if cursor.rowcount and (cursor.rowcount < 1) and not_found_exception:
->>>>>>> 78bf235c
+            if cursor.rowcount and (cursor.rowcount < 1) and not_found_exception:  # type: ignore
                 raise not_found_exception(name, project)
             self._set_last_updated_metadata(datetime.utcnow(), project)
 
