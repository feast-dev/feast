--- conflicted
+++ resolved
@@ -631,7 +631,6 @@
 
     def proto(self) -> RegistryProto:
         r = RegistryProto()
-<<<<<<< HEAD
         last_updated_timestamps = []
         projects = self._get_all_projects()
         for project in projects:
@@ -657,28 +656,6 @@
 
         if last_updated_timestamps:
             r.last_updated.FromDatetime(max(last_updated_timestamps))
-=======
-        project = ""
-        for lister, registry_proto_field in [
-            (self.list_entities, r.entities),
-            (self.list_feature_views, r.feature_views),
-            (self.list_data_sources, r.data_sources),
-            (self.list_on_demand_feature_views, r.on_demand_feature_views),
-            (self.list_request_feature_views, r.request_feature_views),
-            (self.list_stream_feature_views, r.stream_feature_views),
-            (self.list_feature_services, r.feature_services),
-            (self.list_saved_datasets, r.saved_datasets),
-            (self.list_validation_references, r.validation_references),
-        ]:
-            objs: List[Any] = lister(project)  # type: ignore
-            if objs:
-                registry_proto_field.extend([obj.to_proto() for obj in objs])
->>>>>>> a49cc35e
-
-        r.infra.CopyFrom(self.get_infra(project).to_proto())
-        last_updated_timestamp = self._get_last_updated_metadata()
-        if last_updated_timestamp:
-            r.last_updated.FromDatetime(last_updated_timestamp)
 
         return r
 
@@ -720,11 +697,8 @@
                 }
                 insert_stmt = insert(table).values(values,)
                 conn.execute(insert_stmt)
-<<<<<<< HEAD
+
             self._set_last_updated_metadata(update_datetime, project)
-=======
-            self._set_last_updated_metadata(update_datetime)
->>>>>>> a49cc35e
 
     def _delete_object(self, table, name, project, id_field_name, not_found_exception):
         with self.engine.connect() as conn:
@@ -734,11 +708,8 @@
             rows = conn.execute(stmt)
             if rows.rowcount < 1 and not_found_exception:
                 raise not_found_exception(name, project)
-<<<<<<< HEAD
             self._set_last_updated_metadata(datetime.utcnow(), project)
-=======
-            self._set_last_updated_metadata(datetime.utcnow())
->>>>>>> a49cc35e
+
             return rows.rowcount
 
     def _get_object(
@@ -777,18 +748,11 @@
                 ]
         return []
 
-<<<<<<< HEAD
     def _set_last_updated_metadata(self, last_updated: datetime, project: str):
         with self.engine.connect() as conn:
             stmt = select(feast_metadata).where(
                 feast_metadata.c.metadata_key == "last_updated_timestamp",
                 feast_metadata.c.project_id == project,
-=======
-    def _set_last_updated_metadata(self, last_updated: datetime):
-        with self.engine.connect() as conn:
-            stmt = select(feast_metadata).where(
-                feast_metadata.c.metadata_key == "last_updated_timestamp"
->>>>>>> a49cc35e
             )
             row = conn.execute(stmt).first()
 
@@ -798,22 +762,15 @@
                 "metadata_key": "last_updated_timestamp",
                 "metadata_value": f"{update_time}",
                 "last_updated_timestamp": update_time,
-<<<<<<< HEAD
                 "project_id": project,
-=======
->>>>>>> a49cc35e
             }
             if row:
                 update_stmt = (
                     update(feast_metadata)
-<<<<<<< HEAD
                     .where(
                         feast_metadata.c.metadata_key == "last_updated_timestamp",
                         feast_metadata.c.project_id == project,
                     )
-=======
-                    .where(feast_metadata.c.metadata_key == "last_updated_timestamp")
->>>>>>> a49cc35e
                     .values(values)
                 )
                 conn.execute(update_stmt)
@@ -821,25 +778,17 @@
                 insert_stmt = insert(feast_metadata).values(values,)
                 conn.execute(insert_stmt)
 
-<<<<<<< HEAD
     def _get_last_updated_metadata(self, project: str):
         with self.engine.connect() as conn:
             stmt = select(feast_metadata).where(
                 feast_metadata.c.metadata_key == "last_updated_timestamp",
                 feast_metadata.c.project_id == project,
-=======
-    def _get_last_updated_metadata(self):
-        with self.engine.connect() as conn:
-            stmt = select(feast_metadata).where(
-                feast_metadata.c.metadata_key == "last_updated_timestamp"
->>>>>>> a49cc35e
             )
             row = conn.execute(stmt).first()
             if not row:
                 return None
             update_time = int(row["last_updated_timestamp"])
 
-<<<<<<< HEAD
             return datetime.utcfromtimestamp(update_time)
 
     def _get_all_projects(self) -> Set[str]:
@@ -858,7 +807,4 @@
                 for row in rows:
                     projects.add(row["project_id"])
 
-        return projects
-=======
-            return datetime.utcfromtimestamp(update_time)
->>>>>>> a49cc35e
+        return projects