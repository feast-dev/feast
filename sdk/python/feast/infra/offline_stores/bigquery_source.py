--- conflicted
+++ resolved
@@ -37,11 +37,6 @@
             created_timestamp_column (optional): Timestamp column when row was created, used for deduplicating rows.
             field_mapping: A dictionary mapping of column names in this data source to feature names in a feature table
                 or view. Only used for feature columns, not entities or timestamp columns.
-<<<<<<< HEAD
-            date_partition_column (optional): Timestamp column used for partitioning.
-            query (optional): SQL query to execute to generate data for this data source.
-            name (optional): Name for the source. Defaults to the table_ref if not specified.
-=======
             date_partition_column (deprecated): Timestamp column used for partitioning.
             query (optional): SQL query to execute to generate data for this data source.
             name (optional): Name for the source. Defaults to the table_ref if not specified.
@@ -49,7 +44,6 @@
             tags (optional): A dictionary of key-value pairs to store arbitrary metadata.
             owner (optional): The owner of the bigquery source, typically the email of the primary
                 maintainer.
->>>>>>> 2917e272
         Example:
             >>> from feast import BigQuerySource
             >>> my_bigquery_source = BigQuerySource(table="gcp_project:bq_dataset.bq_table")
