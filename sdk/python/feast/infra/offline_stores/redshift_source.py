import warnings
from typing import Callable, Dict, Iterable, Optional, Tuple

from feast import type_map
from feast.data_source import DataSource
from feast.errors import DataSourceNotFoundException, RedshiftCredentialsError
<<<<<<< HEAD
=======
from feast.feature_logging import LoggingDestination
>>>>>>> 1fd9c2de
from feast.protos.feast.core.DataSource_pb2 import DataSource as DataSourceProto
from feast.protos.feast.core.FeatureService_pb2 import (
    LoggingConfig as LoggingConfigProto,
)
from feast.protos.feast.core.SavedDataset_pb2 import (
    SavedDatasetStorage as SavedDatasetStorageProto,
)
from feast.repo_config import RepoConfig
from feast.saved_dataset import SavedDatasetStorage
from feast.value_type import ValueType


class RedshiftSource(DataSource):
    def __init__(
        self,
<<<<<<< HEAD
=======
        *,
>>>>>>> 1fd9c2de
        event_timestamp_column: Optional[str] = "",
        table: Optional[str] = None,
        schema: Optional[str] = None,
        created_timestamp_column: Optional[str] = "",
        field_mapping: Optional[Dict[str, str]] = None,
        date_partition_column: Optional[str] = None,
        query: Optional[str] = None,
        name: Optional[str] = None,
<<<<<<< HEAD
=======
        description: Optional[str] = "",
        tags: Optional[Dict[str, str]] = None,
        owner: Optional[str] = "",
        database: Optional[str] = "",
        timestamp_field: Optional[str] = "",
>>>>>>> 1fd9c2de
    ):
        """
        Creates a RedshiftSource object.

        Args:
<<<<<<< HEAD
            event_timestamp_column (optional): Event timestamp column used for point in
=======
            event_timestamp_column (optional): (Deprecated) Event timestamp column used for point in
>>>>>>> 1fd9c2de
                time joins of feature values.
            table (optional): Redshift table where the features are stored.
            schema (optional): Redshift schema in which the table is located.
            created_timestamp_column (optional): Timestamp column indicating when the
                row was created, used for deduplicating rows.
            field_mapping (optional): A dictionary mapping of column names in this data
                source to column names in a feature table or view.
            date_partition_column (deprecated): Timestamp column used for partitioning.
            query (optional): The query to be executed to obtain the features.
            name (optional): Name for the source. Defaults to the table_ref if not specified.
<<<<<<< HEAD
=======
            description (optional): A human-readable description.
            tags (optional): A dictionary of key-value pairs to store arbitrary metadata.
            owner (optional): The owner of the redshift source, typically the email of the primary
                maintainer.
            database (optional): The Redshift database name.
            timestamp_field (optional): Event timestamp field used for point in time
                joins of feature values.
>>>>>>> 1fd9c2de
        """
        # The default Redshift schema is named "public".
        _schema = "public" if table and not schema else schema
        self.redshift_options = RedshiftOptions(
<<<<<<< HEAD
            table=table, schema=_schema, query=query
=======
            table=table, schema=_schema, query=query, database=database
>>>>>>> 1fd9c2de
        )

        if table is None and query is None:
            raise ValueError('No "table" argument provided.')
        _name = name
        if not _name:
            if table:
                _name = table
            else:
                warnings.warn(
                    (
                        f"Starting in Feast 0.21, Feast will require either a name for a data source (if using query) "
                        f"or `table`: {self.query}"
                    ),
                    DeprecationWarning,
                )
<<<<<<< HEAD
=======
        if date_partition_column:
            warnings.warn(
                (
                    "The argument 'date_partition_column' is not supported for Redshift sources."
                    "It will be removed in Feast 0.21+"
                ),
                DeprecationWarning,
            )
>>>>>>> 1fd9c2de

        super().__init__(
            name=_name if _name else "",
            event_timestamp_column=event_timestamp_column,
            created_timestamp_column=created_timestamp_column,
            field_mapping=field_mapping,
<<<<<<< HEAD
            date_partition_column=date_partition_column,
=======
            description=description,
            tags=tags,
            owner=owner,
            timestamp_field=timestamp_field,
>>>>>>> 1fd9c2de
        )

    @staticmethod
    def from_proto(data_source: DataSourceProto):
        """
        Creates a RedshiftSource from a protobuf representation of a RedshiftSource.

        Args:
            data_source: A protobuf representation of a RedshiftSource

        Returns:
            A RedshiftSource object based on the data_source protobuf.
        """
        return RedshiftSource(
            name=data_source.name,
            field_mapping=dict(data_source.field_mapping),
            table=data_source.redshift_options.table,
            schema=data_source.redshift_options.schema,
            timestamp_field=data_source.timestamp_field,
            created_timestamp_column=data_source.created_timestamp_column,
            query=data_source.redshift_options.query,
            description=data_source.description,
            tags=dict(data_source.tags),
            owner=data_source.owner,
            database=data_source.redshift_options.database,
        )

    # Note: Python requires redefining hash in child classes that override __eq__
    def __hash__(self):
        return super().__hash__()

    def __eq__(self, other):
        if not isinstance(other, RedshiftSource):
            raise TypeError(
                "Comparisons should only involve RedshiftSource class objects."
            )

        return (
            super().__eq__(other)
            and self.redshift_options.table == other.redshift_options.table
            and self.redshift_options.schema == other.redshift_options.schema
            and self.redshift_options.query == other.redshift_options.query
            and self.redshift_options.database == other.redshift_options.database
        )

    @property
    def table(self):
        """Returns the table of this Redshift source."""
        return self.redshift_options.table

    @property
    def schema(self):
        """Returns the schema of this Redshift source."""
        return self.redshift_options.schema

    @property
    def query(self):
        """Returns the Redshift query of this Redshift source."""
        return self.redshift_options.query

    @property
    def database(self):
        """Returns the Redshift database of this Redshift source."""
        return self.redshift_options.database

    def to_proto(self) -> DataSourceProto:
        """
        Converts a RedshiftSource object to its protobuf representation.

        Returns:
            A DataSourceProto object.
        """
        data_source_proto = DataSourceProto(
            name=self.name,
            type=DataSourceProto.BATCH_REDSHIFT,
            field_mapping=self.field_mapping,
            redshift_options=self.redshift_options.to_proto(),
            description=self.description,
            tags=self.tags,
            owner=self.owner,
            timestamp_field=self.timestamp_field,
            created_timestamp_column=self.created_timestamp_column,
        )

        return data_source_proto

    def validate(self, config: RepoConfig):
        # As long as the query gets successfully executed, or the table exists,
        # the data source is validated. We don't need the results though.
        self.get_table_column_names_and_types(config)

    def get_table_query_string(self) -> str:
        """Returns a string that can directly be used to reference this table in SQL."""
        if self.table:
            return f'"{self.schema}"."{self.table}"'
        else:
            return f"({self.query})"

    @staticmethod
    def source_datatype_to_feast_value_type() -> Callable[[str], ValueType]:
        return type_map.redshift_to_feast_value_type

    def get_table_column_names_and_types(
        self, config: RepoConfig
    ) -> Iterable[Tuple[str, str]]:
        """
        Returns a mapping of column names to types for this Redshift source.

        Args:
            config: A RepoConfig describing the feature repo
        """
        from botocore.exceptions import ClientError

        from feast.infra.offline_stores.redshift import RedshiftOfflineStoreConfig
        from feast.infra.utils import aws_utils

        assert isinstance(config.offline_store, RedshiftOfflineStoreConfig)

        client = aws_utils.get_redshift_data_client(config.offline_store.region)
        if self.table:
            try:
                table = client.describe_table(
                    ClusterIdentifier=config.offline_store.cluster_id,
                    Database=(
                        self.database
                        if self.database
                        else config.offline_store.database
                    ),
                    DbUser=config.offline_store.user,
                    Table=self.table,
                    Schema=self.schema,
                )
            except ClientError as e:
                if e.response["Error"]["Code"] == "ValidationException":
                    raise RedshiftCredentialsError() from e
                raise

            # The API returns valid JSON with empty column list when the table doesn't exist
            if len(table["ColumnList"]) == 0:
                raise DataSourceNotFoundException(self.table)

            columns = table["ColumnList"]
        else:
            statement_id = aws_utils.execute_redshift_statement(
                client,
                config.offline_store.cluster_id,
                self.database if self.database else config.offline_store.database,
                config.offline_store.user,
                f"SELECT * FROM ({self.query}) LIMIT 1",
            )
            columns = aws_utils.get_redshift_statement_result(client, statement_id)[
                "ColumnMetadata"
            ]

        return [(column["name"], column["typeName"].upper()) for column in columns]


class RedshiftOptions:
    """
    Configuration options for a Redshift data source.
    """

    def __init__(
        self,
        table: Optional[str],
        schema: Optional[str],
        query: Optional[str],
        database: Optional[str],
    ):
        self.table = table or ""
        self.schema = schema or ""
        self.query = query or ""
        self.database = database or ""

    @classmethod
    def from_proto(cls, redshift_options_proto: DataSourceProto.RedshiftOptions):
        """
        Creates a RedshiftOptions from a protobuf representation of a Redshift option.

        Args:
            redshift_options_proto: A protobuf representation of a DataSource

        Returns:
            A RedshiftOptions object based on the redshift_options protobuf.
        """
        redshift_options = cls(
            table=redshift_options_proto.table,
            schema=redshift_options_proto.schema,
            query=redshift_options_proto.query,
            database=redshift_options_proto.database,
        )

        return redshift_options

    def to_proto(self) -> DataSourceProto.RedshiftOptions:
        """
        Converts an RedshiftOptionsProto object to its protobuf representation.

        Returns:
            A RedshiftOptionsProto protobuf.
        """
        redshift_options_proto = DataSourceProto.RedshiftOptions(
            table=self.table,
            schema=self.schema,
            query=self.query,
            database=self.database,
        )

        return redshift_options_proto


class SavedDatasetRedshiftStorage(SavedDatasetStorage):
    _proto_attr_name = "redshift_storage"

    redshift_options: RedshiftOptions

    def __init__(self, table_ref: str):
        self.redshift_options = RedshiftOptions(
            table=table_ref, schema=None, query=None, database=None
        )

    @staticmethod
    def from_proto(storage_proto: SavedDatasetStorageProto) -> SavedDatasetStorage:

        return SavedDatasetRedshiftStorage(
            table_ref=RedshiftOptions.from_proto(storage_proto.redshift_storage).table
        )

    def to_proto(self) -> SavedDatasetStorageProto:
        return SavedDatasetStorageProto(
            redshift_storage=self.redshift_options.to_proto()
        )

    def to_data_source(self) -> DataSource:
        return RedshiftSource(table=self.redshift_options.table)


class RedshiftLoggingDestination(LoggingDestination):
    _proto_kind = "redshift_destination"

    table_name: str

    def __init__(self, *, table_name: str):
        self.table_name = table_name

    @classmethod
    def from_proto(cls, config_proto: LoggingConfigProto) -> "LoggingDestination":
        return RedshiftLoggingDestination(
            table_name=config_proto.redshift_destination.table_name,
        )

    def to_proto(self) -> LoggingConfigProto:
        return LoggingConfigProto(
            redshift_destination=LoggingConfigProto.RedshiftDestination(
                table_name=self.table_name
            )
        )

    def to_data_source(self) -> DataSource:
        return RedshiftSource(table=self.table_name)<|MERGE_RESOLUTION|>--- conflicted
+++ resolved
@@ -4,10 +4,7 @@
 from feast import type_map
 from feast.data_source import DataSource
 from feast.errors import DataSourceNotFoundException, RedshiftCredentialsError
-<<<<<<< HEAD
-=======
 from feast.feature_logging import LoggingDestination
->>>>>>> 1fd9c2de
 from feast.protos.feast.core.DataSource_pb2 import DataSource as DataSourceProto
 from feast.protos.feast.core.FeatureService_pb2 import (
     LoggingConfig as LoggingConfigProto,
@@ -23,10 +20,7 @@
 class RedshiftSource(DataSource):
     def __init__(
         self,
-<<<<<<< HEAD
-=======
         *,
->>>>>>> 1fd9c2de
         event_timestamp_column: Optional[str] = "",
         table: Optional[str] = None,
         schema: Optional[str] = None,
@@ -35,24 +29,17 @@
         date_partition_column: Optional[str] = None,
         query: Optional[str] = None,
         name: Optional[str] = None,
-<<<<<<< HEAD
-=======
         description: Optional[str] = "",
         tags: Optional[Dict[str, str]] = None,
         owner: Optional[str] = "",
         database: Optional[str] = "",
         timestamp_field: Optional[str] = "",
->>>>>>> 1fd9c2de
     ):
         """
         Creates a RedshiftSource object.
 
         Args:
-<<<<<<< HEAD
-            event_timestamp_column (optional): Event timestamp column used for point in
-=======
             event_timestamp_column (optional): (Deprecated) Event timestamp column used for point in
->>>>>>> 1fd9c2de
                 time joins of feature values.
             table (optional): Redshift table where the features are stored.
             schema (optional): Redshift schema in which the table is located.
@@ -63,8 +50,6 @@
             date_partition_column (deprecated): Timestamp column used for partitioning.
             query (optional): The query to be executed to obtain the features.
             name (optional): Name for the source. Defaults to the table_ref if not specified.
-<<<<<<< HEAD
-=======
             description (optional): A human-readable description.
             tags (optional): A dictionary of key-value pairs to store arbitrary metadata.
             owner (optional): The owner of the redshift source, typically the email of the primary
@@ -72,16 +57,11 @@
             database (optional): The Redshift database name.
             timestamp_field (optional): Event timestamp field used for point in time
                 joins of feature values.
->>>>>>> 1fd9c2de
         """
         # The default Redshift schema is named "public".
         _schema = "public" if table and not schema else schema
         self.redshift_options = RedshiftOptions(
-<<<<<<< HEAD
-            table=table, schema=_schema, query=query
-=======
             table=table, schema=_schema, query=query, database=database
->>>>>>> 1fd9c2de
         )
 
         if table is None and query is None:
@@ -98,8 +78,6 @@
                     ),
                     DeprecationWarning,
                 )
-<<<<<<< HEAD
-=======
         if date_partition_column:
             warnings.warn(
                 (
@@ -108,21 +86,16 @@
                 ),
                 DeprecationWarning,
             )
->>>>>>> 1fd9c2de
 
         super().__init__(
             name=_name if _name else "",
             event_timestamp_column=event_timestamp_column,
             created_timestamp_column=created_timestamp_column,
             field_mapping=field_mapping,
-<<<<<<< HEAD
-            date_partition_column=date_partition_column,
-=======
             description=description,
             tags=tags,
             owner=owner,
             timestamp_field=timestamp_field,
->>>>>>> 1fd9c2de
         )
 
     @staticmethod
