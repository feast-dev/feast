import uuid
from datetime import datetime
from typing import List, Optional, Union

import numpy as np
import pandas as pd
import pyarrow as pa
from pydantic import StrictStr
from pydantic.typing import Literal

from feast import RedshiftSource
from feast.data_source import DataSource
<<<<<<< HEAD
from feast.errors import (
    DataSourceNotFoundException,
    InvalidEntityType,
    RedshiftCredentialsError,
)
from feast.feature_view import FeatureView
from feast.infra.offline_stores.offline_store import OfflineStore, RetrievalJob
from feast.infra.utils import aws_utils, common_utils
from feast.protos.feast.core.DataSource_pb2 import DataSource as DataSourceProto
=======
from feast.feature_view import FeatureView
from feast.infra.offline_stores.offline_store import OfflineStore, RetrievalJob
from feast.infra.utils import aws_utils
>>>>>>> 8b3a97a9
from feast.registry import Registry
from feast.repo_config import FeastConfigBaseModel, RepoConfig


class RedshiftOfflineStoreConfig(FeastConfigBaseModel):
    """ Offline store config for AWS Redshift """

    type: Literal["redshift"] = "redshift"
    """ Offline store type selector"""

    cluster_id: StrictStr
    """ Redshift cluster identifier """

    region: StrictStr
    """ Redshift cluster's AWS region """

    user: StrictStr
    """ Redshift user name """

    database: StrictStr
    """ Redshift database name """

    s3_staging_location: StrictStr
    """ S3 path for importing & exporting data to Redshift """

    iam_role: StrictStr
    """ IAM Role for Redshift, granting it access to S3 """


class RedshiftOfflineStore(OfflineStore):
    @staticmethod
    def pull_latest_from_table_or_query(
        config: RepoConfig,
        data_source: DataSource,
        join_key_columns: List[str],
        feature_name_columns: List[str],
        event_timestamp_column: str,
        created_timestamp_column: Optional[str],
        start_date: datetime,
        end_date: datetime,
    ) -> RetrievalJob:
        assert isinstance(data_source, RedshiftSource)
        assert isinstance(config.offline_store, RedshiftOfflineStoreConfig)

        from_expression = data_source.get_table_query_string()

        partition_by_join_key_string = ", ".join(join_key_columns)
        if partition_by_join_key_string != "":
            partition_by_join_key_string = (
                "PARTITION BY " + partition_by_join_key_string
            )
        timestamp_columns = [event_timestamp_column]
        if created_timestamp_column:
            timestamp_columns.append(created_timestamp_column)
        timestamp_desc_string = " DESC, ".join(timestamp_columns) + " DESC"
        field_string = ", ".join(
            join_key_columns + feature_name_columns + timestamp_columns
        )

        redshift_client = aws_utils.get_redshift_data_client(
            config.offline_store.region
        )
        s3_resource = aws_utils.get_s3_resource(config.offline_store.region)

        query = f"""
            SELECT {field_string}
            FROM (
                SELECT {field_string},
                ROW_NUMBER() OVER({partition_by_join_key_string} ORDER BY {timestamp_desc_string}) AS _feast_row
                FROM {from_expression}
                WHERE {event_timestamp_column} BETWEEN TIMESTAMP '{start_date}' AND TIMESTAMP '{end_date}'
            )
            WHERE _feast_row = 1
            """
        return RedshiftRetrievalJob(
            query=query,
            redshift_client=redshift_client,
            s3_resource=s3_resource,
            config=config,
        )

    @staticmethod
    def get_historical_features(
        config: RepoConfig,
        feature_views: List[FeatureView],
        feature_refs: List[str],
        entity_df: Union[pd.DataFrame, str],
        registry: Registry,
        project: str,
        full_feature_names: bool = False,
    ) -> RetrievalJob:
        assert isinstance(config.offline_store, RedshiftOfflineStoreConfig)

        redshift_client = aws_utils.get_redshift_data_client(
            config.offline_store.region
        )
        s3_resource = aws_utils.get_s3_resource(config.offline_store.region)

        table_name = common_utils.get_temp_entity_table_name()

        entity_schema = _upload_entity_df_and_get_entity_schema(
            entity_df, redshift_client, config, s3_resource, table_name
        )

        entity_df_event_timestamp_col = common_utils.infer_event_timestamp_from_entity_df(
            entity_schema
        )

        expected_join_keys = common_utils.get_expected_join_keys(
            project, feature_views, registry
        )

        common_utils.assert_expected_columns_in_entity_df(
            entity_schema, expected_join_keys, entity_df_event_timestamp_col
        )

        # Build a query context containing all information required to template the Redshift SQL query
        query_context = common_utils.get_feature_view_query_context(
            feature_refs, feature_views, registry, project,
        )

        # Generate the Redshift SQL query from the query context
        query = common_utils.build_point_in_time_query(
            query_context,
            left_table_query_string=table_name,
            entity_df_event_timestamp_col=entity_df_event_timestamp_col,
            query_template=MULTIPLE_FEATURE_VIEW_POINT_IN_TIME_JOIN,
            full_feature_names=full_feature_names,
        )

        return RedshiftRetrievalJob(
            query=query,
            redshift_client=redshift_client,
            s3_resource=s3_resource,
            config=config,
            drop_columns=["entity_timestamp"]
            + [
                f"{feature_view.name}__entity_row_unique_id"
                for feature_view in feature_views
            ],
        )


class RedshiftRetrievalJob(RetrievalJob):
    def __init__(
        self,
        query: str,
        redshift_client,
        s3_resource,
        config: RepoConfig,
        drop_columns: Optional[List[str]] = None,
    ):
        """Initialize RedshiftRetrievalJob object.

        Args:
            query: Redshift SQL query to execute.
            redshift_client: boto3 redshift-data client
            s3_resource: boto3 s3 resource object
            config: Feast repo config
            drop_columns: Optionally a list of columns to drop before unloading to S3.
                          This is a convenient field, since "SELECT ... EXCEPT col" isn't supported in Redshift.
        """
        self.query = query
        self._redshift_client = redshift_client
        self._s3_resource = s3_resource
        self._config = config
        self._s3_path = (
            self._config.offline_store.s3_staging_location
            + "/unload/"
            + str(uuid.uuid4())
        )
        self._drop_columns = drop_columns

    def to_df(self) -> pd.DataFrame:
        return aws_utils.unload_redshift_query_to_df(
            self._redshift_client,
            self._config.offline_store.cluster_id,
            self._config.offline_store.database,
            self._config.offline_store.user,
            self._s3_resource,
            self._s3_path,
            self._config.offline_store.iam_role,
            self.query,
            self._drop_columns,
        )

    def to_arrow(self) -> pa.Table:
        return aws_utils.unload_redshift_query_to_pa(
            self._redshift_client,
            self._config.offline_store.cluster_id,
            self._config.offline_store.database,
            self._config.offline_store.user,
            self._s3_resource,
            self._s3_path,
            self._config.offline_store.iam_role,
            self.query,
            self._drop_columns,
        )

    def to_s3(self) -> str:
        """ Export dataset to S3 in Parquet format and return path """
        aws_utils.execute_redshift_query_and_unload_to_s3(
            self._redshift_client,
            self._config.offline_store.cluster_id,
            self._config.offline_store.database,
            self._config.offline_store.user,
            self._s3_path,
            self._config.offline_store.iam_role,
            self.query,
            self._drop_columns,
        )
        return self._s3_path

    def to_redshift(self, table_name: str) -> None:
        """ Save dataset as a new Redshift table """
        query = f'CREATE TABLE "{table_name}" AS ({self.query});\n'
        if self._drop_columns is not None:
            for column in self._drop_columns:
                query += f"ALTER TABLE {table_name} DROP COLUMN {column};\n"

        aws_utils.execute_redshift_statement(
            self._redshift_client,
            self._config.offline_store.cluster_id,
            self._config.offline_store.database,
            self._config.offline_store.user,
<<<<<<< HEAD
            query,
        )


def _upload_entity_df_and_get_entity_schema(
    entity_df: Union[pd.DataFrame, str],
    redshift_client,
    config: RepoConfig,
    s3_resource,
    table_name: str,
) -> Dict[str, np.dtype]:
    if isinstance(entity_df, pd.DataFrame):
        # If the entity_df is a pandas dataframe, upload it to Redshift
        # and construct the schema from the original entity_df dataframe
        aws_utils.upload_df_to_redshift(
            redshift_client,
            config.offline_store.cluster_id,
            config.offline_store.database,
            config.offline_store.user,
            s3_resource,
            f"{config.offline_store.s3_staging_location}/entity_df/{table_name}.parquet",
            config.offline_store.iam_role,
            table_name,
            entity_df,
        )
        return dict(zip(entity_df.columns, entity_df.dtypes))
    elif isinstance(entity_df, str):
        # If the entity_df is a string (SQL query), create a Redshift table out of it,
        # get pandas dataframe consisting of 1 row (LIMIT 1) and generate the schema out of it
        aws_utils.execute_redshift_statement(
            redshift_client,
            config.offline_store.cluster_id,
            config.offline_store.database,
            config.offline_store.user,
            f"CREATE TABLE {table_name} AS ({entity_df})",
        )
        limited_entity_df = RedshiftRetrievalJob(
            f"SELECT * FROM {table_name} LIMIT 1", redshift_client, s3_resource, config
        ).to_df()
        return dict(zip(limited_entity_df.columns, limited_entity_df.dtypes))
    else:
        raise InvalidEntityType(type(entity_df))


# This is based on sdk/python/feast/infra/offline_stores/bigquery.py:MULTIPLE_FEATURE_VIEW_POINT_IN_TIME_JOIN
# There are couple of changes from BigQuery:
# 1. Use VARCHAR instead of STRING type
# 2. Use DATEADD(...) instead of Timestamp_sub(...)
# 3. Replace `SELECT * EXCEPT (...)` with `SELECT *`, because `EXCEPT` is not supported by Redshift.
#    Instead, we drop the column later after creating the table out of the query.
# We need to keep this query in sync with BigQuery.

MULTIPLE_FEATURE_VIEW_POINT_IN_TIME_JOIN = """
/*
 Compute a deterministic hash for the `left_table_query_string` that will be used throughout
 all the logic as the field to GROUP BY the data
*/
WITH entity_dataframe AS (
    SELECT *,
        {{entity_df_event_timestamp_col}} AS entity_timestamp
        {% for featureview in featureviews %}
            ,CONCAT(
                {% for entity in featureview.entities %}
                    CAST({{entity}} AS VARCHAR),
                {% endfor %}
                CAST({{entity_df_event_timestamp_col}} AS VARCHAR)
            ) AS {{featureview.name}}__entity_row_unique_id
        {% endfor %}
    FROM {{ left_table_query_string }}
),

{% for featureview in featureviews %}

{{ featureview.name }}__entity_dataframe AS (
    SELECT
        {{ featureview.entities | join(', ')}},
        entity_timestamp,
        {{featureview.name}}__entity_row_unique_id
    FROM entity_dataframe
    GROUP BY {{ featureview.entities | join(', ')}}, entity_timestamp, {{featureview.name}}__entity_row_unique_id
),

/*
 This query template performs the point-in-time correctness join for a single feature set table
 to the provided entity table.

 1. We first join the current feature_view to the entity dataframe that has been passed.
 This JOIN has the following logic:
    - For each row of the entity dataframe, only keep the rows where the `event_timestamp_column`
    is less than the one provided in the entity dataframe
    - If there a TTL for the current feature_view, also keep the rows where the `event_timestamp_column`
    is higher the the one provided minus the TTL
    - For each row, Join on the entity key and retrieve the `entity_row_unique_id` that has been
    computed previously

 The output of this CTE will contain all the necessary information and already filtered out most
 of the data that is not relevant.
*/

{{ featureview.name }}__subquery AS (
    SELECT
        {{ featureview.event_timestamp_column }} as event_timestamp,
        {{ featureview.created_timestamp_column ~ ' as created_timestamp,' if featureview.created_timestamp_column else '' }}
        {{ featureview.entity_selections | join(', ')}},
        {% for feature in featureview.features %}
            {{ feature }} as {% if full_feature_names %}{{ featureview.name }}__{{feature}}{% else %}{{ feature }}{% endif %}{% if loop.last %}{% else %}, {% endif %}
        {% endfor %}
    FROM {{ featureview.table_subquery }}
    WHERE {{ featureview.event_timestamp_column }} <= (SELECT MAX(entity_timestamp) FROM entity_dataframe)
    {% if featureview.ttl == 0 %}{% else %}
    AND {{ featureview.event_timestamp_column }} >= DATEADD(second, {{ -featureview.ttl }} , (SELECT MIN(entity_timestamp) FROM entity_dataframe))
    {% endif %}
),

{{ featureview.name }}__base AS (
    SELECT
        subquery.*,
        entity_dataframe.entity_timestamp,
        entity_dataframe.{{featureview.name}}__entity_row_unique_id
    FROM {{ featureview.name }}__subquery AS subquery
    INNER JOIN {{ featureview.name }}__entity_dataframe AS entity_dataframe
    ON TRUE
        AND subquery.event_timestamp <= entity_dataframe.entity_timestamp

        {% if featureview.ttl == 0 %}{% else %}
        AND subquery.event_timestamp >= DATEADD(second, {{ -featureview.ttl }}, entity_dataframe.entity_timestamp)
        {% endif %}

        {% for entity in featureview.entities %}
        AND subquery.{{ entity }} = entity_dataframe.{{ entity }}
        {% endfor %}
),

/*
 2. If the `created_timestamp_column` has been set, we need to
 deduplicate the data first. This is done by calculating the
 `MAX(created_at_timestamp)` for each event_timestamp.
 We then join the data on the next CTE
*/
{% if featureview.created_timestamp_column %}
{{ featureview.name }}__dedup AS (
    SELECT
        {{featureview.name}}__entity_row_unique_id,
        event_timestamp,
        MAX(created_timestamp) as created_timestamp
    FROM {{ featureview.name }}__base
    GROUP BY {{featureview.name}}__entity_row_unique_id, event_timestamp
),
{% endif %}

/*
 3. The data has been filtered during the first CTE "*__base"
 Thus we only need to compute the latest timestamp of each feature.
*/
{{ featureview.name }}__latest AS (
    SELECT
        {{featureview.name}}__entity_row_unique_id,
        MAX(event_timestamp) AS event_timestamp
        {% if featureview.created_timestamp_column %}
            ,ANY_VALUE(created_timestamp) AS created_timestamp
        {% endif %}

    FROM {{ featureview.name }}__base
    {% if featureview.created_timestamp_column %}
        INNER JOIN {{ featureview.name }}__dedup
        USING ({{featureview.name}}__entity_row_unique_id, event_timestamp, created_timestamp)
    {% endif %}

    GROUP BY {{featureview.name}}__entity_row_unique_id
),

/*
 4. Once we know the latest value of each feature for a given timestamp,
 we can join again the data back to the original "base" dataset
*/
{{ featureview.name }}__cleaned AS (
    SELECT base.*
    FROM {{ featureview.name }}__base as base
    INNER JOIN {{ featureview.name }}__latest
    USING(
        {{featureview.name}}__entity_row_unique_id,
        event_timestamp
        {% if featureview.created_timestamp_column %}
            ,created_timestamp
        {% endif %}
    )
){% if loop.last %}{% else %}, {% endif %}


{% endfor %}
/*
 Joins the outputs of multiple time travel joins to a single table.
 The entity_dataframe dataset being our source of truth here.
 */

SELECT *
FROM entity_dataframe
{% for featureview in featureviews %}
LEFT JOIN (
    SELECT
        {{featureview.name}}__entity_row_unique_id
        {% for feature in featureview.features %}
            ,{% if full_feature_names %}{{ featureview.name }}__{{feature}}{% else %}{{ feature }}{% endif %}
        {% endfor %}
    FROM {{ featureview.name }}__cleaned
) USING ({{featureview.name}}__entity_row_unique_id)
{% endfor %}
"""


class RedshiftSource(DataSource):
    def __init__(
        self,
        event_timestamp_column: Optional[str] = "",
        table: Optional[str] = None,
        created_timestamp_column: Optional[str] = "",
        field_mapping: Optional[Dict[str, str]] = None,
        date_partition_column: Optional[str] = "",
        query: Optional[str] = None,
    ):
        super().__init__(
            event_timestamp_column,
            created_timestamp_column,
            field_mapping,
            date_partition_column,
        )

        self._redshift_options = RedshiftOptions(table=table, query=query)

    @staticmethod
    def from_proto(data_source: DataSourceProto):
        return RedshiftSource(
            field_mapping=dict(data_source.field_mapping),
            table=data_source.redshift_options.table,
            event_timestamp_column=data_source.event_timestamp_column,
            created_timestamp_column=data_source.created_timestamp_column,
            date_partition_column=data_source.date_partition_column,
            query=data_source.redshift_options.query,
        )

    def __eq__(self, other):
        if not isinstance(other, RedshiftSource):
            raise TypeError(
                "Comparisons should only involve RedshiftSource class objects."
            )

        return (
            self.redshift_options.table == other.redshift_options.table
            and self.redshift_options.query == other.redshift_options.query
            and self.event_timestamp_column == other.event_timestamp_column
            and self.created_timestamp_column == other.created_timestamp_column
            and self.field_mapping == other.field_mapping
        )

    @property
    def table(self):
        return self._redshift_options.table

    @property
    def query(self):
        return self._redshift_options.query

    @property
    def redshift_options(self):
        """
        Returns the Redshift options of this data source
        """
        return self._redshift_options

    @redshift_options.setter
    def redshift_options(self, _redshift_options):
        """
        Sets the Redshift options of this data source
        """
        self._redshift_options = _redshift_options

    def to_proto(self) -> DataSourceProto:
        data_source_proto = DataSourceProto(
            type=DataSourceProto.BATCH_REDSHIFT,
            field_mapping=self.field_mapping,
            redshift_options=self.redshift_options.to_proto(),
        )

        data_source_proto.event_timestamp_column = self.event_timestamp_column
        data_source_proto.created_timestamp_column = self.created_timestamp_column
        data_source_proto.date_partition_column = self.date_partition_column

        return data_source_proto

    def validate(self, config: RepoConfig):
        # As long as the query gets successfully executed, or the table exists,
        # the data source is validated. We don't need the results though.
        # TODO: uncomment this
        # self.get_table_column_names_and_types(config)
        print("Validate", self.get_table_column_names_and_types(config))

    def get_table_query_string(self) -> str:
        """Returns a string that can directly be used to reference this table in SQL"""
        if self.table:
            return f'"{self.table}"'
        else:
            return f"({self.query})"

    @staticmethod
    def source_datatype_to_feast_value_type() -> Callable[[str], ValueType]:
        return type_map.redshift_to_feast_value_type

    def get_table_column_names_and_types(
        self, config: RepoConfig
    ) -> Iterable[Tuple[str, str]]:
        from botocore.exceptions import ClientError

        from feast.infra.offline_stores.redshift import RedshiftOfflineStoreConfig
        from feast.infra.utils import aws_utils

        assert isinstance(config.offline_store, RedshiftOfflineStoreConfig)

        client = aws_utils.get_redshift_data_client(config.offline_store.region)

        if self.table is not None:
            try:
                table = client.describe_table(
                    ClusterIdentifier=config.offline_store.cluster_id,
                    Database=config.offline_store.database,
                    DbUser=config.offline_store.user,
                    Table=self.table,
                )
            except ClientError as e:
                if e.response["Error"]["Code"] == "ValidationException":
                    raise RedshiftCredentialsError() from e
                raise

            # The API returns valid JSON with empty column list when the table doesn't exist
            if len(table["ColumnList"]) == 0:
                raise DataSourceNotFoundException(self.table)

            columns = table["ColumnList"]
        else:
            statement_id = aws_utils.execute_redshift_statement(
                client,
                config.offline_store.cluster_id,
                config.offline_store.database,
                config.offline_store.user,
                f"SELECT * FROM ({self.query}) LIMIT 1",
            )
            columns = aws_utils.get_redshift_statement_result(client, statement_id)[
                "ColumnMetadata"
            ]

        return [(column["name"], column["typeName"].upper()) for column in columns]


class RedshiftOptions:
    """
    DataSource Redshift options used to source features from Redshift query
    """

    def __init__(self, table: Optional[str], query: Optional[str]):
        self._table = table
        self._query = query

    @property
    def query(self):
        """
        Returns the Redshift SQL query referenced by this source
        """
        return self._query

    @query.setter
    def query(self, query):
        """
        Sets the Redshift SQL query referenced by this source
        """
        self._query = query

    @property
    def table(self):
        """
        Returns the table name of this Redshift table
        """
        return self._table

    @table.setter
    def table(self, table_name):
        """
        Sets the table ref of this Redshift table
        """
        self._table = table_name

    @classmethod
    def from_proto(cls, redshift_options_proto: DataSourceProto.RedshiftOptions):
        """
        Creates a RedshiftOptions from a protobuf representation of a Redshift option

        Args:
            redshift_options_proto: A protobuf representation of a DataSource

        Returns:
            Returns a RedshiftOptions object based on the redshift_options protobuf
        """

        redshift_options = cls(
            table=redshift_options_proto.table, query=redshift_options_proto.query,
        )

        return redshift_options

    def to_proto(self) -> DataSourceProto.RedshiftOptions:
        """
        Converts an RedshiftOptionsProto object to its protobuf representation.

        Returns:
            RedshiftOptionsProto protobuf
        """

        redshift_options_proto = DataSourceProto.RedshiftOptions(
            table=self.table, query=self.query,
        )

        return redshift_options_proto
=======
            f'CREATE TABLE "{table_name}" AS ({self.query})',
        )
>>>>>>> 8b3a97a9
<|MERGE_RESOLUTION|>--- conflicted
+++ resolved
@@ -1,6 +1,6 @@
 import uuid
 from datetime import datetime
-from typing import List, Optional, Union
+from typing import Dict, List, Optional, Union
 
 import numpy as np
 import pandas as pd
@@ -10,21 +10,10 @@
 
 from feast import RedshiftSource
 from feast.data_source import DataSource
-<<<<<<< HEAD
-from feast.errors import (
-    DataSourceNotFoundException,
-    InvalidEntityType,
-    RedshiftCredentialsError,
-)
+from feast.errors import InvalidEntityType
 from feast.feature_view import FeatureView
 from feast.infra.offline_stores.offline_store import OfflineStore, RetrievalJob
 from feast.infra.utils import aws_utils, common_utils
-from feast.protos.feast.core.DataSource_pb2 import DataSource as DataSourceProto
-=======
-from feast.feature_view import FeatureView
-from feast.infra.offline_stores.offline_store import OfflineStore, RetrievalJob
-from feast.infra.utils import aws_utils
->>>>>>> 8b3a97a9
 from feast.registry import Registry
 from feast.repo_config import FeastConfigBaseModel, RepoConfig
 
@@ -250,7 +239,6 @@
             self._config.offline_store.cluster_id,
             self._config.offline_store.database,
             self._config.offline_store.user,
-<<<<<<< HEAD
             query,
         )
 
@@ -458,220 +446,4 @@
     FROM {{ featureview.name }}__cleaned
 ) USING ({{featureview.name}}__entity_row_unique_id)
 {% endfor %}
-"""
-
-
-class RedshiftSource(DataSource):
-    def __init__(
-        self,
-        event_timestamp_column: Optional[str] = "",
-        table: Optional[str] = None,
-        created_timestamp_column: Optional[str] = "",
-        field_mapping: Optional[Dict[str, str]] = None,
-        date_partition_column: Optional[str] = "",
-        query: Optional[str] = None,
-    ):
-        super().__init__(
-            event_timestamp_column,
-            created_timestamp_column,
-            field_mapping,
-            date_partition_column,
-        )
-
-        self._redshift_options = RedshiftOptions(table=table, query=query)
-
-    @staticmethod
-    def from_proto(data_source: DataSourceProto):
-        return RedshiftSource(
-            field_mapping=dict(data_source.field_mapping),
-            table=data_source.redshift_options.table,
-            event_timestamp_column=data_source.event_timestamp_column,
-            created_timestamp_column=data_source.created_timestamp_column,
-            date_partition_column=data_source.date_partition_column,
-            query=data_source.redshift_options.query,
-        )
-
-    def __eq__(self, other):
-        if not isinstance(other, RedshiftSource):
-            raise TypeError(
-                "Comparisons should only involve RedshiftSource class objects."
-            )
-
-        return (
-            self.redshift_options.table == other.redshift_options.table
-            and self.redshift_options.query == other.redshift_options.query
-            and self.event_timestamp_column == other.event_timestamp_column
-            and self.created_timestamp_column == other.created_timestamp_column
-            and self.field_mapping == other.field_mapping
-        )
-
-    @property
-    def table(self):
-        return self._redshift_options.table
-
-    @property
-    def query(self):
-        return self._redshift_options.query
-
-    @property
-    def redshift_options(self):
-        """
-        Returns the Redshift options of this data source
-        """
-        return self._redshift_options
-
-    @redshift_options.setter
-    def redshift_options(self, _redshift_options):
-        """
-        Sets the Redshift options of this data source
-        """
-        self._redshift_options = _redshift_options
-
-    def to_proto(self) -> DataSourceProto:
-        data_source_proto = DataSourceProto(
-            type=DataSourceProto.BATCH_REDSHIFT,
-            field_mapping=self.field_mapping,
-            redshift_options=self.redshift_options.to_proto(),
-        )
-
-        data_source_proto.event_timestamp_column = self.event_timestamp_column
-        data_source_proto.created_timestamp_column = self.created_timestamp_column
-        data_source_proto.date_partition_column = self.date_partition_column
-
-        return data_source_proto
-
-    def validate(self, config: RepoConfig):
-        # As long as the query gets successfully executed, or the table exists,
-        # the data source is validated. We don't need the results though.
-        # TODO: uncomment this
-        # self.get_table_column_names_and_types(config)
-        print("Validate", self.get_table_column_names_and_types(config))
-
-    def get_table_query_string(self) -> str:
-        """Returns a string that can directly be used to reference this table in SQL"""
-        if self.table:
-            return f'"{self.table}"'
-        else:
-            return f"({self.query})"
-
-    @staticmethod
-    def source_datatype_to_feast_value_type() -> Callable[[str], ValueType]:
-        return type_map.redshift_to_feast_value_type
-
-    def get_table_column_names_and_types(
-        self, config: RepoConfig
-    ) -> Iterable[Tuple[str, str]]:
-        from botocore.exceptions import ClientError
-
-        from feast.infra.offline_stores.redshift import RedshiftOfflineStoreConfig
-        from feast.infra.utils import aws_utils
-
-        assert isinstance(config.offline_store, RedshiftOfflineStoreConfig)
-
-        client = aws_utils.get_redshift_data_client(config.offline_store.region)
-
-        if self.table is not None:
-            try:
-                table = client.describe_table(
-                    ClusterIdentifier=config.offline_store.cluster_id,
-                    Database=config.offline_store.database,
-                    DbUser=config.offline_store.user,
-                    Table=self.table,
-                )
-            except ClientError as e:
-                if e.response["Error"]["Code"] == "ValidationException":
-                    raise RedshiftCredentialsError() from e
-                raise
-
-            # The API returns valid JSON with empty column list when the table doesn't exist
-            if len(table["ColumnList"]) == 0:
-                raise DataSourceNotFoundException(self.table)
-
-            columns = table["ColumnList"]
-        else:
-            statement_id = aws_utils.execute_redshift_statement(
-                client,
-                config.offline_store.cluster_id,
-                config.offline_store.database,
-                config.offline_store.user,
-                f"SELECT * FROM ({self.query}) LIMIT 1",
-            )
-            columns = aws_utils.get_redshift_statement_result(client, statement_id)[
-                "ColumnMetadata"
-            ]
-
-        return [(column["name"], column["typeName"].upper()) for column in columns]
-
-
-class RedshiftOptions:
-    """
-    DataSource Redshift options used to source features from Redshift query
-    """
-
-    def __init__(self, table: Optional[str], query: Optional[str]):
-        self._table = table
-        self._query = query
-
-    @property
-    def query(self):
-        """
-        Returns the Redshift SQL query referenced by this source
-        """
-        return self._query
-
-    @query.setter
-    def query(self, query):
-        """
-        Sets the Redshift SQL query referenced by this source
-        """
-        self._query = query
-
-    @property
-    def table(self):
-        """
-        Returns the table name of this Redshift table
-        """
-        return self._table
-
-    @table.setter
-    def table(self, table_name):
-        """
-        Sets the table ref of this Redshift table
-        """
-        self._table = table_name
-
-    @classmethod
-    def from_proto(cls, redshift_options_proto: DataSourceProto.RedshiftOptions):
-        """
-        Creates a RedshiftOptions from a protobuf representation of a Redshift option
-
-        Args:
-            redshift_options_proto: A protobuf representation of a DataSource
-
-        Returns:
-            Returns a RedshiftOptions object based on the redshift_options protobuf
-        """
-
-        redshift_options = cls(
-            table=redshift_options_proto.table, query=redshift_options_proto.query,
-        )
-
-        return redshift_options
-
-    def to_proto(self) -> DataSourceProto.RedshiftOptions:
-        """
-        Converts an RedshiftOptionsProto object to its protobuf representation.
-
-        Returns:
-            RedshiftOptionsProto protobuf
-        """
-
-        redshift_options_proto = DataSourceProto.RedshiftOptions(
-            table=self.table, query=self.query,
-        )
-
-        return redshift_options_proto
-=======
-            f'CREATE TABLE "{table_name}" AS ({self.query})',
-        )
->>>>>>> 8b3a97a9
+"""