import logging
import traceback
from enum import Enum
from typing import Any, Callable, Dict, Iterable, Optional, Tuple

from feast.data_source import DataSource
from feast.errors import DataSourceNoNameException, DataSourceNotFoundException
from feast.infra.offline_stores.offline_utils import get_temp_entity_table_name
from feast.protos.feast.core.DataSource_pb2 import DataSource as DataSourceProto
from feast.protos.feast.core.SavedDataset_pb2 import (
    SavedDatasetStorage as SavedDatasetStorageProto,
)
from feast.repo_config import RepoConfig
from feast.saved_dataset import SavedDatasetStorage
from feast.type_map import spark_to_feast_value_type
from feast.value_type import ValueType

logger = logging.getLogger(__name__)


class SparkSourceFormat(Enum):
    csv = "csv"
    json = "json"
    parquet = "parquet"
    delta = "delta"
    avro = "avro"
    iceberg = "iceberg"


class SparkSource(DataSource):
    """A SparkSource object defines a data source that a Spark offline store can use"""

    def source_type(self) -> DataSourceProto.SourceType.ValueType:
        return DataSourceProto.BATCH_SPARK

    def __init__(
        self,
        *,
        name: Optional[str] = None,
        table: Optional[str] = None,
        query: Optional[str] = None,
        path: Optional[str] = None,
        file_format: Optional[str] = None,
        created_timestamp_column: Optional[str] = None,
        field_mapping: Optional[Dict[str, str]] = None,
        description: Optional[str] = "",
        tags: Optional[Dict[str, str]] = None,
        owner: Optional[str] = "",
        timestamp_field: Optional[str] = None,
        date_partition_column: Optional[str] = None,
        date_partition_column_format: Optional[str] = "%Y-%m-%d",
    ):
        """Creates a SparkSource object.

        Args:
            name: The name of the data source, which should be unique within a project.
            table: The name of a Spark table.
            query: The query to be executed in Spark.
            path: The path to file data.
            file_format: The format of the file data.
            created_timestamp_column: Timestamp column indicating when the row
                was created, used for deduplicating rows.
            field_mapping: A dictionary mapping of column names in this data
                source to feature names in a feature table or view.
            description: A human-readable description.
            tags: A dictionary of key-value pairs to store arbitrary metadata.
            owner: The owner of the DataSource, typically the email of the primary
                maintainer.
            timestamp_field: Event timestamp field used for point-in-time joins of
                feature values.
            date_partition_column: The column to partition the data on for faster
                retrieval. This is useful for large tables and will limit the number ofi
        """
        # If no name, use the table as the default name.
        if name is None and table is None:
            raise DataSourceNoNameException()
        name = name or table
        assert name

        super().__init__(
            name=name,
            timestamp_field=timestamp_field,
            created_timestamp_column=created_timestamp_column,
            field_mapping=field_mapping,
            description=description,
            date_partition_column=date_partition_column,
            tags=tags,
            owner=owner,
        )

        # We recommend using SparkSource for our users. So disabling this warning as this can cause confusion.
        # if not flags_helper.is_test():
        #     warnings.warn(
        #         "The spark data source API is an experimental feature in alpha development. "
        #         "This API is unstable and it could and most probably will be changed in the future.",
        #         RuntimeWarning,
        #     )

        self.spark_options = SparkOptions(
            table=table,
            query=query,
            path=path,
            file_format=file_format,
            date_partition_column_format=date_partition_column_format,
        )

    @property
    def table(self):
        """
        Returns the table of this feature data source
        """
        return self.spark_options.table

    @property
    def query(self):
        """
        Returns the query of this feature data source
        """
        return self.spark_options.query

    @property
    def path(self):
        """
        Returns the path of the spark data source file.
        """
        return self.spark_options.path

    @property
    def file_format(self):
        """
        Returns the file format of this feature data source.
        """
        return self.spark_options.file_format

    @property
    def date_partition_column_format(self):
        """
        Returns the date partition column format of this feature data source.
        """
        return self.spark_options.date_partition_column_format

    @staticmethod
    def from_proto(data_source: DataSourceProto) -> Any:
        assert data_source.HasField("spark_options")
        spark_options = SparkOptions.from_proto(data_source.spark_options)

        return SparkSource(
            name=data_source.name,
            field_mapping=dict(data_source.field_mapping),
            table=spark_options.table,
            query=spark_options.query,
            path=spark_options.path,
            file_format=spark_options.file_format,
            date_partition_column_format=spark_options.date_partition_column_format,
            date_partition_column=data_source.date_partition_column,
            timestamp_field=data_source.timestamp_field,
            created_timestamp_column=data_source.created_timestamp_column,
            description=data_source.description,
            tags=dict(data_source.tags),
            owner=data_source.owner,
        )

    def _to_proto_impl(self) -> DataSourceProto:
        data_source_proto = DataSourceProto(
            name=self.name,
            type=DataSourceProto.BATCH_SPARK,
            data_source_class_type="feast.infra.offline_stores.contrib.spark_offline_store.spark_source.SparkSource",
            field_mapping=self.field_mapping,
            date_partition_column=self.date_partition_column,
            spark_options=self.spark_options.to_proto(),
            description=self.description,
            tags=self.tags,
            owner=self.owner,
        )

        data_source_proto.timestamp_field = self.timestamp_field
        data_source_proto.created_timestamp_column = self.created_timestamp_column

        return data_source_proto

    def validate(self, config: RepoConfig):
        self.get_table_column_names_and_types(config)

    @staticmethod
    def source_datatype_to_feast_value_type() -> Callable[[str], ValueType]:
        return spark_to_feast_value_type

    def get_table_column_names_and_types(
        self, config: RepoConfig
    ) -> Iterable[Tuple[str, str]]:
        from feast.infra.offline_stores.contrib.spark_offline_store.spark import (
            get_spark_session_or_start_new_with_repoconfig,
        )

        spark_session = get_spark_session_or_start_new_with_repoconfig(
            store_config=config.offline_store
        )
        df = spark_session.sql(f"SELECT * FROM {self.get_table_query_string()}")
        return ((field.name, field.dataType.simpleString()) for field in df.schema)

    def get_table_query_string(self) -> str:
        """Returns a string that can directly be used to reference this table in SQL"""
        try:
            from pyspark.sql import SparkSession
        except ImportError as e:
            from feast.errors import FeastExtrasDependencyImportError

            raise FeastExtrasDependencyImportError("spark", str(e))

        if self.table:
            # Backticks make sure that spark sql knows this a table reference.
            table = ".".join([f"`{x}`" for x in self.table.split(".")])
            return table
        if self.query:
            return f"({self.query})"

        # If both the table query string and the actual query are null, we can load from file.
        spark_session = SparkSession.getActiveSession()
        if spark_session is None:
            raise AssertionError("Could not find an active spark session.")
        try:
            df = spark_session.read.format(self.file_format).load(self.path)
        except Exception:
            logger.exception(
                "Spark read of file source failed.\n" + traceback.format_exc()
            )
            raise DataSourceNotFoundException(self.path)
        tmp_table_name = get_temp_entity_table_name()
        df.createOrReplaceTempView(tmp_table_name)

        return f"`{tmp_table_name}`"

    def __eq__(self, other):
        base_eq = super().__eq__(other)
        if not base_eq:
            return False
        return (
            self.table == other.table
            and self.query == other.query
            and self.path == other.path
        )

    def __hash__(self):
        return super().__hash__()


class SparkOptions:
    allowed_formats = [format.value for format in SparkSourceFormat]

    def __init__(
        self,
        table: Optional[str],
        query: Optional[str],
        path: Optional[str],
        file_format: Optional[str],
        date_partition_column_format: Optional[str] = "%Y-%m-%d",
    ):
        # Check that only one of the ways to load a spark dataframe can be used. We have
        # to treat empty string and null the same due to proto (de)serialization.
        if sum([(not (not arg)) for arg in [table, query, path]]) != 1:
            raise ValueError(
                "Exactly one of params(table, query, path) must be specified."
            )
        if path:
            if not file_format:
                raise ValueError(
                    "If 'path' is specified, then 'file_format' is required."
                )
            if file_format not in self.allowed_formats:
                raise ValueError(
                    f"'file_format' should be one of {self.allowed_formats}"
                )

        self._table = table
        self._query = query
        self._path = path
        self._file_format = file_format
        self._date_partition_column_format = date_partition_column_format

    @property
    def table(self):
        return self._table

    @table.setter
    def table(self, table):
        self._table = table

    @property
    def query(self):
        return self._query

    @query.setter
    def query(self, query):
        self._query = query

    @property
    def path(self):
        return self._path

    @path.setter
    def path(self, path):
        self._path = path

    @property
    def file_format(self):
        return self._file_format

    @file_format.setter
    def file_format(self, file_format):
        self._file_format = file_format

    @property
    def date_partition_column_format(self):
        return self._date_partition_column_format

    @date_partition_column_format.setter
    def date_partition_column_format(self, date_partition_column_format):
        self._date_partition_column_format = date_partition_column_format

    @classmethod
    def from_proto(cls, spark_options_proto: DataSourceProto.SparkOptions):
        """
        Creates a SparkOptions from a protobuf representation of a spark option
        args:
            spark_options_proto: a protobuf representation of a datasource
        Returns:
            Returns a SparkOptions object based on the spark_options protobuf
        """

        # TODO: Revert after leveraging the Remote Registry. Conversion from Proto is
        # setting values to empty string if not set.This impacts the Pydantic Model
        # conversion. So fixing it here.
        spark_options = cls(
<<<<<<< HEAD
            table=spark_options_proto.table,
            query=spark_options_proto.query,
            path=spark_options_proto.path,
            file_format=spark_options_proto.file_format,
            date_partition_column_format=spark_options_proto.date_partition_column_format,
=======
            table=(
                spark_options_proto.table if spark_options_proto.table != "" else None
            ),
            query=(
                spark_options_proto.query if spark_options_proto.query != "" else None
            ),
            path=spark_options_proto.path if spark_options_proto.path != "" else None,
            file_format=(
                spark_options_proto.file_format
                if spark_options_proto.file_format != ""
                else None
            ),
>>>>>>> 2f4dd623
        )

        return spark_options

    def to_proto(self) -> DataSourceProto.SparkOptions:
        """
        Converts an SparkOptionsProto object to its protobuf representation.
        Returns:
            SparkOptionsProto protobuf
        """
        spark_options_proto = DataSourceProto.SparkOptions(
            table=self.table,
            query=self.query,
            path=self.path,
            file_format=self.file_format,
            date_partition_column_format=self.date_partition_column_format,
        )

        return spark_options_proto


class SavedDatasetSparkStorage(SavedDatasetStorage):
    _proto_attr_name = "spark_storage"

    spark_options: SparkOptions

    def __init__(
        self,
        table: Optional[str] = None,
        query: Optional[str] = None,
        path: Optional[str] = None,
        file_format: Optional[str] = None,
    ):
        self.spark_options = SparkOptions(
            table=table,
            query=query,
            path=path,
            file_format=file_format,
        )

    @staticmethod
    def from_proto(storage_proto: SavedDatasetStorageProto) -> SavedDatasetStorage:
        spark_options = SparkOptions.from_proto(storage_proto.spark_storage)
        return SavedDatasetSparkStorage(
            table=spark_options.table,
            query=spark_options.query,
            path=spark_options.path,
            file_format=spark_options.file_format,
        )

    def to_proto(self) -> SavedDatasetStorageProto:
        return SavedDatasetStorageProto(spark_storage=self.spark_options.to_proto())

    def to_data_source(self) -> DataSource:
        return SparkSource(
            table=self.spark_options.table,
            query=self.spark_options.query,
            path=self.spark_options.path,
            file_format=self.spark_options.file_format,
        )<|MERGE_RESOLUTION|>--- conflicted
+++ resolved
@@ -331,13 +331,6 @@
         # setting values to empty string if not set.This impacts the Pydantic Model
         # conversion. So fixing it here.
         spark_options = cls(
-<<<<<<< HEAD
-            table=spark_options_proto.table,
-            query=spark_options_proto.query,
-            path=spark_options_proto.path,
-            file_format=spark_options_proto.file_format,
-            date_partition_column_format=spark_options_proto.date_partition_column_format,
-=======
             table=(
                 spark_options_proto.table if spark_options_proto.table != "" else None
             ),
@@ -350,7 +343,7 @@
                 if spark_options_proto.file_format != ""
                 else None
             ),
->>>>>>> 2f4dd623
+            date_partition_column_format=spark_options_proto.date_partition_column_format,
         )
 
         return spark_options
