import logging
import pickle
import traceback
import warnings
from enum import Enum
from typing import Any, Callable, Dict, Iterable, Optional, Tuple

from pyspark.sql import SparkSession

from feast.data_source import DataSource
from feast.errors import DataSourceNoNameException
from feast.infra.offline_stores.offline_utils import get_temp_entity_table_name
from feast.protos.feast.core.DataSource_pb2 import DataSource as DataSourceProto
from feast.protos.feast.core.SavedDataset_pb2 import (
    SavedDatasetStorage as SavedDatasetStorageProto,
)
from feast.repo_config import RepoConfig
from feast.saved_dataset import SavedDatasetStorage
from feast.type_map import spark_to_feast_value_type
from feast.value_type import ValueType

logger = logging.getLogger(__name__)


class SparkSourceFormat(Enum):
    csv = "csv"
    json = "json"
    parquet = "parquet"


class SparkSource(DataSource):
    def __init__(
        self,
        name: Optional[str] = None,
        table: Optional[str] = None,
        query: Optional[str] = None,
        path: Optional[str] = None,
        file_format: Optional[str] = None,
        event_timestamp_column: Optional[str] = None,
        created_timestamp_column: Optional[str] = None,
        field_mapping: Optional[Dict[str, str]] = None,
        date_partition_column: Optional[str] = None,
        description: Optional[str] = "",
        tags: Optional[Dict[str, str]] = None,
        owner: Optional[str] = "",
    ):
        # If no name, use the table_ref as the default name
        _name = name
        if not _name:
            if table:
                _name = table
            else:
                raise DataSourceNoNameException()

        if date_partition_column:
            warnings.warn(
                (
                    "The argument 'date_partition_column' is not supported for Spark sources."
                    "It will be removed in Feast 0.21+"
                ),
                DeprecationWarning,
            )

        super().__init__(
            name=_name,
            event_timestamp_column=event_timestamp_column,
            created_timestamp_column=created_timestamp_column,
            field_mapping=field_mapping,
            description=description,
            tags=tags,
            owner=owner,
        )
        warnings.warn(
            "The spark data source API is an experimental feature in alpha development. "
            "This API is unstable and it could and most probably will be changed in the future.",
            RuntimeWarning,
        )
        self.spark_options = SparkOptions(
            table=table, query=query, path=path, file_format=file_format,
        )

    @property
    def table(self):
        """
        Returns the table of this feature data source
        """
        return self.spark_options.table

    @property
    def query(self):
        """
        Returns the query of this feature data source
        """
        return self.spark_options.query

    @property
    def path(self):
        """
        Returns the path of the spark data source file.
        """
        return self.spark_options.path

    @property
    def file_format(self):
        """
        Returns the file format of this feature data source.
        """
        return self.spark_options.file_format

    @staticmethod
    def from_proto(data_source: DataSourceProto) -> Any:
        assert data_source.HasField("spark_options")
        spark_options = SparkOptions.from_proto(data_source.spark_options)

        return SparkSource(
            name=data_source.name,
            field_mapping=dict(data_source.field_mapping),
            table=spark_options.table,
            query=spark_options.query,
            path=spark_options.path,
            file_format=spark_options.file_format,
            event_timestamp_column=data_source.event_timestamp_column,
            created_timestamp_column=data_source.created_timestamp_column,
            description=data_source.description,
            tags=dict(data_source.tags),
            owner=data_source.owner,
        )

    def to_proto(self) -> DataSourceProto:
        data_source_proto = DataSourceProto(
            name=self.name,
            type=DataSourceProto.BATCH_SPARK,
            data_source_class_type="feast.infra.offline_stores.contrib.spark_offline_store.spark_source.SparkSource",
            field_mapping=self.field_mapping,
<<<<<<< HEAD
            spark_options=self.spark_options.to_proto(),
=======
            custom_options=self.spark_options.to_proto(),
            description=self.description,
            tags=self.tags,
            owner=self.owner,
>>>>>>> 2917e272
        )

        data_source_proto.event_timestamp_column = self.event_timestamp_column
        data_source_proto.created_timestamp_column = self.created_timestamp_column

        return data_source_proto

    def validate(self, config: RepoConfig):
        self.get_table_column_names_and_types(config)

    @staticmethod
    def source_datatype_to_feast_value_type() -> Callable[[str], ValueType]:
        return spark_to_feast_value_type

    def get_table_column_names_and_types(
        self, config: RepoConfig
    ) -> Iterable[Tuple[str, str]]:
        from feast.infra.offline_stores.contrib.spark_offline_store.spark import (
            get_spark_session_or_start_new_with_repoconfig,
        )

        spark_session = get_spark_session_or_start_new_with_repoconfig(
            store_config=config.offline_store
        )
        df = spark_session.sql(f"SELECT * FROM {self.get_table_query_string()}")
        return (
            (fields["name"], fields["type"])
            for fields in df.schema.jsonValue()["fields"]
        )

    def get_table_query_string(self) -> str:
        """Returns a string that can directly be used to reference this table in SQL"""
        if self.table:
            # Backticks make sure that spark sql knows this a table reference.
            return f"`{self.table}`"
        if self.query:
            return f"({self.query})"

        # If both the table query string and the actual query are null, we can load from file.
        spark_session = SparkSession.getActiveSession()
        if spark_session is None:
            raise AssertionError("Could not find an active spark session.")
        try:
            df = spark_session.read.format(self.file_format).load(self.path)
        except Exception:
            logger.exception(
                "Spark read of file source failed.\n" + traceback.format_exc()
            )
        tmp_table_name = get_temp_entity_table_name()
        df.createOrReplaceTempView(tmp_table_name)

        return f"`{tmp_table_name}`"


class SparkOptions:
    allowed_formats = [format.value for format in SparkSourceFormat]

    def __init__(
        self,
        table: Optional[str] = None,
        query: Optional[str] = None,
        path: Optional[str] = None,
        file_format: Optional[str] = None,
    ):
        # Check that only one of the ways to load a spark dataframe can be used. We have
        # treat empty string and null the same due to proto (de)serialization.
        if sum([(not (not arg)) for arg in [table, query, path]]) != 1:
            raise ValueError(
                "Exactly one of params(table, query, path) must be specified."
            )

        if path:
            if not file_format:
                raise ValueError(
                    "If 'path' is specified, then 'file_format' is required."
                )
            if file_format not in self.allowed_formats:
                raise ValueError(
                    f"'file_format' should be one of {self.allowed_formats}"
                )

        self.table = table
        self.query = query
        self.path = path
        self.file_format = file_format

    @classmethod
    def from_proto(cls, spark_options_proto: DataSourceProto.SparkOptions):
        """
        Creates a SparkOptions from a protobuf representation of a spark option
        args:
            spark_options_proto: a protobuf representation of a datasource
        Returns:
            Returns a SparkOptions object based on the spark_options protobuf
        """
        spark_options = cls(
            table=spark_options_proto.table,
            query=spark_options_proto.query,
            path=spark_options_proto.path,
            file_format=spark_options_proto.file_format,
        )

        return spark_options

    def to_proto(self) -> DataSourceProto.SparkOptions:
        """
        Converts an SparkOptionsProto object to its protobuf representation.
        Returns:
            SparkOptionsProto protobuf
        """
        spark_options_proto = DataSourceProto.SparkOptions(
            table=self.table,
            query=self.query,
            path=self.path,
            file_format=self.file_format,
        )

        return spark_options_proto


class SavedDatasetSparkStorage(SavedDatasetStorage):
    _proto_attr_name = "spark_storage"

    spark_options: SparkOptions

    def __init__(
        self,
        table: Optional[str] = None,
        query: Optional[str] = None,
        path: Optional[str] = None,
        file_format: Optional[str] = None,
    ):
        self.spark_options = SparkOptions(
            table=table,
            query=query,
            path=path,
            file_format=file_format,
        )

    @staticmethod
    def from_proto(storage_proto: SavedDatasetStorageProto) -> SavedDatasetStorage:
        spark_options = SparkOptions.from_proto(storage_proto.spark_storage)
        return SavedDatasetSparkStorage(
            table=spark_options.table,
            query=spark_options.query,
            path=spark_options.path,
            file_format=spark_options.file_format,
        )

    def to_proto(self) -> SavedDatasetStorageProto:
        return SavedDatasetStorageProto(
            spark_storage=self.spark_options.to_proto()
        )

    def to_data_source(self) -> DataSource:
        return SparkSource(
            table=self.spark_options.table,
            query=self.spark_options.query,
            path=self.spark_options.path,
            file_format=self.spark_options.file_format,
        )<|MERGE_RESOLUTION|>--- conflicted
+++ resolved
@@ -132,14 +132,10 @@
             type=DataSourceProto.BATCH_SPARK,
             data_source_class_type="feast.infra.offline_stores.contrib.spark_offline_store.spark_source.SparkSource",
             field_mapping=self.field_mapping,
-<<<<<<< HEAD
-            spark_options=self.spark_options.to_proto(),
-=======
             custom_options=self.spark_options.to_proto(),
             description=self.description,
             tags=self.tags,
             owner=self.owner,
->>>>>>> 2917e272
         )
 
         data_source_proto.event_timestamp_column = self.event_timestamp_column
