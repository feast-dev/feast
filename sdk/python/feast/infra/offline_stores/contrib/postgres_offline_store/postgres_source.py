import json
from typing import Callable, Dict, Iterable, Optional, Tuple

from typeguard import typechecked

from feast.data_source import DataSource
from feast.errors import DataSourceNoNameException
from feast.infra.utils.postgres.connection_utils import _get_conn
from feast.protos.feast.core.DataSource_pb2 import DataSource as DataSourceProto
from feast.protos.feast.core.SavedDataset_pb2 import (
    SavedDatasetStorage as SavedDatasetStorageProto,
)
from feast.repo_config import RepoConfig
from feast.saved_dataset import SavedDatasetStorage
from feast.type_map import pg_type_code_to_pg_type, pg_type_to_feast_value_type
from feast.value_type import ValueType


@typechecked
class PostgreSQLSource(DataSource):
    def __init__(
        self,
        name: Optional[str] = None,
        query: Optional[str] = None,
        table: Optional[str] = None,
        timestamp_field: Optional[str] = "",
        created_timestamp_column: Optional[str] = "",
        field_mapping: Optional[Dict[str, str]] = None,
        description: Optional[str] = "",
        tags: Optional[Dict[str, str]] = None,
        owner: Optional[str] = "",
    ):
        self._postgres_options = PostgreSQLOptions(name=name, query=query, table=table)

        # If no name, use the table as the default name.
        if name is None and table is None:
            raise DataSourceNoNameException()
        name = name or table
        assert name

        super().__init__(
            name=name,
            timestamp_field=timestamp_field,
            created_timestamp_column=created_timestamp_column,
            field_mapping=field_mapping,
            description=description,
            tags=tags,
            owner=owner,
        )

    def __hash__(self):
        return super().__hash__()

    def __eq__(self, other):
        if not isinstance(other, PostgreSQLSource):
            raise TypeError(
                "Comparisons should only involve PostgreSQLSource class objects."
            )

        return (
            super().__eq__(other)
            and self._postgres_options._query == other._postgres_options._query
            and self.timestamp_field == other.timestamp_field
            and self.created_timestamp_column == other.created_timestamp_column
            and self.field_mapping == other.field_mapping
        )

    @staticmethod
    def from_proto(data_source: DataSourceProto):
        assert data_source.HasField("custom_options")

        postgres_options = json.loads(data_source.custom_options.configuration)

        return PostgreSQLSource(
            name=postgres_options["name"],
            query=postgres_options["query"],
            table=postgres_options["table"],
            field_mapping=dict(data_source.field_mapping),
            timestamp_field=data_source.timestamp_field,
            created_timestamp_column=data_source.created_timestamp_column,
            description=data_source.description,
            tags=dict(data_source.tags),
            owner=data_source.owner,
        )

    def to_proto(self) -> DataSourceProto:
        data_source_proto = DataSourceProto(
            name=self.name,
            type=DataSourceProto.CUSTOM_SOURCE,
            data_source_class_type="feast.infra.offline_stores.contrib.postgres_offline_store.postgres_source.PostgreSQLSource",
            field_mapping=self.field_mapping,
            custom_options=self._postgres_options.to_proto(),
            description=self.description,
            tags=self.tags,
            owner=self.owner,
        )

        data_source_proto.timestamp_field = self.timestamp_field
        data_source_proto.created_timestamp_column = self.created_timestamp_column

        return data_source_proto

    def validate(self, config: RepoConfig):
        pass

    @staticmethod
    def source_datatype_to_feast_value_type() -> Callable[[str], ValueType]:
        return pg_type_to_feast_value_type

    def get_table_column_names_and_types(
        self, config: RepoConfig
    ) -> Iterable[Tuple[str, str]]:
        with _get_conn(config.offline_store) as conn, conn.cursor() as cur:
            cur.execute(f"SELECT * FROM {self.get_table_query_string()} AS sub LIMIT 0")
            return (
                (c.name, pg_type_code_to_pg_type(c.type_code)) for c in cur.description
            )

    def get_table_query_string(self) -> str:
<<<<<<< HEAD
        return f"{self._postgres_options._query}"
=======

        if self._postgres_options._table:
            return f"{self._postgres_options._table}"
        else:
            return f"({self._postgres_options._query})"
>>>>>>> 96ece0fe


class PostgreSQLOptions:
    def __init__(
        self,
        name: Optional[str],
        query: Optional[str],
        table: Optional[str],
    ):
        self._name = name or ""
        self._query = query or ""
        self._table = table or ""

    @classmethod
    def from_proto(cls, postgres_options_proto: DataSourceProto.CustomSourceOptions):
        config = json.loads(postgres_options_proto.configuration.decode("utf8"))
        postgres_options = cls(
            name=config["name"], query=config["query"], table=config["table"]
        )

        return postgres_options

    def to_proto(self) -> DataSourceProto.CustomSourceOptions:
        postgres_options_proto = DataSourceProto.CustomSourceOptions(
            configuration=json.dumps(
                {"name": self._name, "query": self._query, "table": self._table}
            ).encode()
        )
        return postgres_options_proto


class SavedDatasetPostgreSQLStorage(SavedDatasetStorage):
    _proto_attr_name = "custom_storage"

    postgres_options: PostgreSQLOptions

    def __init__(self, table_ref: str):
        self.postgres_options = PostgreSQLOptions(
            table=table_ref, name=None, query=None
        )

    @staticmethod
    def from_proto(storage_proto: SavedDatasetStorageProto) -> SavedDatasetStorage:
        return SavedDatasetPostgreSQLStorage(
            table_ref=PostgreSQLOptions.from_proto(storage_proto.custom_storage)._table
        )

    def to_proto(self) -> SavedDatasetStorageProto:
        return SavedDatasetStorageProto(custom_storage=self.postgres_options.to_proto())

    def to_data_source(self) -> DataSource:
        return PostgreSQLSource(table=self.postgres_options._table)<|MERGE_RESOLUTION|>--- conflicted
+++ resolved
@@ -117,15 +117,10 @@
             )
 
     def get_table_query_string(self) -> str:
-<<<<<<< HEAD
-        return f"{self._postgres_options._query}"
-=======
-
         if self._postgres_options._table:
             return f"{self._postgres_options._table}"
         else:
             return f"({self._postgres_options._query})"
->>>>>>> 96ece0fe
 
 
 class PostgreSQLOptions:
