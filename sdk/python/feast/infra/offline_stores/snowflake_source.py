import warnings
from typing import Callable, Dict, Iterable, Optional, Tuple

from feast import type_map
from feast.data_source import DataSource
<<<<<<< HEAD
=======
from feast.feature_logging import LoggingDestination
>>>>>>> 1fd9c2de
from feast.protos.feast.core.DataSource_pb2 import DataSource as DataSourceProto
from feast.protos.feast.core.FeatureService_pb2 import (
    LoggingConfig as LoggingConfigProto,
)
from feast.protos.feast.core.SavedDataset_pb2 import (
    SavedDatasetStorage as SavedDatasetStorageProto,
)
from feast.repo_config import RepoConfig
from feast.saved_dataset import SavedDatasetStorage
from feast.value_type import ValueType


class SnowflakeSource(DataSource):
    def __init__(
        self,
<<<<<<< HEAD
=======
        *,
>>>>>>> 1fd9c2de
        database: Optional[str] = None,
        warehouse: Optional[str] = None,
        schema: Optional[str] = None,
        table: Optional[str] = None,
        query: Optional[str] = None,
        event_timestamp_column: Optional[str] = "",
        date_partition_column: Optional[str] = None,
        created_timestamp_column: Optional[str] = "",
        field_mapping: Optional[Dict[str, str]] = None,
<<<<<<< HEAD
        date_partition_column: Optional[str] = "",
        name: Optional[str] = None,
=======
        name: Optional[str] = None,
        description: Optional[str] = "",
        tags: Optional[Dict[str, str]] = None,
        owner: Optional[str] = "",
        timestamp_field: Optional[str] = "",
>>>>>>> 1fd9c2de
    ):
        """
        Creates a SnowflakeSource object.

        Args:
            database (optional): Snowflake database where the features are stored.
            warehouse (optional): Snowflake warehouse where the database is stored.
            schema (optional): Snowflake schema in which the table is located.
            table (optional): Snowflake table where the features are stored.
            event_timestamp_column (optional): (Deprecated) Event timestamp column used for point in
                time joins of feature values.
            query (optional): The query to be executed to obtain the features.
            created_timestamp_column (optional): Timestamp column indicating when the
                row was created, used for deduplicating rows.
            field_mapping (optional): A dictionary mapping of column names in this data
                source to column names in a feature table or view.
<<<<<<< HEAD
            date_partition_column (optional): Timestamp column used for partitioning.
            name (optional): Name for the source. Defaults to the table if not specified.
=======
            date_partition_column (deprecated): Timestamp column used for partitioning.
            name (optional): Name for the source. Defaults to the table if not specified.
            description (optional): A human-readable description.
            tags (optional): A dictionary of key-value pairs to store arbitrary metadata.
            owner (optional): The owner of the snowflake source, typically the email of the primary
                maintainer.
>>>>>>> 1fd9c2de
        """
        if table is None and query is None:
            raise ValueError('No "table" argument provided.')
        # The default Snowflake schema is named "PUBLIC".
        _schema = "PUBLIC" if (database and table and not schema) else schema

        self.snowflake_options = SnowflakeOptions(
            database=database, schema=_schema, table=table, query=query
        )

        # The default Snowflake schema is named "PUBLIC".
        _schema = "PUBLIC" if (database and table and not schema) else schema

        self.snowflake_options = SnowflakeOptions(
            database=database,
            schema=_schema,
            table=table,
            query=query,
            warehouse=warehouse,
        )

        # If no name, use the table as the default name
        _name = name
        if not _name:
            if table:
                _name = table
            else:
                warnings.warn(
                    (
                        f"Starting in Feast 0.21, Feast will require either a name for a data source (if using query) "
                        f"or `table`: {self.query}"
                    ),
                    DeprecationWarning,
                )
<<<<<<< HEAD
=======

        if date_partition_column:
            warnings.warn(
                (
                    "The argument 'date_partition_column' is not supported for Snowflake sources."
                    "It will be removed in Feast 0.21+"
                ),
                DeprecationWarning,
            )
>>>>>>> 1fd9c2de

        super().__init__(
            name=_name if _name else "",
            event_timestamp_column=event_timestamp_column,
            created_timestamp_column=created_timestamp_column,
            field_mapping=field_mapping,
<<<<<<< HEAD
            date_partition_column=date_partition_column,
=======
            description=description,
            tags=tags,
            owner=owner,
            timestamp_field=timestamp_field,
>>>>>>> 1fd9c2de
        )

    @staticmethod
    def from_proto(data_source: DataSourceProto):
        """
        Creates a SnowflakeSource from a protobuf representation of a SnowflakeSource.

        Args:
            data_source: A protobuf representation of a SnowflakeSource

        Returns:
            A SnowflakeSource object based on the data_source protobuf.
        """
        return SnowflakeSource(
            name=data_source.name,
            field_mapping=dict(data_source.field_mapping),
            database=data_source.snowflake_options.database,
            schema=data_source.snowflake_options.schema,
            table=data_source.snowflake_options.table,
            warehouse=data_source.snowflake_options.warehouse,
            timestamp_field=data_source.timestamp_field,
            created_timestamp_column=data_source.created_timestamp_column,
            query=data_source.snowflake_options.query,
            description=data_source.description,
            tags=dict(data_source.tags),
            owner=data_source.owner,
        )

    # Note: Python requires redefining hash in child classes that override __eq__
    def __hash__(self):
        return super().__hash__()

    def __eq__(self, other):
        if not isinstance(other, SnowflakeSource):
            raise TypeError(
                "Comparisons should only involve SnowflakeSource class objects."
            )

        return (
            super().__eq__(other)
            and self.database == other.database
            and self.schema == other.schema
            and self.table == other.table
            and self.query == other.query
            and self.warehouse == other.warehouse
        )

    @property
    def database(self):
        """Returns the database of this snowflake source."""
        return self.snowflake_options.database

    @property
    def schema(self):
        """Returns the schema of this snowflake source."""
        return self.snowflake_options.schema

    @property
    def table(self):
        """Returns the table of this snowflake source."""
        return self.snowflake_options.table

    @property
    def query(self):
        """Returns the snowflake options of this snowflake source."""
        return self.snowflake_options.query

    @property
    def warehouse(self):
        """Returns the warehouse of this snowflake source."""
        return self.snowflake_options.warehouse

    def to_proto(self) -> DataSourceProto:
        """
        Converts a SnowflakeSource object to its protobuf representation.

        Returns:
            A DataSourceProto object.
        """
        data_source_proto = DataSourceProto(
            name=self.name,
            type=DataSourceProto.BATCH_SNOWFLAKE,
            field_mapping=self.field_mapping,
            snowflake_options=self.snowflake_options.to_proto(),
            description=self.description,
            tags=self.tags,
            owner=self.owner,
        )

        data_source_proto.timestamp_field = self.timestamp_field
        data_source_proto.created_timestamp_column = self.created_timestamp_column

        return data_source_proto

    def validate(self, config: RepoConfig):
        # As long as the query gets successfully executed, or the table exists,
        # the data source is validated. We don't need the results though.
        self.get_table_column_names_and_types(config)

    def get_table_query_string(self) -> str:
        """Returns a string that can directly be used to reference this table in SQL."""
        if self.database and self.table:
            return f'"{self.database}"."{self.schema}"."{self.table}"'
        elif self.table:
            return f'"{self.table}"'
        else:
            return f"({self.query})"

    @staticmethod
    def source_datatype_to_feast_value_type() -> Callable[[str], ValueType]:
        return type_map.snowflake_python_type_to_feast_value_type

    def get_table_column_names_and_types(
        self, config: RepoConfig
    ) -> Iterable[Tuple[str, str]]:
        """
        Returns a mapping of column names to types for this snowflake source.

        Args:
            config: A RepoConfig describing the feature repo
        """

        from feast.infra.offline_stores.snowflake import SnowflakeOfflineStoreConfig
        from feast.infra.utils.snowflake_utils import (
            execute_snowflake_statement,
            get_snowflake_conn,
        )

        assert isinstance(config.offline_store, SnowflakeOfflineStoreConfig)

        snowflake_conn = get_snowflake_conn(config.offline_store)

        if self.database and self.table:
            query = f'SELECT * FROM "{self.database}"."{self.schema}"."{self.table}" LIMIT 1'
        elif self.table:
            query = f'SELECT * FROM "{self.table}" LIMIT 1'
        else:
            query = f"SELECT * FROM ({self.query}) LIMIT 1"

        result = execute_snowflake_statement(snowflake_conn, query).fetch_pandas_all()

        if not result.empty:
            metadata = result.dtypes.apply(str)
            return list(zip(metadata.index, metadata))
        else:
            raise ValueError("The following source:\n" + query + "\n ... is empty")


class SnowflakeOptions:
    """
    Configuration options for a Snowflake data source.
    """

    def __init__(
        self,
        database: Optional[str],
        schema: Optional[str],
        table: Optional[str],
        query: Optional[str],
        warehouse: Optional[str],
    ):
        self.database = database or ""
        self.schema = schema or ""
        self.table = table or ""
        self.query = query or ""
        self.warehouse = warehouse or ""

    @classmethod
    def from_proto(cls, snowflake_options_proto: DataSourceProto.SnowflakeOptions):
        """
        Creates a SnowflakeOptions from a protobuf representation of a snowflake option.

        Args:
            snowflake_options_proto: A protobuf representation of a DataSource

        Returns:
            A SnowflakeOptions object based on the snowflake_options protobuf.
        """
        snowflake_options = cls(
            database=snowflake_options_proto.database,
            schema=snowflake_options_proto.schema,
            table=snowflake_options_proto.table,
            query=snowflake_options_proto.query,
            warehouse=snowflake_options_proto.warehouse,
        )

        return snowflake_options

    def to_proto(self) -> DataSourceProto.SnowflakeOptions:
        """
        Converts an SnowflakeOptionsProto object to its protobuf representation.

        Returns:
            A SnowflakeOptionsProto protobuf.
        """
        snowflake_options_proto = DataSourceProto.SnowflakeOptions(
            database=self.database,
            schema=self.schema,
            table=self.table,
            query=self.query,
            warehouse=self.warehouse,
        )

        return snowflake_options_proto


class SavedDatasetSnowflakeStorage(SavedDatasetStorage):
    _proto_attr_name = "snowflake_storage"

    snowflake_options: SnowflakeOptions

    def __init__(self, table_ref: str):
        self.snowflake_options = SnowflakeOptions(
            database=None, schema=None, table=table_ref, query=None, warehouse=None
        )

    @staticmethod
    def from_proto(storage_proto: SavedDatasetStorageProto) -> SavedDatasetStorage:

        return SavedDatasetSnowflakeStorage(
            table_ref=SnowflakeOptions.from_proto(storage_proto.snowflake_storage).table
        )

    def to_proto(self) -> SavedDatasetStorageProto:
        return SavedDatasetStorageProto(
            snowflake_storage=self.snowflake_options.to_proto()
        )

    def to_data_source(self) -> DataSource:
        return SnowflakeSource(table=self.snowflake_options.table)


class SnowflakeLoggingDestination(LoggingDestination):
    table_name: str

    _proto_kind = "snowflake_destination"

    def __init__(self, *, table_name: str):
        self.table_name = table_name

    @classmethod
    def from_proto(cls, config_proto: LoggingConfigProto) -> "LoggingDestination":
        return SnowflakeLoggingDestination(
            table_name=config_proto.snowflake_destination.table_name,
        )

    def to_proto(self) -> LoggingConfigProto:
        return LoggingConfigProto(
            snowflake_destination=LoggingConfigProto.SnowflakeDestination(
                table_name=self.table_name,
            )
        )

    def to_data_source(self) -> DataSource:
        return SnowflakeSource(table=self.table_name,)<|MERGE_RESOLUTION|>--- conflicted
+++ resolved
@@ -3,10 +3,7 @@
 
 from feast import type_map
 from feast.data_source import DataSource
-<<<<<<< HEAD
-=======
 from feast.feature_logging import LoggingDestination
->>>>>>> 1fd9c2de
 from feast.protos.feast.core.DataSource_pb2 import DataSource as DataSourceProto
 from feast.protos.feast.core.FeatureService_pb2 import (
     LoggingConfig as LoggingConfigProto,
@@ -22,10 +19,7 @@
 class SnowflakeSource(DataSource):
     def __init__(
         self,
-<<<<<<< HEAD
-=======
         *,
->>>>>>> 1fd9c2de
         database: Optional[str] = None,
         warehouse: Optional[str] = None,
         schema: Optional[str] = None,
@@ -35,16 +29,11 @@
         date_partition_column: Optional[str] = None,
         created_timestamp_column: Optional[str] = "",
         field_mapping: Optional[Dict[str, str]] = None,
-<<<<<<< HEAD
-        date_partition_column: Optional[str] = "",
-        name: Optional[str] = None,
-=======
         name: Optional[str] = None,
         description: Optional[str] = "",
         tags: Optional[Dict[str, str]] = None,
         owner: Optional[str] = "",
         timestamp_field: Optional[str] = "",
->>>>>>> 1fd9c2de
     ):
         """
         Creates a SnowflakeSource object.
@@ -61,26 +50,15 @@
                 row was created, used for deduplicating rows.
             field_mapping (optional): A dictionary mapping of column names in this data
                 source to column names in a feature table or view.
-<<<<<<< HEAD
-            date_partition_column (optional): Timestamp column used for partitioning.
-            name (optional): Name for the source. Defaults to the table if not specified.
-=======
             date_partition_column (deprecated): Timestamp column used for partitioning.
             name (optional): Name for the source. Defaults to the table if not specified.
             description (optional): A human-readable description.
             tags (optional): A dictionary of key-value pairs to store arbitrary metadata.
             owner (optional): The owner of the snowflake source, typically the email of the primary
                 maintainer.
->>>>>>> 1fd9c2de
         """
         if table is None and query is None:
             raise ValueError('No "table" argument provided.')
-        # The default Snowflake schema is named "PUBLIC".
-        _schema = "PUBLIC" if (database and table and not schema) else schema
-
-        self.snowflake_options = SnowflakeOptions(
-            database=database, schema=_schema, table=table, query=query
-        )
 
         # The default Snowflake schema is named "PUBLIC".
         _schema = "PUBLIC" if (database and table and not schema) else schema
@@ -106,8 +84,6 @@
                     ),
                     DeprecationWarning,
                 )
-<<<<<<< HEAD
-=======
 
         if date_partition_column:
             warnings.warn(
@@ -117,21 +93,16 @@
                 ),
                 DeprecationWarning,
             )
->>>>>>> 1fd9c2de
 
         super().__init__(
             name=_name if _name else "",
             event_timestamp_column=event_timestamp_column,
             created_timestamp_column=created_timestamp_column,
             field_mapping=field_mapping,
-<<<<<<< HEAD
-            date_partition_column=date_partition_column,
-=======
             description=description,
             tags=tags,
             owner=owner,
             timestamp_field=timestamp_field,
->>>>>>> 1fd9c2de
         )
 
     @staticmethod
