import warnings
from typing import Callable, Dict, Iterable, Optional, Tuple

from feast import type_map
from feast.data_source import DataSource
from feast.protos.feast.core.DataSource_pb2 import DataSource as DataSourceProto
from feast.protos.feast.core.SavedDataset_pb2 import (
    SavedDatasetStorage as SavedDatasetStorageProto,
)
from feast.repo_config import RepoConfig
from feast.saved_dataset import SavedDatasetStorage
from feast.value_type import ValueType


class SnowflakeSource(DataSource):
    def __init__(
        self,
        database: Optional[str] = None,
        warehouse: Optional[str] = None,
        schema: Optional[str] = None,
        table: Optional[str] = None,
        query: Optional[str] = None,
        event_timestamp_column: Optional[str] = "",
        date_partition_column: Optional[str] = None,
        created_timestamp_column: Optional[str] = "",
        field_mapping: Optional[Dict[str, str]] = None,
        name: Optional[str] = None,
        description: Optional[str] = "",
        tags: Optional[Dict[str, str]] = None,
        owner: Optional[str] = "",
    ):
        """
        Creates a SnowflakeSource object.

        Args:
            database (optional): Snowflake database where the features are stored.
            warehouse (optional): Snowflake warehouse where the database is stored.
            schema (optional): Snowflake schema in which the table is located.
            table (optional): Snowflake table where the features are stored.
            event_timestamp_column (optional): Event timestamp column used for point in
                time joins of feature values.
            query (optional): The query to be executed to obtain the features.
            created_timestamp_column (optional): Timestamp column indicating when the
                row was created, used for deduplicating rows.
            field_mapping (optional): A dictionary mapping of column names in this data
                source to column names in a feature table or view.
            date_partition_column (deprecated): Timestamp column used for partitioning.
            name (optional): Name for the source. Defaults to the table if not specified.
            description (optional): A human-readable description.
            tags (optional): A dictionary of key-value pairs to store arbitrary metadata.
            owner (optional): The owner of the snowflake source, typically the email of the primary
                maintainer.
        """
        if table is None and query is None:
            raise ValueError('No "table" argument provided.')
        # The default Snowflake schema is named "PUBLIC".
        _schema = "PUBLIC" if (database and table and not schema) else schema

        self.snowflake_options = SnowflakeOptions(
<<<<<<< HEAD
            database=database, schema=_schema, table=table, query=query
=======
            database=database,
            schema=_schema,
            table=table,
            query=query,
            warehouse=warehouse,
>>>>>>> 2917e272
        )

        # If no name, use the table as the default name
        _name = name
        if not _name:
            if table:
                _name = table
            else:
                warnings.warn(
                    (
                        f"Starting in Feast 0.21, Feast will require either a name for a data source (if using query) "
                        f"or `table`: {self.query}"
                    ),
                    DeprecationWarning,
                )

        if date_partition_column:
            warnings.warn(
                (
                    "The argument 'date_partition_column' is not supported for Snowflake sources."
                    "It will be removed in Feast 0.21+"
                ),
                DeprecationWarning,
            )

        super().__init__(
            _name if _name else "",
<<<<<<< HEAD
            event_timestamp_column,
            created_timestamp_column,
            field_mapping,
            date_partition_column,
=======
            event_timestamp_column=event_timestamp_column,
            created_timestamp_column=created_timestamp_column,
            field_mapping=field_mapping,
            description=description,
            tags=tags,
            owner=owner,
>>>>>>> 2917e272
        )

    @staticmethod
    def from_proto(data_source: DataSourceProto):
        """
        Creates a SnowflakeSource from a protobuf representation of a SnowflakeSource.

        Args:
            data_source: A protobuf representation of a SnowflakeSource

        Returns:
            A SnowflakeSource object based on the data_source protobuf.
        """
        return SnowflakeSource(
            field_mapping=dict(data_source.field_mapping),
            database=data_source.snowflake_options.database,
            schema=data_source.snowflake_options.schema,
            table=data_source.snowflake_options.table,
            warehouse=data_source.snowflake_options.warehouse,
            event_timestamp_column=data_source.event_timestamp_column,
            created_timestamp_column=data_source.created_timestamp_column,
            query=data_source.snowflake_options.query,
            description=data_source.description,
            tags=dict(data_source.tags),
            owner=data_source.owner,
        )

    # Note: Python requires redefining hash in child classes that override __eq__
    def __hash__(self):
        return super().__hash__()

    def __eq__(self, other):
        if not isinstance(other, SnowflakeSource):
            raise TypeError(
                "Comparisons should only involve SnowflakeSource class objects."
            )

        return (
            self.name == other.name
            and self.snowflake_options.database == other.snowflake_options.database
            and self.snowflake_options.schema == other.snowflake_options.schema
            and self.snowflake_options.table == other.snowflake_options.table
            and self.snowflake_options.query == other.snowflake_options.query
            and self.snowflake_options.warehouse == other.snowflake_options.warehouse
            and self.event_timestamp_column == other.event_timestamp_column
            and self.created_timestamp_column == other.created_timestamp_column
            and self.field_mapping == other.field_mapping
            and self.description == other.description
            and self.tags == other.tags
            and self.owner == other.owner
        )

    @property
    def database(self):
        """Returns the database of this snowflake source."""
        return self.snowflake_options.database

    @property
    def schema(self):
        """Returns the schema of this snowflake source."""
        return self.snowflake_options.schema

    @property
    def table(self):
        """Returns the table of this snowflake source."""
        return self.snowflake_options.table

    @property
    def query(self):
        """Returns the snowflake options of this snowflake source."""
        return self.snowflake_options.query

    @property
    def warehouse(self):
        """Returns the warehouse of this snowflake source."""
        return self.snowflake_options.warehouse

    def to_proto(self) -> DataSourceProto:
        """
        Converts a SnowflakeSource object to its protobuf representation.

        Returns:
            A DataSourceProto object.
        """
        data_source_proto = DataSourceProto(
            type=DataSourceProto.BATCH_SNOWFLAKE,
            field_mapping=self.field_mapping,
            snowflake_options=self.snowflake_options.to_proto(),
            description=self.description,
            tags=self.tags,
            owner=self.owner,
        )

        data_source_proto.event_timestamp_column = self.event_timestamp_column
        data_source_proto.created_timestamp_column = self.created_timestamp_column

        return data_source_proto

    def validate(self, config: RepoConfig):
        # As long as the query gets successfully executed, or the table exists,
        # the data source is validated. We don't need the results though.
        self.get_table_column_names_and_types(config)

    def get_table_query_string(self) -> str:
        """Returns a string that can directly be used to reference this table in SQL."""
        if self.database and self.table:
            return f'"{self.database}"."{self.schema}"."{self.table}"'
        elif self.table:
            return f'"{self.table}"'
        else:
            return f"({self.query})"

    @staticmethod
    def source_datatype_to_feast_value_type() -> Callable[[str], ValueType]:
        return type_map.snowflake_python_type_to_feast_value_type

    def get_table_column_names_and_types(
        self, config: RepoConfig
    ) -> Iterable[Tuple[str, str]]:
        """
        Returns a mapping of column names to types for this snowflake source.

        Args:
            config: A RepoConfig describing the feature repo
        """

        from feast.infra.offline_stores.snowflake import SnowflakeOfflineStoreConfig
        from feast.infra.utils.snowflake_utils import (
            execute_snowflake_statement,
            get_snowflake_conn,
        )

        assert isinstance(config.offline_store, SnowflakeOfflineStoreConfig)

        snowflake_conn = get_snowflake_conn(config.offline_store)

        if self.database and self.table:
            query = f'SELECT * FROM "{self.database}"."{self.schema}"."{self.table}" LIMIT 1'
        elif self.table:
            query = f'SELECT * FROM "{self.table}" LIMIT 1'
        else:
            query = f"SELECT * FROM ({self.query}) LIMIT 1"

        result = execute_snowflake_statement(snowflake_conn, query).fetch_pandas_all()

        if not result.empty:
            metadata = result.dtypes.apply(str)
            return list(zip(metadata.index, metadata))
        else:
            raise ValueError("The following source:\n" + query + "\n ... is empty")


class SnowflakeOptions:
    """
    DataSource snowflake options used to source features from snowflake query.
    """

    def __init__(
        self,
        database: Optional[str],
        schema: Optional[str],
        table: Optional[str],
        query: Optional[str],
        warehouse: Optional[str],
    ):
        self._database = database
        self._schema = schema
        self._table = table
        self._query = query
        self._warehouse = warehouse

    @property
    def query(self):
        """Returns the snowflake SQL query referenced by this source."""
        return self._query

    @query.setter
    def query(self, query):
        """Sets the snowflake SQL query referenced by this source."""
        self._query = query

    @property
    def database(self):
        """Returns the database name of this snowflake table."""
        return self._database

    @database.setter
    def database(self, database):
        """Sets the database ref of this snowflake table."""
        self._database = database

    @property
    def schema(self):
        """Returns the schema name of this snowflake table."""
        return self._schema

    @schema.setter
    def schema(self, schema):
        """Sets the schema of this snowflake table."""
        self._schema = schema

    @property
    def table(self):
        """Returns the table name of this snowflake table."""
        return self._table

    @table.setter
    def table(self, table):
        """Sets the table ref of this snowflake table."""
        self._table = table

    @property
    def warehouse(self):
        """Returns the warehouse name of this snowflake table."""
        return self._warehouse

    @warehouse.setter
    def warehouse(self, warehouse):
        """Sets the warehouse name of this snowflake table."""
        self._warehouse = warehouse

    @classmethod
    def from_proto(cls, snowflake_options_proto: DataSourceProto.SnowflakeOptions):
        """
        Creates a SnowflakeOptions from a protobuf representation of a snowflake option.

        Args:
            snowflake_options_proto: A protobuf representation of a DataSource

        Returns:
            A SnowflakeOptions object based on the snowflake_options protobuf.
        """
        snowflake_options = cls(
            database=snowflake_options_proto.database,
            schema=snowflake_options_proto.schema,
            table=snowflake_options_proto.table,
            query=snowflake_options_proto.query,
            warehouse=snowflake_options_proto.warehouse,
        )

        return snowflake_options

    def to_proto(self) -> DataSourceProto.SnowflakeOptions:
        """
        Converts an SnowflakeOptionsProto object to its protobuf representation.

        Returns:
            A SnowflakeOptionsProto protobuf.
        """
        snowflake_options_proto = DataSourceProto.SnowflakeOptions(
            database=self.database,
            schema=self.schema,
            table=self.table,
            query=self.query,
            warehouse=self.warehouse,
        )

        return snowflake_options_proto


class SavedDatasetSnowflakeStorage(SavedDatasetStorage):
    _proto_attr_name = "snowflake_storage"

    snowflake_options: SnowflakeOptions

    def __init__(self, table_ref: str):
        self.snowflake_options = SnowflakeOptions(
            database=None, schema=None, table=table_ref, query=None, warehouse=None
        )

    @staticmethod
    def from_proto(storage_proto: SavedDatasetStorageProto) -> SavedDatasetStorage:

        return SavedDatasetSnowflakeStorage(
            table_ref=SnowflakeOptions.from_proto(storage_proto.snowflake_storage).table
        )

    def to_proto(self) -> SavedDatasetStorageProto:
        return SavedDatasetStorageProto(
            snowflake_storage=self.snowflake_options.to_proto()
        )

    def to_data_source(self) -> DataSource:
        return SnowflakeSource(table=self.snowflake_options.table)<|MERGE_RESOLUTION|>--- conflicted
+++ resolved
@@ -57,15 +57,11 @@
         _schema = "PUBLIC" if (database and table and not schema) else schema
 
         self.snowflake_options = SnowflakeOptions(
-<<<<<<< HEAD
-            database=database, schema=_schema, table=table, query=query
-=======
             database=database,
             schema=_schema,
             table=table,
             query=query,
             warehouse=warehouse,
->>>>>>> 2917e272
         )
 
         # If no name, use the table as the default name
@@ -93,19 +89,12 @@
 
         super().__init__(
             _name if _name else "",
-<<<<<<< HEAD
-            event_timestamp_column,
-            created_timestamp_column,
-            field_mapping,
-            date_partition_column,
-=======
             event_timestamp_column=event_timestamp_column,
             created_timestamp_column=created_timestamp_column,
             field_mapping=field_mapping,
             description=description,
             tags=tags,
             owner=owner,
->>>>>>> 2917e272
         )
 
     @staticmethod
