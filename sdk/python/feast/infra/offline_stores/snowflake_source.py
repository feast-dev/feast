import warnings
<<<<<<< HEAD
from typing import Any, Callable, Dict, List, Iterable, Optional, Tuple, no_type_check
=======
from typing import Callable, Dict, Iterable, Optional, Tuple, no_type_check
>>>>>>> 78bf235c

from typeguard import typechecked

from feast import type_map
from feast.data_source import DataSource
from feast.errors import DataSourceNoNameException, DataSourceNotFoundException
from feast.feature_logging import LoggingDestination
from feast.protos.feast.core.DataSource_pb2 import DataSource as DataSourceProto
from feast.protos.feast.core.FeatureService_pb2 import (
    LoggingConfig as LoggingConfigProto,
)
from feast.protos.feast.core.SavedDataset_pb2 import (
    SavedDatasetStorage as SavedDatasetStorageProto,
)
from feast.repo_config import RepoConfig
from feast.saved_dataset import SavedDatasetStorage
from feast.value_type import ValueType


@typechecked
class SnowflakeSource(DataSource):
    def __init__(
        self,
        *,
        name: Optional[str] = None,
        timestamp_field: Optional[str] = "",
        database: Optional[str] = None,
        warehouse: Optional[str] = None,
        schema: Optional[str] = None,
        table: Optional[str] = None,
        query: Optional[str] = None,
        created_timestamp_column: Optional[str] = "",
        field_mapping: Optional[Dict[str, str]] = None,
        description: Optional[str] = "",
        tags: Optional[Dict[str, str]] = None,
        owner: Optional[str] = "",
    ):
        """
        Creates a SnowflakeSource object.

        Args:
            name (optional): Name for the source. Defaults to the table if not specified, in which
                case the table must be specified.
            timestamp_field (optional): Event timestamp field used for point in time
                joins of feature values.
            database (optional): Snowflake database where the features are stored.
            schema (optional): Snowflake schema in which the table is located.
            table (optional): Snowflake table where the features are stored. Exactly one of 'table'
                and 'query' must be specified.
            query (optional): The query to be executed to obtain the features. Exactly one of 'table'
                and 'query' must be specified.
            created_timestamp_column (optional): Timestamp column indicating when the
                row was created, used for deduplicating rows.
            field_mapping (optional): A dictionary mapping of column names in this data
                source to column names in a feature table or view.
            description (optional): A human-readable description.
            tags (optional): A dictionary of key-value pairs to store arbitrary metadata.
            owner (optional): The owner of the snowflake source, typically the email of the primary
                maintainer.
        """

        if warehouse:
            warnings.warn(
                "Specifying a warehouse within a SnowflakeSource is to be deprecated."
                "Starting v0.32.0, the warehouse as part of the Snowflake store config will be used.",
                RuntimeWarning,
            )

        if table is None and query is None:
            raise ValueError('No "table" or "query" argument provided.')
        if table and query:
            raise ValueError('Both "table" and "query" argument provided.')

        # The default Snowflake schema is named "PUBLIC".
        _schema = "PUBLIC" if (database and table and not schema) else schema

        self.snowflake_options = SnowflakeOptions(
            database=database,
            schema=_schema,
            table=table,
            query=query,
        )

        # If no name, use the table as the default name.
        if name is None and table is None:
            raise DataSourceNoNameException()
        name = name or table
        assert name

        super().__init__(
            name=name,
            timestamp_field=timestamp_field,
            created_timestamp_column=created_timestamp_column,
            field_mapping=field_mapping,
            description=description,
            tags=tags,
            owner=owner,
        )

    @staticmethod
    def from_proto(data_source: DataSourceProto):
        """
        Creates a SnowflakeSource from a protobuf representation of a SnowflakeSource.

        Args:
            data_source: A protobuf representation of a SnowflakeSource

        Returns:
            A SnowflakeSource object based on the data_source protobuf.
        """
        return SnowflakeSource(
            name=data_source.name,
            timestamp_field=data_source.timestamp_field,
            database=data_source.snowflake_options.database,
            schema=data_source.snowflake_options.schema,
            table=data_source.snowflake_options.table,
            created_timestamp_column=data_source.created_timestamp_column,
            field_mapping=dict(data_source.field_mapping),
            query=data_source.snowflake_options.query,
            description=data_source.description,
            tags=dict(data_source.tags),
            owner=data_source.owner,
        )

    # Note: Python requires redefining hash in child classes that override __eq__
    def __hash__(self):
        return super().__hash__()

    def __eq__(self, other):
        if not isinstance(other, SnowflakeSource):
            raise TypeError(
                "Comparisons should only involve SnowflakeSource class objects."
            )

        return (
            super().__eq__(other)
            and self.database == other.database
            and self.schema == other.schema
            and self.table == other.table
            and self.query == other.query
        )

    @property
    def database(self):
        """Returns the database of this snowflake source."""
        return self.snowflake_options.database

    @property
    def schema(self):
        """Returns the schema of this snowflake source."""
        return self.snowflake_options.schema

    @property
    def table(self):
        """Returns the table of this snowflake source."""
        return self.snowflake_options.table

    @property
    def query(self):
        """Returns the snowflake options of this snowflake source."""
        return self.snowflake_options.query

    def to_proto(self) -> DataSourceProto:
        """
        Converts a SnowflakeSource object to its protobuf representation.

        Returns:
            A DataSourceProto object.
        """
        data_source_proto = DataSourceProto(
            name=self.name,
            type=DataSourceProto.BATCH_SNOWFLAKE,
            field_mapping=self.field_mapping,
            snowflake_options=self.snowflake_options.to_proto(),
            description=self.description,
            tags=self.tags,
            owner=self.owner,
        )

        data_source_proto.timestamp_field = self.timestamp_field
        data_source_proto.created_timestamp_column = self.created_timestamp_column

        return data_source_proto

    def validate(self, config: RepoConfig):
        # As long as the query gets successfully executed, or the table exists,
        # the data source is validated. We don't need the results though.
        self.get_table_column_names_and_types(config)

    def get_table_query_string(self) -> str:
        """Returns a string that can directly be used to reference this table in SQL."""
        if self.database and self.table:
            return f'"{self.database}"."{self.schema}"."{self.table}"'
        elif self.table:
            return f'"{self.table}"'
        else:
            return f"({self.query})"

    @staticmethod
    def source_datatype_to_feast_value_type() -> Callable[[str], ValueType]:
        return type_map.snowflake_type_to_feast_value_type

    @no_type_check
    def get_table_column_names_and_types(
        self, config: RepoConfig
    ) -> Iterable[Tuple[str, str]]:
        """
        Returns a mapping of column names to types for this snowflake source.

        Args:
            config: A RepoConfig describing the feature repo
        """
        from feast.infra.offline_stores.snowflake import SnowflakeOfflineStoreConfig
        from feast.infra.utils.snowflake.snowflake_utils import (
            GetSnowflakeConnection,
            execute_snowflake_statement,
        )

        assert isinstance(config.offline_store, SnowflakeOfflineStoreConfig)

        with GetSnowflakeConnection(config.offline_store) as conn:
            query = f"SELECT * FROM {self.get_table_query_string()} LIMIT 5"
            cursor = execute_snowflake_statement(conn, query)

            metadata: List[Dict[str, Any]] = [
                {
                    "column_name": column.name,
                    "type_code": column.type_code,
                    "precision": column.precision,
                    "scale": column.scale,
                    "is_nullable": column.is_nullable,
                    "snowflake_type": None,
                }
                for column in cursor.description
            ]

            if cursor.fetch_pandas_all().empty:
                raise DataSourceNotFoundException(
                    "The following source:\n" + query + "\n ... is empty"
                )

        for row in metadata:
            if row["type_code"] == 0:
                if row["scale"] == 0:
                    if row["precision"] <= 9:  # max precision size to ensure INT32
                        row["snowflake_type"] = "NUMBER32"
                    elif row["precision"] <= 18:  # max precision size to ensure INT64
                        row["snowflake_type"] = "NUMBER64"
                    else:
                        column = row["column_name"]

                        with GetSnowflakeConnection(config.offline_store) as conn:
                            query = f'SELECT MAX("{column}") AS "{column}" FROM {self.get_table_query_string()}'
                            result = execute_snowflake_statement(
                                conn, query
                            ).fetch_pandas_all()
                        if (
                            result.dtypes[column].name
                            in python_int_to_snowflake_type_map
                        ):
                            row["snowflake_type"] = python_int_to_snowflake_type_map[
                                result.dtypes[column].name
                            ]
                        else:
                            if len(result) > 0:
                                max_value = result.iloc[0][0]
                                if max_value is not None and len(str(max_value)) <= 9:
                                    row["snowflake_type"] = "NUMBER32"
                                    continue
                                elif (
                                    max_value is not None and len(str(max_value)) <= 18
                                ):
                                    row["snowflake_type"] = "NUMBER64"
                                    continue
                            raise NotImplementedError(
                                "NaNs or Numbers larger than INT64 are not supported"
                            )
                else:
                    row["snowflake_type"] = "NUMBERwSCALE"

            elif row["type_code"] in {5, 9, 12}:
                error = snowflake_unsupported_map[row["type_code"]]
                raise NotImplementedError(
                    f"The following Snowflake Data Type is not supported: {error}"
                )
            elif row["type_code"] in {1, 2, 3, 4, 6, 7, 8, 10, 11, 13}:
                row["snowflake_type"] = snowflake_type_code_map[row["type_code"]]
            else:
                raise NotImplementedError(
                    f"The following Snowflake Column is not supported: {row['column_name']} (type_code: {row['type_code']})"
                )

        return [
            (str(column["column_name"]), str(column["snowflake_type"]))
            for column in metadata
        ]


snowflake_type_code_map = {
    0: "NUMBER",
    1: "DOUBLE",
    2: "VARCHAR",
    3: "DATE",
    4: "TIMESTAMP",
    6: "TIMESTAMP_LTZ",
    7: "TIMESTAMP_TZ",
    8: "TIMESTAMP_NTZ",
    10: "ARRAY",
    11: "BINARY",
    13: "BOOLEAN",
}

snowflake_unsupported_map = {
    5: "VARIANT -- Try converting to VARCHAR",
    9: "OBJECT -- Try converting to VARCHAR",
    12: "TIME -- Try converting to VARCHAR",
}

python_int_to_snowflake_type_map = {
    "int64": "NUMBER64",
    "int32": "NUMBER32",
    "int16": "NUMBER32",
    "int8": "NUMBER32",
}


class SnowflakeOptions:
    """
    Configuration options for a Snowflake data source.
    """

    def __init__(
        self,
        database: Optional[str],
        schema: Optional[str],
        table: Optional[str],
        query: Optional[str],
    ):
        self.database = database or ""
        self.schema = schema or ""
        self.table = table or ""
        self.query = query or ""

    @classmethod
    def from_proto(cls, snowflake_options_proto: DataSourceProto.SnowflakeOptions):
        """
        Creates a SnowflakeOptions from a protobuf representation of a snowflake option.

        Args:
            snowflake_options_proto: A protobuf representation of a DataSource

        Returns:
            A SnowflakeOptions object based on the snowflake_options protobuf.
        """
        snowflake_options = cls(
            database=snowflake_options_proto.database,
            schema=snowflake_options_proto.schema,
            table=snowflake_options_proto.table,
            query=snowflake_options_proto.query,
        )

        return snowflake_options

    def to_proto(self) -> DataSourceProto.SnowflakeOptions:
        """
        Converts an SnowflakeOptionsProto object to its protobuf representation.

        Returns:
            A SnowflakeOptionsProto protobuf.
        """
        snowflake_options_proto = DataSourceProto.SnowflakeOptions(
            database=self.database,
            schema=self.schema,
            table=self.table,
            query=self.query,
        )

        return snowflake_options_proto


class SavedDatasetSnowflakeStorage(SavedDatasetStorage):
    _proto_attr_name = "snowflake_storage"

    snowflake_options: SnowflakeOptions

    def __init__(self, table_ref: str):
        self.snowflake_options = SnowflakeOptions(
            database=None,
            schema=None,
            table=table_ref,
            query=None,
        )

    @staticmethod
    def from_proto(storage_proto: SavedDatasetStorageProto) -> SavedDatasetStorage:

        return SavedDatasetSnowflakeStorage(
            table_ref=SnowflakeOptions.from_proto(storage_proto.snowflake_storage).table
        )

    def to_proto(self) -> SavedDatasetStorageProto:
        return SavedDatasetStorageProto(
            snowflake_storage=self.snowflake_options.to_proto()
        )

    def to_data_source(self) -> DataSource:
        return SnowflakeSource(table=self.snowflake_options.table)


class SnowflakeLoggingDestination(LoggingDestination):
    table_name: str

    _proto_kind = "snowflake_destination"

    def __init__(self, *, table_name: str):
        self.table_name = table_name

    @classmethod
    def from_proto(cls, config_proto: LoggingConfigProto) -> "LoggingDestination":
        return SnowflakeLoggingDestination(
            table_name=config_proto.snowflake_destination.table_name,
        )

    def to_proto(self) -> LoggingConfigProto:
        return LoggingConfigProto(
            snowflake_destination=LoggingConfigProto.SnowflakeDestination(
                table_name=self.table_name,
            )
        )

    def to_data_source(self) -> DataSource:
        return SnowflakeSource(
            table=self.table_name,
        )<|MERGE_RESOLUTION|>--- conflicted
+++ resolved
@@ -1,9 +1,5 @@
 import warnings
-<<<<<<< HEAD
-from typing import Any, Callable, Dict, List, Iterable, Optional, Tuple, no_type_check
-=======
-from typing import Callable, Dict, Iterable, Optional, Tuple, no_type_check
->>>>>>> 78bf235c
+from typing import Any, Callable, Dict, Iterable, List, Optional, Tuple, no_type_check
 
 from typeguard import typechecked
 
