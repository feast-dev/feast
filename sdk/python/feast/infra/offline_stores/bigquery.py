--- conflicted
+++ resolved
@@ -344,14 +344,14 @@
 */
 WITH entity_dataframe AS (
     SELECT *,
-        {{entity_df_event_timestamp_col}} AS entity_timestamp,
+        {{entity_df_event_timestamp_col}} AS entity_timestamp
         {% for featureview in featureviews %}
-            CONCAT(
+            ,CONCAT(
                 {% for entity in featureview.entities %}
                     CAST({{entity}} AS STRING),
                 {% endfor %}
                 CAST({{entity_df_event_timestamp_col}} AS STRING)
-            ) AS {{featureview.name}}__entity_row_unique_id,
+            ) AS {{featureview.name}}__entity_row_unique_id
         {% endfor %}
     FROM {{ left_table_query_string }}
 ),
@@ -485,11 +485,7 @@
 {% for featureview in featureviews %}
 LEFT JOIN (
     SELECT
-<<<<<<< HEAD
-        entity_row_unique_id
-=======
-        {{featureview.name}}__entity_row_unique_id,
->>>>>>> 8cfe9147
+        {{featureview.name}}__entity_row_unique_id
         {% for feature in featureview.features %}
             ,{% if full_feature_names %}{{ featureview.name }}__{{feature}}{% else %}{{ feature }}{% endif %}
         {% endfor %}
