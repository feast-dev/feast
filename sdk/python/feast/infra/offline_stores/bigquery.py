--- conflicted
+++ resolved
@@ -1,10 +1,6 @@
 import uuid
 from datetime import date, datetime, timedelta
-<<<<<<< HEAD
-from typing import Callable, Dict, Iterable, List, Optional, Tuple, Union
-=======
-from typing import List, Optional, Set, Union
->>>>>>> 8b3a97a9
+from typing import Dict, List, Optional, Union
 
 import numpy as np
 import pandas
@@ -13,11 +9,6 @@
 from pydantic.typing import Literal
 from tenacity import Retrying, retry_if_exception_type, stop_after_delay, wait_fixed
 
-<<<<<<< HEAD
-from feast import type_map
-=======
-from feast import errors
->>>>>>> 8b3a97a9
 from feast.data_source import DataSource
 from feast.errors import (
     BigQueryJobCancelled,
@@ -27,15 +18,7 @@
 )
 from feast.feature_view import FeatureView
 from feast.infra.offline_stores.offline_store import OfflineStore, RetrievalJob
-<<<<<<< HEAD
 from feast.infra.utils import common_utils
-from feast.protos.feast.core.DataSource_pb2 import DataSource as DataSourceProto
-=======
-from feast.infra.provider import (
-    DEFAULT_ENTITY_DF_EVENT_TIMESTAMP_COL,
-    _get_requested_feature_views_to_features_dict,
-)
->>>>>>> 8b3a97a9
 from feast.registry import Registry
 from feast.repo_config import FeastConfigBaseModel, RepoConfig
 
