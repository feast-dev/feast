# Copyright 2021 The Feast Authors
#
# Licensed under the Apache License, Version 2.0 (the "License");
# you may not use this file except in compliance with the License.
# You may obtain a copy of the License at
#
#     https://www.apache.org/licenses/LICENSE-2.0
#
# Unless required by applicable law or agreed to in writing, software
# distributed under the License is distributed on an "AS IS" BASIS,
# WITHOUT WARRANTIES OR CONDITIONS OF ANY KIND, either express or implied.
# See the License for the specific language governing permissions and
# limitations under the License.
import itertools
import logging
import os
import sqlite3
import struct
from datetime import datetime
from pathlib import Path
from typing import Any, Callable, Dict, List, Literal, Optional, Sequence, Tuple, Union

from google.protobuf.internal.containers import RepeatedScalarFieldContainer
from pydantic import StrictStr

from feast import Entity
from feast.feature_view import FeatureView
from feast.infra.infra_object import SQLITE_INFRA_OBJECT_CLASS_TYPE, InfraObject
from feast.infra.key_encoding_utils import serialize_entity_key
from feast.infra.online_stores.online_store import OnlineStore
from feast.protos.feast.core.InfraObject_pb2 import InfraObject as InfraObjectProto
from feast.protos.feast.core.Registry_pb2 import Registry as RegistryProto
from feast.protos.feast.core.SqliteTable_pb2 import SqliteTable as SqliteTableProto
from feast.protos.feast.types.EntityKey_pb2 import EntityKey as EntityKeyProto
from feast.protos.feast.types.Value_pb2 import FloatList as FloatListProto
from feast.protos.feast.types.Value_pb2 import Value as ValueProto
from feast.repo_config import FeastConfigBaseModel, RepoConfig
from feast.utils import to_naive_utc


class SqliteOnlineStoreConfig(FeastConfigBaseModel):
    """Online store config for local (SQLite-based) store"""

    type: Literal["sqlite", "feast.infra.online_stores.sqlite.SqliteOnlineStore"] = (
        "sqlite"
    )
    """ Online store type selector"""

    path: StrictStr = "data/online.db"
    """ (optional) Path to sqlite db """

    vec_enabled: Optional[bool] = False
    """ (optional) Enable or disable sqlite-vss for vector search"""

    vector_len: Optional[int] = 512
    """ (optional) Length of the vector to be stored in the database"""


class SqliteOnlineStore(OnlineStore):
    """
    SQLite implementation of the online store interface. Not recommended for production usage.

    Attributes:
        _conn: SQLite connection.
    """

    _conn: Optional[sqlite3.Connection] = None

    @staticmethod
    def _get_db_path(config: RepoConfig) -> str:
        assert (
            config.online_store.type == "sqlite"
            or config.online_store.type.endswith("SqliteOnlineStore")
        )

        if config.repo_path and not Path(config.online_store.path).is_absolute():
            db_path = str(config.repo_path / config.online_store.path)
        else:
            db_path = config.online_store.path
        return db_path

    def _get_conn(self, config: RepoConfig):
        if not self._conn:
            db_path = self._get_db_path(config)
            self._conn = _initialize_conn(db_path)
<<<<<<< HEAD
            self._conn.enable_load_extension(True)  # type: ignore
            sqlite_vec.load(self._conn)
=======
            if sys.version_info[0:2] == (3, 10) and config.online_store.vec_enabled:
                import sqlite_vec  # noqa: F401

                self._conn.enable_load_extension(True)  # type: ignore
                sqlite_vec.load(self._conn)
>>>>>>> d235832b

        return self._conn

    def online_write_batch(
        self,
        config: RepoConfig,
        table: FeatureView,
        data: List[
            Tuple[
                EntityKeyProto,
                Dict[str, ValueProto],
                datetime,
                Optional[datetime],
            ]
        ],
        progress: Optional[Callable[[int], Any]],
    ) -> None:
        conn = self._get_conn(config)

        project = config.project

        with conn:
            for entity_key, values, timestamp, created_ts in data:
                entity_key_bin = serialize_entity_key(
                    entity_key,
                    entity_key_serialization_version=config.entity_key_serialization_version,
                )
                timestamp = to_naive_utc(timestamp)
                if created_ts is not None:
                    created_ts = to_naive_utc(created_ts)

                table_name = _table_id(project, table)
                for feature_name, val in values.items():
                    if config.online_store.vec_enabled:
                        vector_bin = serialize_f32(
                            val.float_list_val.val, config.online_store.vector_len
                        )  # type: ignore
                        conn.execute(
                            f"""
                                    UPDATE {table_name}
                                    SET value = ?, vector_value = ?, event_ts = ?, created_ts = ?
                                    WHERE (entity_key = ? AND feature_name = ?)
                                """,
                            (
                                # SET
                                val.SerializeToString(),
                                vector_bin,
                                timestamp,
                                created_ts,
                                # WHERE
                                entity_key_bin,
                                feature_name,
                            ),
                        )

                        conn.execute(
                            f"""INSERT OR IGNORE INTO {table_name}
                                (entity_key, feature_name, value, vector_value, event_ts, created_ts)
                                VALUES (?, ?, ?, ?, ?, ?)""",
                            (
                                entity_key_bin,
                                feature_name,
                                val.SerializeToString(),
                                vector_bin,
                                timestamp,
                                created_ts,
                            ),
                        )

                    else:
                        conn.execute(
                            f"""
                                UPDATE {table_name}
                                SET value = ?, event_ts = ?, created_ts = ?
                                WHERE (entity_key = ? AND feature_name = ?)
                            """,
                            (
                                # SET
                                val.SerializeToString(),
                                timestamp,
                                created_ts,
                                # WHERE
                                entity_key_bin,
                                feature_name,
                            ),
                        )

                        conn.execute(
                            f"""INSERT OR IGNORE INTO {table_name}
                                (entity_key, feature_name, value, event_ts, created_ts)
                                VALUES (?, ?, ?, ?, ?)""",
                            (
                                entity_key_bin,
                                feature_name,
                                val.SerializeToString(),
                                timestamp,
                                created_ts,
                            ),
                        )
                if progress:
                    progress(1)

    def online_read(
        self,
        config: RepoConfig,
        table: FeatureView,
        entity_keys: List[EntityKeyProto],
        requested_features: Optional[List[str]] = None,
    ) -> List[Tuple[Optional[datetime], Optional[Dict[str, ValueProto]]]]:
        conn = self._get_conn(config)
        cur = conn.cursor()

        result: List[Tuple[Optional[datetime], Optional[Dict[str, ValueProto]]]] = []

        # Fetch all entities in one go
        cur.execute(
            f"SELECT entity_key, feature_name, value, event_ts "
            f"FROM {_table_id(config.project, table)} "
            f"WHERE entity_key IN ({','.join('?' * len(entity_keys))}) "
            f"ORDER BY entity_key",
            [
                serialize_entity_key(
                    entity_key,
                    entity_key_serialization_version=config.entity_key_serialization_version,
                )
                for entity_key in entity_keys
            ],
        )
        rows = cur.fetchall()

        rows = {
            k: list(group) for k, group in itertools.groupby(rows, key=lambda r: r[0])
        }
        for entity_key in entity_keys:
            entity_key_bin = serialize_entity_key(
                entity_key,
                entity_key_serialization_version=config.entity_key_serialization_version,
            )
            res = {}
            res_ts = None
            for _, feature_name, val_bin, ts in rows.get(entity_key_bin, []):
                val = ValueProto()
                val.ParseFromString(val_bin)
                res[feature_name] = val
                res_ts = ts

            if not res:
                result.append((None, None))
            else:
                result.append((res_ts, res))
        return result

    def update(
        self,
        config: RepoConfig,
        tables_to_delete: Sequence[FeatureView],
        tables_to_keep: Sequence[FeatureView],
        entities_to_delete: Sequence[Entity],
        entities_to_keep: Sequence[Entity],
        partial: bool,
    ):
        conn = self._get_conn(config)
        project = config.project

        for table in tables_to_keep:
            conn.execute(
                f"CREATE TABLE IF NOT EXISTS {_table_id(project, table)} (entity_key BLOB, feature_name TEXT, value BLOB, vector_value BLOB, event_ts timestamp, created_ts timestamp,  PRIMARY KEY(entity_key, feature_name))"
            )
            conn.execute(
                f"CREATE INDEX IF NOT EXISTS {_table_id(project, table)}_ek ON {_table_id(project, table)} (entity_key);"
            )

        for table in tables_to_delete:
            conn.execute(f"DROP TABLE IF EXISTS {_table_id(project, table)}")

    def plan(
        self, config: RepoConfig, desired_registry_proto: RegistryProto
    ) -> List[InfraObject]:
        project = config.project

        infra_objects: List[InfraObject] = [
            SqliteTable(
                path=self._get_db_path(config),
                name=_table_id(project, FeatureView.from_proto(view)),
            )
            for view in [
                *desired_registry_proto.feature_views,
                *desired_registry_proto.stream_feature_views,
            ]
        ]
        return infra_objects

    def teardown(
        self,
        config: RepoConfig,
        tables: Sequence[FeatureView],
        entities: Sequence[Entity],
    ):
        try:
            os.unlink(self._get_db_path(config))
        except FileNotFoundError:
            pass

    def retrieve_online_documents(
        self,
        config: RepoConfig,
        table: FeatureView,
        requested_feature: str,
        embedding: List[float],
        top_k: int,
        distance_metric: Optional[str] = None,
    ) -> List[
        Tuple[
            Optional[datetime],
            Optional[ValueProto],
            Optional[ValueProto],
            Optional[ValueProto],
        ]
    ]:
        """

        Args:
            config: Feast configuration object
            table: FeatureView object as the table to search
            requested_feature: The requested feature as the column to search
            embedding: The query embedding to search for
            top_k: The number of items to return
        Returns:
            List of tuples containing the event timestamp, the document feature, the vector value, and the distance
        """
        project = config.project

        if not config.online_store.vec_enabled:
            raise ValueError("sqlite-vss is not enabled in the online store config")

        conn = self._get_conn(config)
        cur = conn.cursor()

        # Convert the embedding to a binary format instead of using SerializeToString()
        query_embedding_bin = serialize_f32(embedding, config.online_store.vector_len)
        table_name = _table_id(project, table)

        cur.execute(
            f"""
            CREATE VIRTUAL TABLE vec_example using vec0(
                vector_value float[{config.online_store.vector_len}]
        );
        """
        )

        # Currently I can only insert the embedding value without crashing SQLite, will report a bug
        cur.execute(
            f"""
            INSERT INTO vec_example(rowid, vector_value)
            select rowid, vector_value from {table_name}
        """
        )
        cur.execute(
            """
            INSERT INTO vec_example(rowid, vector_value)
                VALUES (?, ?)
        """,
            (0, query_embedding_bin),
        )

        # Have to join this with the {table_name} to get the feature name and entity_key
        # Also the `top_k` doesn't appear to be working for some reason
        cur.execute(
            f"""
            select
                fv.entity_key,
                f.vector_value,
                fv.value,
                f.distance,
                fv.event_ts
            from (
                select
                    rowid,
                    vector_value,
                    distance
                from vec_example
                where vector_value match ?
                and k = ?
                order by distance
            ) f
            left join {table_name} fv
            on f.rowid = fv.rowid
        """,
            (query_embedding_bin, top_k),
        )

        rows = cur.fetchall()

        result: List[
            Tuple[
                Optional[datetime],
                Optional[ValueProto],
                Optional[ValueProto],
                Optional[ValueProto],
            ]
        ] = []

        for entity_key, _, string_value, distance, event_ts in rows:
            feature_value_proto = ValueProto()
            feature_value_proto.ParseFromString(string_value if string_value else b"")
            vector_value_proto = ValueProto(
                float_list_val=FloatListProto(val=embedding)
            )
            distance_value_proto = ValueProto(float_val=distance)

            result.append(
                (
                    event_ts,
                    feature_value_proto,
                    vector_value_proto,
                    distance_value_proto,
                )
            )

        return result


def _initialize_conn(db_path: str):
    try:
        import sqlite_vec  # noqa: F401
    except ModuleNotFoundError:
        logging.warning("Cannot use sqlite_vec for vector search")
    Path(db_path).parent.mkdir(exist_ok=True)
    return sqlite3.connect(
        db_path,
        detect_types=sqlite3.PARSE_DECLTYPES | sqlite3.PARSE_COLNAMES,
        check_same_thread=False,
    )


def _table_id(project: str, table: FeatureView) -> str:
    return f"{project}_{table.name}"


def serialize_f32(
    vector: Union[RepeatedScalarFieldContainer[float], List[float]], vector_length: int
) -> bytes:
    """serializes a list of floats into a compact "raw bytes" format"""
    return struct.pack(f"{vector_length}f", *vector)


def deserialize_f32(byte_vector: bytes, vector_length: int) -> List[float]:
    """deserializes a list of floats from a compact "raw bytes" format"""
    num_floats = vector_length // 4  # 4 bytes per float
    return list(struct.unpack(f"{num_floats}f", byte_vector))


class SqliteTable(InfraObject):
    """
    A Sqlite table managed by Feast.

    Attributes:
        path: The absolute path of the Sqlite file.
        name: The name of the table.
        conn: SQLite connection.
    """

    path: str
    conn: sqlite3.Connection

    def __init__(self, path: str, name: str):
        super().__init__(name)
        self.path = path
        self.conn = _initialize_conn(path)

    def to_infra_object_proto(self) -> InfraObjectProto:
        sqlite_table_proto = self.to_proto()
        return InfraObjectProto(
            infra_object_class_type=SQLITE_INFRA_OBJECT_CLASS_TYPE,
            sqlite_table=sqlite_table_proto,
        )

    def to_proto(self) -> Any:
        sqlite_table_proto = SqliteTableProto()
        sqlite_table_proto.path = self.path
        sqlite_table_proto.name = self.name
        return sqlite_table_proto

    @staticmethod
    def from_infra_object_proto(infra_object_proto: InfraObjectProto) -> Any:
        return SqliteTable(
            path=infra_object_proto.sqlite_table.path,
            name=infra_object_proto.sqlite_table.name,
        )

    @staticmethod
    def from_proto(sqlite_table_proto: SqliteTableProto) -> Any:
        return SqliteTable(
            path=sqlite_table_proto.path,
            name=sqlite_table_proto.name,
        )

    def update(self):
<<<<<<< HEAD
        self.conn.enable_load_extension(True)
        sqlite_vec.load(self.conn)
=======
        if sys.version_info[0:2] == (3, 10):
            try:
                import sqlite_vec  # noqa: F401

                self.conn.enable_load_extension(True)
                sqlite_vec.load(self.conn)
            except ModuleNotFoundError:
                logging.warning("Cannot use sqlite_vec for vector search")
>>>>>>> d235832b
        self.conn.execute(
            f"CREATE TABLE IF NOT EXISTS {self.name} (entity_key BLOB, feature_name TEXT, value BLOB, vector_value BLOB, event_ts timestamp, created_ts timestamp,  PRIMARY KEY(entity_key, feature_name))"
        )
        self.conn.execute(
            f"CREATE INDEX IF NOT EXISTS {self.name}_ek ON {self.name} (entity_key);"
        )

    def teardown(self):
        self.conn.execute(f"DROP TABLE IF EXISTS {self.name}")<|MERGE_RESOLUTION|>--- conflicted
+++ resolved
@@ -83,16 +83,11 @@
         if not self._conn:
             db_path = self._get_db_path(config)
             self._conn = _initialize_conn(db_path)
-<<<<<<< HEAD
-            self._conn.enable_load_extension(True)  # type: ignore
-            sqlite_vec.load(self._conn)
-=======
-            if sys.version_info[0:2] == (3, 10) and config.online_store.vec_enabled:
+            if config.online_store.vec_enabled:
                 import sqlite_vec  # noqa: F401
 
                 self._conn.enable_load_extension(True)  # type: ignore
                 sqlite_vec.load(self._conn)
->>>>>>> d235832b
 
         return self._conn
 
@@ -491,10 +486,6 @@
         )
 
     def update(self):
-<<<<<<< HEAD
-        self.conn.enable_load_extension(True)
-        sqlite_vec.load(self.conn)
-=======
         if sys.version_info[0:2] == (3, 10):
             try:
                 import sqlite_vec  # noqa: F401
@@ -503,7 +494,6 @@
                 sqlite_vec.load(self.conn)
             except ModuleNotFoundError:
                 logging.warning("Cannot use sqlite_vec for vector search")
->>>>>>> d235832b
         self.conn.execute(
             f"CREATE TABLE IF NOT EXISTS {self.name} (entity_key BLOB, feature_name TEXT, value BLOB, vector_value BLOB, event_ts timestamp, created_ts timestamp,  PRIMARY KEY(entity_key, feature_name))"
         )
