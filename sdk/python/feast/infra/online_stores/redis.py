# Copyright 2021 The Feast Authors
#
# Licensed under the Apache License, Version 2.0 (the "License");
# you may not use this file except in compliance with the License.
# You may obtain a copy of the License at
#
#     https://www.apache.org/licenses/LICENSE-2.0
#
# Unless required by applicable law or agreed to in writing, software
# distributed under the License is distributed on an "AS IS" BASIS,
# WITHOUT WARRANTIES OR CONDITIONS OF ANY KIND, either express or implied.
# See the License for the specific language governing permissions and
# limitations under the License.
import json
import logging
import time
from datetime import datetime, timezone
from enum import Enum
from typing import (
    Any,
    ByteString,
    Callable,
    Dict,
    List,
    Literal,
    Optional,
    Sequence,
    Tuple,
    Union,
)

from google.protobuf.timestamp_pb2 import Timestamp
from pydantic import StrictStr

from feast import Entity, FeatureView, RepoConfig, utils
from feast.infra.key_encoding_utils import serialize_entity_key
from feast.infra.online_stores.helpers import _mmh3, _redis_key, _redis_key_prefix
from feast.infra.online_stores.online_store import OnlineStore
from feast.protos.feast.types.EntityKey_pb2 import EntityKey as EntityKeyProto
from feast.protos.feast.types.Value_pb2 import Value as ValueProto
from feast.repo_config import FeastConfigBaseModel
from feast.sorted_feature_view import SortedFeatureView
from feast.value_type import ValueType

try:
    from redis import Redis
    from redis import asyncio as redis_asyncio
    from redis.cluster import ClusterNode, RedisCluster
    from redis.sentinel import Sentinel
except ImportError as e:
    from feast.errors import FeastExtrasDependencyImportError

    raise FeastExtrasDependencyImportError("redis", str(e))

logger = logging.getLogger(__name__)


class RedisType(str, Enum):
    redis = "redis"
    redis_cluster = "redis_cluster"
    redis_sentinel = "redis_sentinel"


class RedisOnlineStoreConfig(FeastConfigBaseModel):
    """Online store config for Redis store"""

    type: Literal["redis"] = "redis"
    """Online store type selector"""

    redis_type: RedisType = RedisType.redis
    """Redis type: redis or redis_cluster"""

    sentinel_master: StrictStr = "mymaster"
    """Sentinel's master name"""

    connection_string: StrictStr = "localhost:6379"
    """Connection string containing the host, port, and configuration parameters for Redis
     format: host:port,parameter1,parameter2 eg. redis:6379,db=0 """

    key_ttl_seconds: Optional[int] = None
    """(Optional) redis key bin ttl (in seconds) for expiring entities. Value None means No TTL. Value 0 means expire in 0 seconds."""

    full_scan_for_deletion: Optional[bool] = True
    """(Optional) whether to scan for deletion of features"""

    read_batch_size: Optional[int] = 100
    """(Optional) number of keys to read in a single batch for online read requests. Anything < 1 means no batching."""


class RedisOnlineStore(OnlineStore):
    """
    Redis implementation of the online store interface.

    See https://github.com/feast-dev/feast/blob/master/docs/specs/online_store_format.md#redis-online-store-format
    for more details about the data model for this implementation.

    Attributes:
        _client: Redis connection.
    """

    _client: Optional[Union[Redis, RedisCluster]] = None
    _client_async: Optional[Union[redis_asyncio.Redis, redis_asyncio.RedisCluster]] = (
        None
    )

    def delete_entity_values(self, config: RepoConfig, join_keys: List[str]):
        client = self._get_client(config.online_store)
        deleted_count = 0
        prefix = _redis_key_prefix(join_keys)

        with client.pipeline(transaction=False) as pipe:
            for _k in client.scan_iter(
                b"".join([prefix, b"*", config.project.encode("utf8")])
            ):
                pipe.delete(_k)
                deleted_count += 1
            pipe.execute()

        logger.debug(f"Deleted {deleted_count} rows for entity {', '.join(join_keys)}")

    def delete_table(self, config: RepoConfig, table: FeatureView):
        """
        Delete all rows in Redis for a specific feature view

        Args:
            config: Feast config
            table: Feature view to delete
        """
        client = self._get_client(config.online_store)
        deleted_count = 0
        prefix = _redis_key_prefix(table.join_keys)

        redis_hash_keys = [_mmh3(f"{table.name}:{f.name}") for f in table.features]
        redis_hash_keys.append(bytes(f"_ts:{table.name}", "utf8"))

        with client.pipeline(transaction=False) as pipe:
            for _k in client.scan_iter(
                b"".join([prefix, b"*", config.project.encode("utf8")])
            ):
                _tables = {
                    _hk[4:] for _hk in client.hgetall(_k) if _hk.startswith(b"_ts:")
                }
                if bytes(table.name, "utf8") not in _tables:
                    continue
                if len(_tables) == 1:
                    pipe.delete(_k)
                else:
                    pipe.hdel(_k, *redis_hash_keys)
                deleted_count += 1
            pipe.execute()

        logger.debug(f"Deleted {deleted_count} rows for feature view {table.name}")

    def update(
        self,
        config: RepoConfig,
        tables_to_delete: Sequence[FeatureView],
        tables_to_keep: Sequence[FeatureView],
        entities_to_delete: Sequence[Entity],
        entities_to_keep: Sequence[Entity],
        partial: bool,
    ):
        """
        Delete data from feature views that are no longer in use.

        Args:
            config: Feast config
            tables_to_delete: Feature views to delete
            tables_to_keep: Feature views to keep
            entities_to_delete: Entities to delete
            entities_to_keep: Entities to keep
            partial: Whether to do a partial update
        """
        online_store_config = config.online_store

        assert isinstance(online_store_config, RedisOnlineStoreConfig)

        if online_store_config.full_scan_for_deletion:
            for table in tables_to_delete:
                self.delete_table(config, table)

    def teardown(
        self,
        config: RepoConfig,
        tables: Sequence[FeatureView],
        entities: Sequence[Entity],
    ):
        """
        We delete the keys in redis for tables/views being removed.
        """
        join_keys_to_delete = set(tuple(table.join_keys) for table in tables)

        for join_keys in join_keys_to_delete:
            self.delete_entity_values(config, list(join_keys))

    @staticmethod
    def _parse_connection_string(connection_string: str):
        """
        Reads Redis connections string using format
        for RedisCluster:
            redis1:6379,redis2:6379,skip_full_coverage_check=true,ssl=true,password=...
        for Redis:
            redis_master:6379,db=0,ssl=true,password=...
        """
        startup_nodes = [
            dict(zip(["host", "port"], c.split(":")))
            for c in connection_string.split(",")
            if "=" not in c
        ]
        params = {}
        for c in connection_string.split(","):
            if "=" in c:
                kv = c.split("=", 1)
                try:
                    kv[1] = json.loads(kv[1])
                except json.JSONDecodeError:
                    ...

                it = iter(kv)
                params.update(dict(zip(it, it)))

        return startup_nodes, params

    def _get_client(self, online_store_config: RedisOnlineStoreConfig):
        """
        Creates the Redis client RedisCluster or Redis depending on configuration
        """
        if not self._client:
            startup_nodes, kwargs = self._parse_connection_string(
                online_store_config.connection_string
            )
            if online_store_config.redis_type == RedisType.redis_cluster:
                logger.info(f"Using Redis Cluster: {startup_nodes}")
                kwargs["startup_nodes"] = [
                    ClusterNode(**node) for node in startup_nodes
                ]
                self._client = RedisCluster(**kwargs)
            elif online_store_config.redis_type == RedisType.redis_sentinel:
                sentinel_hosts = []

                for item in startup_nodes:
                    sentinel_hosts.append((item["host"], int(item["port"])))

                logger.info(f"Using Redis Sentinel: {sentinel_hosts}")
                sentinel = Sentinel(sentinel_hosts, **kwargs)
                master = sentinel.master_for(online_store_config.sentinel_master)
                self._client = master
            else:
                logger.info(f"Using Redis: {startup_nodes[0]}")
                kwargs["host"] = startup_nodes[0]["host"]
                kwargs["port"] = startup_nodes[0]["port"]
                self._client = Redis(**kwargs)
        return self._client

    async def _get_client_async(self, online_store_config: RedisOnlineStoreConfig):
        if not self._client_async:
            startup_nodes, kwargs = self._parse_connection_string(
                online_store_config.connection_string
            )
            if online_store_config.redis_type == RedisType.redis_cluster:
                kwargs["startup_nodes"] = [
                    redis_asyncio.cluster.ClusterNode(**node) for node in startup_nodes
                ]
                self._client_async = redis_asyncio.RedisCluster(**kwargs)
            elif online_store_config.redis_type == RedisType.redis_sentinel:
                sentinel_hosts = []
                for item in startup_nodes:
                    sentinel_hosts.append((item["host"], int(item["port"])))

                sentinel = redis_asyncio.Sentinel(sentinel_hosts, **kwargs)
                master = sentinel.master_for(online_store_config.sentinel_master)
                self._client_async = master
            else:
                kwargs["host"] = startup_nodes[0]["host"]
                kwargs["port"] = startup_nodes[0]["port"]
                self._client_async = redis_asyncio.Redis(**kwargs)
        return self._client_async

    def online_write_batch(
        self,
        config: RepoConfig,
        table: FeatureView,
        data: List[
            Tuple[EntityKeyProto, Dict[str, ValueProto], datetime, Optional[datetime]]
        ],
        progress: Optional[Callable[[int], Any]],
    ) -> None:
        online_store_config = config.online_store
        assert isinstance(online_store_config, RedisOnlineStoreConfig)

        client = self._get_client(online_store_config)
        project = config.project

        feature_view = table.name
        ts_key = f"_ts:{feature_view}"
        keys = []
        # redis pipelining optimization: send multiple commands to redis server without waiting for every reply
        with client.pipeline(transaction=False) as pipe:
            if isinstance(table, SortedFeatureView):
                if len(table.sort_keys) != 1:
                    raise ValueError(
                        f"Only one sort key is supported for Range query use cases in Redis, "
                        f"but found {len(table.sort_keys)} sort keys in the feature view {table.name}."
                    )

                sort_key_type = table.sort_keys[0].value_type
                if sort_key_type in (ValueType.STRING, ValueType.BYTES, ValueType.BOOL):
                    raise TypeError(
                        f"Unsupported sort key type {sort_key_type.name}. Only numerics or timestamp type is supported as a sort key."
                    )

                sort_key_name = table.sort_keys[0].name
                num_cmds = 0
                # Picking an arbitrary number to start with and will be tuned after perf testing
                # TODO : Make this a config as this can be different for different users based on payload size etc..
                num_cmds_per_pipeline_execute = 3000
<<<<<<< HEAD
                ttl = online_store_config.key_ttl_seconds
                max_events = None
                if table.tags:
                    tag_value = table.tags.get("max_retained_events")
                    if tag_value is not None:
                        try:
                            max_events = int(tag_value)
                        except Exception:
                            logger.warning(
                                f"Invalid max_retained_events tag value: {tag_value}"
                            )

=======
>>>>>>> 3db296dd
                for entity_key, values, timestamp, _ in data:
                    entity_key_bytes = _redis_key(
                        project,
                        entity_key,
                        entity_key_serialization_version=config.entity_key_serialization_version,
                    )
                    sort_key_val = values[sort_key_name]
                    sort_key_bytes = RedisOnlineStore.sort_key_bytes(
                        sort_key_name,
                        sort_key_val,
                        v=config.entity_key_serialization_version,
                    )

                    event_time_seconds = int(utils.make_tzaware(timestamp).timestamp())
                    ts = Timestamp()
                    ts.seconds = event_time_seconds
                    entity_hset = dict()
                    entity_hset[ts_key] = ts.SerializeToString()

                    for feature_name, val in values.items():
                        f_key = _mmh3(f"{feature_view}:{feature_name}")
                        entity_hset[f_key] = val.SerializeToString()

                    zset_key = RedisOnlineStore.zset_key_bytes(
                        table.name, entity_key_bytes
                    )
                    hash_key = RedisOnlineStore.hash_key_bytes(
                        entity_key_bytes, sort_key_bytes
                    )
                    zset_score = RedisOnlineStore.zset_score(sort_key_val)
                    zset_member = sort_key_bytes

                    pipe.hset(hash_key, mapping=entity_hset)
                    pipe.zadd(zset_key, {zset_member: zset_score})
<<<<<<< HEAD
                    if ttl:
                        pipe.expire(name=hash_key, time=ttl)
=======

>>>>>>> 3db296dd
                    num_cmds += 2
                    if num_cmds >= num_cmds_per_pipeline_execute:
                        # TODO: May be add retries with backoff
                        pipe.execute()  # flush
<<<<<<< HEAD
                        if ttl:
                            self._run_ttl_cleanup(
                                client, zset_key, entity_key_bytes, ttl
                            )
                        if max_events and max_events > 0:
                            self._run_zset_trim(
                                client, zset_key, entity_key_bytes, max_events
                            )
                        num_cmds = 0
                if num_cmds:
                    pipe.execute()  # flush any remaining data in the last batch
                    if ttl:
                        self._run_ttl_cleanup(client, zset_key, entity_key_bytes, ttl)
                    if max_events and max_events > 0:
                        self._run_zset_trim(
                            client, zset_key, entity_key_bytes, max_events
                        )
=======
                        num_cmds = 0
                if num_cmds:
                    pipe.execute()  # flush any remaining data in the last batch
>>>>>>> 3db296dd
            else:
                # check if a previous record under the key bin exists
                # TODO: investigate if check and set is a better approach rather than pulling all entity ts and then setting
                # it may be significantly slower but avoids potential (rare) race conditions
                for entity_key, _, _, _ in data:
                    redis_key_bin = _redis_key(
                        project,
                        entity_key,
                        entity_key_serialization_version=config.entity_key_serialization_version,
                    )
                    keys.append(redis_key_bin)
                    pipe.hmget(redis_key_bin, ts_key)
                prev_event_timestamps = pipe.execute()
                # flattening the list of lists. `hmget` does the lookup assuming a list of keys in the key bin
                prev_event_timestamps = [i[0] for i in prev_event_timestamps]

                for redis_key_bin, prev_event_time, (_, values, timestamp, _) in zip(
                    keys, prev_event_timestamps, data
                ):
                    event_time_seconds = int(utils.make_tzaware(timestamp).timestamp())

                    # ignore if event_timestamp is before the event features that are currently in the feature store
                    if prev_event_time:
                        prev_ts = Timestamp()
                        prev_ts.ParseFromString(prev_event_time)
                        if prev_ts.seconds and event_time_seconds <= prev_ts.seconds:
                            # TODO: somehow signal that it's not overwriting the current record?
                            if progress:
                                progress(1)
                            continue

                    ts = Timestamp()
                    ts.seconds = event_time_seconds
                    entity_hset = dict()
                    entity_hset[ts_key] = ts.SerializeToString()

                    for feature_name, val in values.items():
                        f_key = _mmh3(f"{feature_view}:{feature_name}")
                        entity_hset[f_key] = val.SerializeToString()

                    pipe.hset(redis_key_bin, mapping=entity_hset)

                    ttl = online_store_config.key_ttl_seconds
                    if ttl:
                        pipe.expire(name=redis_key_bin, time=ttl)
            results = pipe.execute()
            if progress:
                progress(len(results))

    @staticmethod
    def zset_score(sort_key_value: ValueProto):
        """
        # Get sorted set score from sorted set value
        """
        feast_value_type = sort_key_value.WhichOneof("val")
        if feast_value_type == "unix_timestamp_val":
            feature_value = (
                sort_key_value.unix_timestamp_val * 1000
            )  # Convert to milliseconds
        else:
            feature_value = getattr(sort_key_value, str(feast_value_type))
        return feature_value

    @staticmethod
    def hash_key_bytes(entity_key_bytes: bytes, sort_key_bytes: bytes) -> bytes:
        """
<<<<<<< HEAD
        hash key format: <ek_bytes><sort_ek_bytes>
=======
        hash key format: <ek_bytes><sort_key_bytes>
>>>>>>> 3db296dd
        """
        return b"".join([entity_key_bytes, sort_key_bytes])

    @staticmethod
    def zset_key_bytes(feature_view: str, entity_key_bytes: bytes) -> bytes:
        """
<<<<<<< HEAD
        sorted set key format:<feature_view><ek_bytes>
=======
        sorted set key format: <feature_view><ek_bytes>
>>>>>>> 3db296dd
        """
        return b"".join([feature_view.encode("utf-8"), entity_key_bytes])

    @staticmethod
    def sort_key_bytes(sort_key_name: str, sort_val: ValueProto, v: int = 3) -> bytes:
        """
        # Serialize sort key using the same method used for entity key
        """
        sk = EntityKeyProto(join_keys=[sort_key_name], entity_values=[sort_val])
        return serialize_entity_key(sk, entity_key_serialization_version=v)

<<<<<<< HEAD
    def _run_ttl_cleanup(
        self, client, zset_key: bytes, entity_key_bytes: bytes, ttl_seconds: int
    ):
        now = int(time.time())
        cutoff = now - ttl_seconds
        old_members = client.zrangebyscore(
            zset_key, 0, cutoff
        )  # Limitation: This works only when the sorted set score is timestamp.
        if not old_members:
            return

        with client.pipeline(transaction=False) as pipe:
            for sort_key_bytes in old_members:
                hash_key = RedisOnlineStore.hash_key_bytes(
                    entity_key_bytes, sort_key_bytes
                )
                pipe.delete(hash_key)
                pipe.zrem(zset_key, sort_key_bytes)
            pipe.execute()

        if client.zcard(zset_key) == 0:
            client.delete(zset_key)

    def _run_zset_trim(
        self, client, zset_key: bytes, entity_key_bytes: bytes, max_events: int
    ):
        current_size = client.zcard(zset_key)
        if current_size <= max_events:
            return
        num_to_remove = current_size - max_events

        # Remove oldest entries atomically
        popped = client.zpopmin(zset_key, num_to_remove)
        if not popped:
            return

        with client.pipeline(transaction=False) as pipe:
            for sort_key_bytes, _score in popped:
                hash_key = RedisOnlineStore.hash_key_bytes(
                    entity_key_bytes, sort_key_bytes
                )
                pipe.delete(hash_key)
            pipe.execute()

        if client.zcard(zset_key) == 0:
            client.delete(zset_key)

=======
>>>>>>> 3db296dd
    def _generate_redis_keys_for_entities(
        self, config: RepoConfig, entity_keys: List[EntityKeyProto]
    ) -> List[bytes]:
        keys = []
        for entity_key in entity_keys:
            redis_key_bin = _redis_key(
                config.project,
                entity_key,
                entity_key_serialization_version=config.entity_key_serialization_version,
            )
            keys.append(redis_key_bin)
        return keys

    def _generate_hset_keys_for_features(
        self,
        feature_view: FeatureView,
        requested_features: Optional[List[str]] = None,
    ) -> Tuple[List[str], List[str]]:
        if not requested_features:
            requested_features = [f.name for f in feature_view.features]

        hset_keys = [_mmh3(f"{feature_view.name}:{k}") for k in requested_features]

        ts_key = f"_ts:{feature_view.name}"
        hset_keys.append(ts_key)
        requested_features.append(ts_key)

        return requested_features, hset_keys

    def _convert_redis_values_to_protobuf(
        self,
        redis_values: List[List[ByteString]],
        feature_view: str,
        requested_features: List[str],
    ):
        result: List[Tuple[Optional[datetime], Optional[Dict[str, ValueProto]]]] = []
        for values in redis_values:
            features = self._get_features_for_entity(
                values, feature_view, requested_features
            )
            result.append(features)
        return result

    def online_read(
        self,
        config: RepoConfig,
        table: FeatureView,
        entity_keys: List[EntityKeyProto],
        requested_features: Optional[List[str]] = None,
    ) -> List[Tuple[Optional[datetime], Optional[Dict[str, ValueProto]]]]:
        online_store_config = config.online_store
        assert isinstance(online_store_config, RedisOnlineStoreConfig)

        client = self._get_client(online_store_config)
        feature_view = table

        requested_features, hset_keys = self._generate_hset_keys_for_features(
            feature_view, requested_features
        )
        keys = self._generate_redis_keys_for_entities(config, entity_keys)

        with client.pipeline(transaction=False) as pipe:
            for redis_key_bin in keys:
                pipe.hmget(redis_key_bin, hset_keys)

            redis_values = pipe.execute()

        return self._convert_redis_values_to_protobuf(
            redis_values, feature_view.name, requested_features
        )

    async def online_read_async(
        self,
        config: RepoConfig,
        table: FeatureView,
        entity_keys: List[EntityKeyProto],
        requested_features: Optional[List[str]] = None,
    ) -> List[Tuple[Optional[datetime], Optional[Dict[str, ValueProto]]]]:
        online_store_config = config.online_store
        assert isinstance(online_store_config, RedisOnlineStoreConfig)

        client = await self._get_client_async(online_store_config)
        feature_view = table

        requested_features, hset_keys = self._generate_hset_keys_for_features(
            feature_view, requested_features
        )
        keys = self._generate_redis_keys_for_entities(config, entity_keys)

        async with client.pipeline(transaction=False) as pipe:
            for redis_key_bin in keys:
                pipe.hmget(redis_key_bin, hset_keys)
            redis_values = await pipe.execute()

        return self._convert_redis_values_to_protobuf(
            redis_values, feature_view.name, requested_features
        )

    def _get_features_for_entity(
        self,
        values: List[ByteString],
        feature_view: str,
        requested_features: List[str],
    ) -> Tuple[Optional[datetime], Optional[Dict[str, ValueProto]]]:
        res_val = dict(zip(requested_features, values))

        res_ts = Timestamp()
        ts_val = res_val.pop(f"_ts:{feature_view}")
        if ts_val:
            res_ts.ParseFromString(bytes(ts_val))

        res = {}
        for feature_name, val_bin in res_val.items():
            val = ValueProto()
            if val_bin:
                val.ParseFromString(bytes(val_bin))
            res[feature_name] = val

        if not res:
            return None, None
        else:
            timestamp = datetime.fromtimestamp(res_ts.seconds, tz=timezone.utc)
            return timestamp, res<|MERGE_RESOLUTION|>--- conflicted
+++ resolved
@@ -314,7 +314,6 @@
                 # Picking an arbitrary number to start with and will be tuned after perf testing
                 # TODO : Make this a config as this can be different for different users based on payload size etc..
                 num_cmds_per_pipeline_execute = 3000
-<<<<<<< HEAD
                 ttl = online_store_config.key_ttl_seconds
                 max_events = None
                 if table.tags:
@@ -326,9 +325,6 @@
                             logger.warning(
                                 f"Invalid max_retained_events tag value: {tag_value}"
                             )
-
-=======
->>>>>>> 3db296dd
                 for entity_key, values, timestamp, _ in data:
                     entity_key_bytes = _redis_key(
                         project,
@@ -363,17 +359,12 @@
 
                     pipe.hset(hash_key, mapping=entity_hset)
                     pipe.zadd(zset_key, {zset_member: zset_score})
-<<<<<<< HEAD
                     if ttl:
                         pipe.expire(name=hash_key, time=ttl)
-=======
-
->>>>>>> 3db296dd
                     num_cmds += 2
                     if num_cmds >= num_cmds_per_pipeline_execute:
                         # TODO: May be add retries with backoff
                         pipe.execute()  # flush
-<<<<<<< HEAD
                         if ttl:
                             self._run_ttl_cleanup(
                                 client, zset_key, entity_key_bytes, ttl
@@ -391,11 +382,6 @@
                         self._run_zset_trim(
                             client, zset_key, entity_key_bytes, max_events
                         )
-=======
-                        num_cmds = 0
-                if num_cmds:
-                    pipe.execute()  # flush any remaining data in the last batch
->>>>>>> 3db296dd
             else:
                 # check if a previous record under the key bin exists
                 # TODO: investigate if check and set is a better approach rather than pulling all entity ts and then setting
@@ -462,22 +448,14 @@
     @staticmethod
     def hash_key_bytes(entity_key_bytes: bytes, sort_key_bytes: bytes) -> bytes:
         """
-<<<<<<< HEAD
-        hash key format: <ek_bytes><sort_ek_bytes>
-=======
         hash key format: <ek_bytes><sort_key_bytes>
->>>>>>> 3db296dd
         """
         return b"".join([entity_key_bytes, sort_key_bytes])
 
     @staticmethod
     def zset_key_bytes(feature_view: str, entity_key_bytes: bytes) -> bytes:
         """
-<<<<<<< HEAD
-        sorted set key format:<feature_view><ek_bytes>
-=======
         sorted set key format: <feature_view><ek_bytes>
->>>>>>> 3db296dd
         """
         return b"".join([feature_view.encode("utf-8"), entity_key_bytes])
 
@@ -488,8 +466,7 @@
         """
         sk = EntityKeyProto(join_keys=[sort_key_name], entity_values=[sort_val])
         return serialize_entity_key(sk, entity_key_serialization_version=v)
-
-<<<<<<< HEAD
+    
     def _run_ttl_cleanup(
         self, client, zset_key: bytes, entity_key_bytes: bytes, ttl_seconds: int
     ):
@@ -536,9 +513,7 @@
 
         if client.zcard(zset_key) == 0:
             client.delete(zset_key)
-
-=======
->>>>>>> 3db296dd
+            
     def _generate_redis_keys_for_entities(
         self, config: RepoConfig, entity_keys: List[EntityKeyProto]
     ) -> List[bytes]:
