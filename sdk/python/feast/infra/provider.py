--- conflicted
+++ resolved
@@ -236,7 +236,6 @@
         config: RepoConfig,
         table: FeatureView,
         entity_keys: List[EntityKeyProto],
-<<<<<<< HEAD
         requested_features: List[str] = None,
         pool_size: int = 3
     ) -> List[Tuple[Optional[datetime], Optional[Dict[str, ValueProto]]]]:
@@ -266,12 +265,6 @@
     ) -> List[Tuple[Optional[datetime], Optional[Dict[str, ValueProto]]]]:
         """
         Reads features values for the given entity keys.
-=======
-        requested_features: Optional[List[str]] = None,
-    ) -> List[Tuple[Optional[datetime], Optional[Dict[str, ValueProto]]]]:
-        """
-        Reads features values for the given entity keys asynchronously.
->>>>>>> a61aaf3a
 
         Args:
             config: The config for the current feature store.
