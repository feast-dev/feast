import abc
from collections import defaultdict
from datetime import datetime
from pathlib import Path
from typing import Any, Callable, Dict, List, Optional, Sequence, Tuple, Union

import pandas
import pyarrow
from tqdm import tqdm

from feast import errors, importer
from feast.entity import Entity
from feast.feature_table import FeatureTable
from feast.feature_view import DUMMY_ENTITY_ID, FeatureView
from feast.infra.offline_stores.offline_store import RetrievalJob
from feast.on_demand_feature_view import OnDemandFeatureView
from feast.protos.feast.types.EntityKey_pb2 import EntityKey as EntityKeyProto
from feast.protos.feast.types.Value_pb2 import Value as ValueProto
from feast.registry import Registry
from feast.repo_config import RepoConfig
from feast.type_map import python_value_to_proto_value


class Provider(abc.ABC):
    @abc.abstractmethod
    def __init__(self, config: RepoConfig):
        ...

    @abc.abstractmethod
    def update_infra(
        self,
        project: str,
        tables_to_delete: Sequence[Union[FeatureTable, FeatureView]],
        tables_to_keep: Sequence[Union[FeatureTable, FeatureView]],
        entities_to_delete: Sequence[Entity],
        entities_to_keep: Sequence[Entity],
        partial: bool,
    ):
        """
        Reconcile cloud resources with the objects declared in the feature repo.

        Args:
            project: Project to which tables belong
            tables_to_delete: Tables that were deleted from the feature repo, so provider needs to
                clean up the corresponding cloud resources.
            tables_to_keep: Tables that are still in the feature repo. Depending on implementation,
                provider may or may not need to update the corresponding resources.
            entities_to_delete: Entities that were deleted from the feature repo, so provider needs to
                clean up the corresponding cloud resources.
            entities_to_keep: Entities that are still in the feature repo. Depending on implementation,
                provider may or may not need to update the corresponding resources.
            partial: if true, then tables_to_delete and tables_to_keep are *not* exhaustive lists.
                There may be other tables that are not touched by this update.
        """
        ...

    @abc.abstractmethod
    def teardown_infra(
        self,
        project: str,
        tables: Sequence[Union[FeatureTable, FeatureView]],
        entities: Sequence[Entity],
    ):
        """
        Tear down all cloud resources for a repo.

        Args:
            project: Feast project to which tables belong
            tables: Tables that are declared in the feature repo.
            entities: Entities that are declared in the feature repo.
        """
        ...

    @abc.abstractmethod
    def online_write_batch(
        self,
        config: RepoConfig,
        table: Union[FeatureTable, FeatureView],
        data: List[
            Tuple[EntityKeyProto, Dict[str, ValueProto], datetime, Optional[datetime]]
        ],
        progress: Optional[Callable[[int], Any]],
    ) -> None:
        """
        Write a batch of feature rows to the online store. This is a low level interface, not
        expected to be used by the users directly.

        If a tz-naive timestamp is passed to this method, it is assumed to be UTC.

        Args:
            config: The RepoConfig for the current FeatureStore.
            table: Feast FeatureTable
            data: a list of quadruplets containing Feature data. Each quadruplet contains an Entity Key,
                a dict containing feature values, an event timestamp for the row, and
                the created timestamp for the row if it exists.
            progress: Optional function to be called once every mini-batch of rows is written to
                the online store. Can be used to display progress.
        """
        ...

    @abc.abstractmethod
    def materialize_single_feature_view(
        self,
        config: RepoConfig,
        feature_view: FeatureView,
        start_date: datetime,
        end_date: datetime,
        registry: Registry,
        project: str,
        tqdm_builder: Callable[[int], tqdm],
    ) -> None:
        pass

    @abc.abstractmethod
    def get_historical_features(
        self,
        config: RepoConfig,
        feature_views: List[FeatureView],
        feature_refs: List[str],
        entity_df: Union[pandas.DataFrame, str],
        registry: Registry,
        project: str,
        full_feature_names: bool,
    ) -> RetrievalJob:
        pass

    @abc.abstractmethod
    def online_read(
        self,
        config: RepoConfig,
        table: Union[FeatureTable, FeatureView],
        entity_keys: List[EntityKeyProto],
        requested_features: List[str] = None,
    ) -> List[Tuple[Optional[datetime], Optional[Dict[str, ValueProto]]]]:
        """
        Read feature values given an Entity Key. This is a low level interface, not
        expected to be used by the users directly.

        Returns:
            Data is returned as a list, one item per entity key. Each item in the list is a tuple
            of event_ts for the row, and the feature data as a dict from feature names to values.
            Values are returned as Value proto message.
        """
        ...


def get_provider(config: RepoConfig, repo_path: Path) -> Provider:
    if "." not in config.provider:
        if config.provider in {"gcp", "aws", "local"}:
            if config.provider == "aws":
                from feast.infra.aws import AwsProvider

                return AwsProvider(config)

<<<<<<< HEAD
            return AwsProvider(config)
        elif config.provider == "aliyun":
            from feast.infra.aliyun import AliyunProvider

            return AliyunProvider(config)
        elif config.provider == "local":
            from feast.infra.local import LocalProvider
=======
            from feast.infra.passthrough_provider import PassthroughProvider
>>>>>>> 0342aa4b

            return PassthroughProvider(config)
        else:
            raise errors.FeastProviderNotImplementedError(config.provider)
    else:
        # Split provider into module and class names by finding the right-most dot.
        # For example, provider 'foo.bar.MyProvider' will be parsed into 'foo.bar' and 'MyProvider'
        module_name, class_name = config.provider.rsplit(".", 1)

        cls = importer.get_class_from_type(module_name, class_name, "Provider")

        return cls(config)


def _get_requested_feature_views_to_features_dict(
    feature_refs: List[str],
    feature_views: List[FeatureView],
    on_demand_feature_views: List[OnDemandFeatureView],
) -> Tuple[Dict[FeatureView, List[str]], Dict[OnDemandFeatureView, List[str]]]:
    """Create a dict of FeatureView -> List[Feature] for all requested features.
    Set full_feature_names to True to have feature names prefixed by their feature view name."""

    feature_views_to_feature_map: Dict[FeatureView, List[str]] = defaultdict(list)
    on_demand_feature_views_to_feature_map: Dict[
        OnDemandFeatureView, List[str]
    ] = defaultdict(list)

    for ref in feature_refs:
        ref_parts = ref.split(":")
        feature_view_from_ref = ref_parts[0]
        feature_from_ref = ref_parts[1]

        found = False
        for feature_view_from_registry in feature_views:
            if feature_view_from_registry.name == feature_view_from_ref:
                found = True
                feature_views_to_feature_map[feature_view_from_registry].append(
                    feature_from_ref
                )
        for odfv_from_registry in on_demand_feature_views:
            if odfv_from_registry.name == feature_view_from_ref:
                found = True
                on_demand_feature_views_to_feature_map[odfv_from_registry].append(
                    feature_from_ref
                )

        if not found:
            raise ValueError(f"Could not find feature view from reference {ref}")

    return feature_views_to_feature_map, on_demand_feature_views_to_feature_map


def _get_column_names(
    feature_view: FeatureView, entities: List[Entity]
) -> Tuple[List[str], List[str], str, Optional[str]]:
    """
    If a field mapping exists, run it in reverse on the join keys,
    feature names, event timestamp column, and created timestamp column
    to get the names of the relevant columns in the offline feature store table.

    Returns:
        Tuple containing the list of reverse-mapped join_keys,
        reverse-mapped feature names, reverse-mapped event timestamp column,
        and reverse-mapped created timestamp column that will be passed into
        the query to the offline store.
    """
    # if we have mapped fields, use the original field names in the call to the offline store
    event_timestamp_column = feature_view.batch_source.event_timestamp_column
    feature_names = [feature.name for feature in feature_view.features]
    created_timestamp_column = feature_view.batch_source.created_timestamp_column
    join_keys = [
        entity.join_key for entity in entities if entity.join_key != DUMMY_ENTITY_ID
    ]
    if feature_view.batch_source.field_mapping is not None:
        reverse_field_mapping = {
            v: k for k, v in feature_view.batch_source.field_mapping.items()
        }
        event_timestamp_column = (
            reverse_field_mapping[event_timestamp_column]
            if event_timestamp_column in reverse_field_mapping.keys()
            else event_timestamp_column
        )
        created_timestamp_column = (
            reverse_field_mapping[created_timestamp_column]
            if created_timestamp_column
            and created_timestamp_column in reverse_field_mapping.keys()
            else created_timestamp_column
        )
        join_keys = [
            reverse_field_mapping[col] if col in reverse_field_mapping.keys() else col
            for col in join_keys
        ]
        feature_names = [
            reverse_field_mapping[col] if col in reverse_field_mapping.keys() else col
            for col in feature_names
        ]

    # We need to exclude join keys and timestamp columns from the list of features, after they are mapped to
    # their final column names via the `field_mapping` field of the source.
    _feature_names = set(feature_names) - set(join_keys)
    _feature_names = _feature_names - {event_timestamp_column, created_timestamp_column}
    feature_names = list(_feature_names)
    return (
        join_keys,
        feature_names,
        event_timestamp_column,
        created_timestamp_column,
    )


def _run_field_mapping(
    table: pyarrow.Table, field_mapping: Dict[str, str],
) -> pyarrow.Table:
    # run field mapping in the forward direction
    cols = table.column_names
    mapped_cols = [
        field_mapping[col] if col in field_mapping.keys() else col for col in cols
    ]
    table = table.rename_columns(mapped_cols)
    return table


def _convert_arrow_to_proto(
    table: pyarrow.Table, feature_view: FeatureView, join_keys: List[str],
) -> List[Tuple[EntityKeyProto, Dict[str, ValueProto], datetime, Optional[datetime]]]:
    rows_to_write = []

    def _coerce_datetime(ts):
        """
        Depending on underlying time resolution, arrow to_pydict() sometimes returns pandas
        timestamp type (for nanosecond resolution), and sometimes you get standard python datetime
        (for microsecond resolution).

        While pandas timestamp class is a subclass of python datetime, it doesn't always behave the
        same way. We convert it to normal datetime so that consumers downstream don't have to deal
        with these quirks.
        """

        if isinstance(ts, pandas.Timestamp):
            return ts.to_pydatetime()
        else:
            return ts

    for row in zip(*table.to_pydict().values()):
        entity_key = EntityKeyProto()
        for join_key in join_keys:
            entity_key.join_keys.append(join_key)
            idx = table.column_names.index(join_key)
            value = python_value_to_proto_value(row[idx])
            entity_key.entity_values.append(value)
        feature_dict = {}
        for feature in feature_view.features:
            idx = table.column_names.index(feature.name)
            value = python_value_to_proto_value(row[idx], feature.dtype)
            feature_dict[feature.name] = value
        event_timestamp_idx = table.column_names.index(
            feature_view.batch_source.event_timestamp_column
        )
        event_timestamp = _coerce_datetime(row[event_timestamp_idx])

        if feature_view.batch_source.created_timestamp_column:
            created_timestamp_idx = table.column_names.index(
                feature_view.batch_source.created_timestamp_column
            )
            created_timestamp = _coerce_datetime(row[created_timestamp_idx])
        else:
            created_timestamp = None

        rows_to_write.append(
            (entity_key, feature_dict, event_timestamp, created_timestamp)
        )
    return rows_to_write<|MERGE_RESOLUTION|>--- conflicted
+++ resolved
@@ -146,23 +146,18 @@
 
 def get_provider(config: RepoConfig, repo_path: Path) -> Provider:
     if "." not in config.provider:
-        if config.provider in {"gcp", "aws", "local"}:
+        if config.provider in {"gcp", "aws", "aliyun", "local"}:
             if config.provider == "aws":
                 from feast.infra.aws import AwsProvider
 
                 return AwsProvider(config)
 
-<<<<<<< HEAD
-            return AwsProvider(config)
-        elif config.provider == "aliyun":
-            from feast.infra.aliyun import AliyunProvider
-
-            return AliyunProvider(config)
-        elif config.provider == "local":
-            from feast.infra.local import LocalProvider
-=======
+            elif config.provider == "aliyun":
+                from feast.infra.aliyun import AliyunProvider
+
+                return AliyunProvider(config)
+            
             from feast.infra.passthrough_provider import PassthroughProvider
->>>>>>> 0342aa4b
 
             return PassthroughProvider(config)
         else:
