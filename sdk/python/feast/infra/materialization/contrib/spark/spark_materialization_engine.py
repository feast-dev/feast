--- conflicted
+++ resolved
@@ -179,15 +179,9 @@
                     self.repo_config.batch_engine.partitions
                 )
 
-<<<<<<< HEAD
             print(
                 f"INFO!!! Processing {feature_view.name} with {spark_df.count()} records"
             )
-=======
-            spark_df.mapInPandas(
-                lambda x: _map_by_partition(x, spark_serialized_artifacts), "status int"
-            ).count()  # dummy action to force evaluation
->>>>>>> 690a6212
 
             spark_df.mapInPandas(
                 lambda x: _map_by_partition(x, spark_serialized_artifacts), "status int"
@@ -235,7 +229,6 @@
         return feature_view, online_store, repo_config
 
 
-<<<<<<< HEAD
 def _map_by_partition(
     iterator,
     spark_serialized_artifacts: _SparkSerializedArtifacts,
@@ -247,20 +240,11 @@
         # convert to pyarrow table
         if pdf_row_count == 0:
             print("INFO!!! Dataframe has 0 records to process")
-=======
-def _map_by_partition(iterator, spark_serialized_artifacts: _SparkSerializedArtifacts):
-    for pdf in iterator:
-        if pdf.shape[0] == 0:
-            print("Skipping")
->>>>>>> 690a6212
             return
 
         table = pyarrow.Table.from_pandas(pdf)
 
-<<<<<<< HEAD
         # unserialize artifacts
-=======
->>>>>>> 690a6212
         (
             feature_view,
             online_store,
@@ -285,18 +269,11 @@
             feature_view,
             rows_to_write,
             lambda x: None,
-<<<<<<< HEAD
         )
         end_time = time.time()
         print(
             f"INFO!!! Processed batch with size {pdf_row_count} in {int((end_time - start_time) * 1000)} milliseconds"
         )
-
-    yield pd.DataFrame([pd.Series(range(1, 2))])  # dummy result
-=======
-        )
-
     yield pd.DataFrame(
         [pd.Series(range(1, 2))]
-    )  # dummy result because mapInPandas needs to return something
->>>>>>> 690a6212
+    )  # dummy result because mapInPandas needs to return something