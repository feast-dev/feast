from typing import List, Optional
<<<<<<< HEAD
from typing import List, Optional
=======
>>>>>>> 78bf235c

from happybase import ConnectionPool


class HbaseConstants:
    """Constants to be used by the Hbase Online Store."""

    DEFAULT_COLUMN_FAMILY = "default"
    EVENT_TS = "event_ts"
    CREATED_TS = "created_ts"
    DEFAULT_EVENT_TS = DEFAULT_COLUMN_FAMILY + ":" + EVENT_TS
    DEFAULT_CREATED_TS = DEFAULT_COLUMN_FAMILY + ":" + CREATED_TS

    @staticmethod
    def get_feature_from_col(col):
        """Given the column name, exclude the column family to get the feature name."""
        return col.decode("utf-8").split(":")[1]

    @staticmethod
    def get_col_from_feature(feature):
        """Given the feature name, add the column family to get the column name."""
        if isinstance(feature, bytes):
            feature = feature.decode("utf-8")
        return HbaseConstants.DEFAULT_COLUMN_FAMILY + ":" + feature


class HBaseConnector:
    """
    Utils class to manage different Hbase operations.

    Attributes:
        conn: happybase Connection to connect to hbase.
        host: hostname of the hbase thrift server.
        port: port in which thrift server is running.
        timeout: socket timeout in milliseconds.
    """

    def __init__(
        self,
        pool: Optional[ConnectionPool] = None,
        host: Optional[str] = None,
        port: Optional[int] = None,
        pool: ConnectionPool = None,
        host: Optional[str] = None,
        port: Optional[int] = None,
        connection_pool_size: int = 4,
    ):
        if pool is None:
            self.host = host
            self.port = port
            self.pool = ConnectionPool(
                host=host,
                port=port,
                size=connection_pool_size,
            )
        else:
            self.pool = pool

    def create_table(self, table_name: str, colm_family: List[str]):
        """
        Create table in hbase online store.

        Arguments:
            table_name: Name of the Hbase table.
            colm_family: List of names of column families to be created in the hbase table.
        """
        cf_dict: dict = {}
        for cf in colm_family:
            cf_dict[cf] = dict()

        with self.pool.connection() as conn:
            return conn.create_table(table_name, cf_dict)

    def create_table_with_default_cf(self, table_name: str):
        """
        Create table in hbase online store with one column family "default".

        Arguments:
            table_name: Name of the Hbase table.
        """
        with self.pool.connection() as conn:
            return conn.create_table(table_name, {"default": dict()})

    def check_if_table_exist(self, table_name: str):
        """
        Check if table exists in hbase.

        Arguments:
            table_name: Name of the Hbase table.
        """
        with self.pool.connection() as conn:
            return bytes(table_name, "utf-8") in conn.tables()

    def batch(self, table_name: str):
        """
        Returns a "Batch" instance that can be used for mass data manipulation in the hbase table.

        Arguments:
            table_name: Name of the Hbase table.
        """
        with self.pool.connection() as conn:
            return conn.table(table_name).batch()

    def put(self, table_name: str, row_key: str, data: dict):
        """
        Store data in the hbase table.

        Arguments:
            table_name: Name of the Hbase table.
            row_key: Row key of the row to be inserted to hbase table.
            data: Mapping of column family name:column name to column values
        """
        with self.pool.connection() as conn:
            table = conn.table(table_name)
            table.put(row_key, data)

    def row(
        self,
        table_name: str,
        row_key,
        columns=None,
        timestamp=None,
        include_timestamp=False,
    ):
        """
        Fetch a row of data from the hbase table.

        Arguments:
            table_name: Name of the Hbase table.
            row_key: Row key of the row to be inserted to hbase table.
            columns: the name of columns that needs to be fetched.
            timestamp: timestamp specifies the maximum version the cells can have.
            include_timestamp: specifies if (column, timestamp) to be return instead of only column.
        """
        with self.pool.connection() as conn:
            table = conn.table(table_name)
            return table.row(row_key, columns, timestamp, include_timestamp)

    def rows(
        self,
        table_name: str,
        row_keys,
        columns=None,
        timestamp=None,
        include_timestamp=False,
    ):
        """
        Fetch multiple rows of data from the hbase table.

        Arguments:
            table_name: Name of the Hbase table.
            row_keys: List of row key of the row to be inserted to hbase table.
            columns: the name of columns that needs to be fetched.
            timestamp: timestamp specifies the maximum version the cells can have.
            include_timestamp: specifies if (column, timestamp) to be return instead of only column.
        """
        with self.pool.connection() as conn:
            table = conn.table(table_name)
            return table.rows(row_keys, columns, timestamp, include_timestamp)

    def print_table(self, table_name):
        """Prints the table scanning all the rows of the hbase table."""
        with self.pool.connection() as conn:
            table = conn.table(table_name)
            scan_data = table.scan()
            for row_key, cols in scan_data:
                print(row_key.decode("utf-8"), cols)

    def delete_table(self, table: str):
        """Deletes the hbase table given the table name."""
        if self.check_if_table_exist(table):
            with self.pool.connection() as conn:
                conn.delete_table(table, disable=True)

    def close_conn(self):
        """Closes the happybase connection."""
        with self.pool.connection() as conn:
            conn.close()


def main():
    from feast.infra.key_encoding_utils import serialize_entity_key
    from feast.protos.feast.types.EntityKey_pb2 import EntityKey
    from feast.protos.feast.types.Value_pb2 import Value

    pool = ConnectionPool(
        host="localhost",
        port=9090,
        size=2,
    )
    with pool.connection() as connection:
        table = connection.table("test_hbase_driver_hourly_stats")
        row_keys = [
            serialize_entity_key(
                EntityKey(
                    join_keys=["driver_id"], entity_values=[Value(int64_val=1004)]
                ),
                entity_key_serialization_version=2,
            ).hex(),
            serialize_entity_key(
                EntityKey(
                    join_keys=["driver_id"], entity_values=[Value(int64_val=1005)]
                ),
                entity_key_serialization_version=2,
            ).hex(),
            serialize_entity_key(
                EntityKey(
                    join_keys=["driver_id"], entity_values=[Value(int64_val=1024)]
                ),
                entity_key_serialization_version=2,
            ).hex(),
        ]
        rows = table.rows(row_keys)

        for _, row in rows:
            for key, value in row.items():
                col_name = bytes.decode(key, "utf-8").split(":")[1]
                print(col_name, value)
            print()


if __name__ == "__main__":
    main()<|MERGE_RESOLUTION|>--- conflicted
+++ resolved
@@ -1,8 +1,4 @@
 from typing import List, Optional
-<<<<<<< HEAD
-from typing import List, Optional
-=======
->>>>>>> 78bf235c
 
 from happybase import ConnectionPool
 
@@ -43,9 +39,6 @@
     def __init__(
         self,
         pool: Optional[ConnectionPool] = None,
-        host: Optional[str] = None,
-        port: Optional[int] = None,
-        pool: ConnectionPool = None,
         host: Optional[str] = None,
         port: Optional[int] = None,
         connection_pool_size: int = 4,
