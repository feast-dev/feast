# Copyright 2019 The Feast Authors
#
# Licensed under the Apache License, Version 2.0 (the "License");
# you may not use this file except in compliance with the License.
# You may obtain a copy of the License at
#
#     https://www.apache.org/licenses/LICENSE-2.0
#
# Unless required by applicable law or agreed to in writing, software
# distributed under the License is distributed on an "AS IS" BASIS,
# WITHOUT WARRANTIES OR CONDITIONS OF ANY KIND, either express or implied.
# See the License for the specific language governing permissions and
# limitations under the License.
import logging
from collections import defaultdict
from datetime import datetime, timedelta
from enum import Enum
from pathlib import Path
from threading import Lock
from typing import Any, Dict, List, Optional, Set
from urllib.parse import urlparse

from google.protobuf.internal.containers import RepeatedCompositeFieldContainer
from google.protobuf.json_format import MessageToDict
from proto import Message

from feast.base_feature_view import BaseFeatureView
from feast.entity import Entity
from feast.errors import (
    ConflictingFeatureViewNames,
    EntityNotFoundException,
    FeatureServiceNotFoundException,
    FeatureViewNotFoundException,
    OnDemandFeatureViewNotFoundException,
    SavedDatasetNotFound,
)
from feast.feature_service import FeatureService
from feast.feature_view import FeatureView
from feast.importer import import_class
from feast.infra.infra_object import Infra
from feast.on_demand_feature_view import OnDemandFeatureView
from feast.protos.feast.core.Registry_pb2 import Registry as RegistryProto
from feast.registry_store import NoopRegistryStore
from feast.repo_config import RegistryConfig
from feast.repo_contents import RepoContents
from feast.request_feature_view import RequestFeatureView
from feast.saved_dataset import SavedDataset

REGISTRY_SCHEMA_VERSION = "1"


REGISTRY_STORE_CLASS_FOR_TYPE = {
    "GCSRegistryStore": "feast.infra.gcp.GCSRegistryStore",
    "S3RegistryStore": "feast.infra.aws.S3RegistryStore",
    "LocalRegistryStore": "feast.infra.local.LocalRegistryStore",
}

REGISTRY_STORE_CLASS_FOR_SCHEME = {
    "gs": "GCSRegistryStore",
    "s3": "S3RegistryStore",
    "file": "LocalRegistryStore",
    "": "LocalRegistryStore",
}


class FeastObjectType(Enum):
    ENTITY = "entity"
    FEATURE_VIEW = "feature view"
    ON_DEMAND_FEATURE_VIEW = "on demand feature view"
    REQUEST_FEATURE_VIEW = "request feature view"
    FEATURE_SERVICE = "feature service"

    @staticmethod
    def get_objects_from_registry(
        registry: "Registry", project: str
    ) -> Dict["FeastObjectType", List[Any]]:
        return {
            FeastObjectType.ENTITY: registry.list_entities(project=project),
            FeastObjectType.FEATURE_VIEW: registry.list_feature_views(project=project),
            FeastObjectType.ON_DEMAND_FEATURE_VIEW: registry.list_on_demand_feature_views(
                project=project
            ),
            FeastObjectType.REQUEST_FEATURE_VIEW: registry.list_request_feature_views(
                project=project
            ),
            FeastObjectType.FEATURE_SERVICE: registry.list_feature_services(
                project=project
            ),
        }

    @staticmethod
    def get_objects_from_repo_contents(
        repo_contents: RepoContents,
    ) -> Dict["FeastObjectType", Set[Any]]:
        return {
            FeastObjectType.ENTITY: repo_contents.entities,
            FeastObjectType.FEATURE_VIEW: repo_contents.feature_views,
            FeastObjectType.ON_DEMAND_FEATURE_VIEW: repo_contents.on_demand_feature_views,
            FeastObjectType.REQUEST_FEATURE_VIEW: repo_contents.request_feature_views,
            FeastObjectType.FEATURE_SERVICE: repo_contents.feature_services,
        }


FEAST_OBJECT_TYPES = [feast_object_type for feast_object_type in FeastObjectType]


logger = logging.getLogger(__name__)


def get_registry_store_class_from_type(registry_store_type: str):
    if not registry_store_type.endswith("RegistryStore"):
        raise Exception('Registry store class name should end with "RegistryStore"')
    if registry_store_type in REGISTRY_STORE_CLASS_FOR_TYPE:
        registry_store_type = REGISTRY_STORE_CLASS_FOR_TYPE[registry_store_type]
    module_name, registry_store_class_name = registry_store_type.rsplit(".", 1)

    return import_class(module_name, registry_store_class_name, "RegistryStore")


def get_registry_store_class_from_scheme(registry_path: str):
    uri = urlparse(registry_path)
    if uri.scheme not in REGISTRY_STORE_CLASS_FOR_SCHEME:
        raise Exception(
            f"Registry path {registry_path} has unsupported scheme {uri.scheme}. "
            f"Supported schemes are file, s3 and gs."
        )
    else:
        registry_store_type = REGISTRY_STORE_CLASS_FOR_SCHEME[uri.scheme]
        return get_registry_store_class_from_type(registry_store_type)


class Registry:
    """
    Registry: A registry allows for the management and persistence of feature definitions and related metadata.
    """

    # The cached_registry_proto object is used for both reads and writes. In particular,
    # all write operations refresh the cache and modify it in memory; the write must
    # then be persisted to the underlying RegistryStore with a call to commit().
    cached_registry_proto: Optional[RegistryProto] = None
    cached_registry_proto_created: Optional[datetime] = None
    cached_registry_proto_ttl: timedelta

    def __init__(
        self, registry_config: Optional[RegistryConfig], repo_path: Optional[Path]
    ):
        """
        Create the Registry object.

        Args:
            registry_config: RegistryConfig object containing the destination path and cache ttl,
            repo_path: Path to the base of the Feast repository
            or where it will be created if it does not exist yet.
        """

        self._refresh_lock = Lock()

        if registry_config:
            registry_store_type = registry_config.registry_store_type
            registry_path = registry_config.path
            if registry_store_type is None:
                cls = get_registry_store_class_from_scheme(registry_path)
            else:
                cls = get_registry_store_class_from_type(str(registry_store_type))

            self._registry_store = cls(registry_config, repo_path)
            self.cached_registry_proto_ttl = timedelta(
                seconds=registry_config.cache_ttl_seconds
                if registry_config.cache_ttl_seconds is not None
                else 0
            )

    def clone(self) -> "Registry":
        new_registry = Registry(None, None)
        new_registry.cached_registry_proto_ttl = timedelta(seconds=0)
        new_registry.cached_registry_proto = (
            self.cached_registry_proto.__deepcopy__()
            if self.cached_registry_proto
            else RegistryProto()
        )
        new_registry.cached_registry_proto_created = datetime.utcnow()
        new_registry._registry_store = NoopRegistryStore()
        return new_registry

    def _initialize_registry(self):
        """Explicitly initializes the registry with an empty proto if it doesn't exist."""
        try:
            self._get_registry_proto()
        except FileNotFoundError:
            registry_proto = RegistryProto()
            registry_proto.registry_schema_version = REGISTRY_SCHEMA_VERSION
            self._registry_store.update_registry_proto(registry_proto)

    def update_infra(self, infra: Infra, project: str, commit: bool = True):
        """
        Updates the stored Infra object.

        Args:
            infra: The new Infra object to be stored.
            project: Feast project that the Infra object refers to
            commit: Whether the change should be persisted immediately
        """
        self._prepare_registry_for_changes()
        assert self.cached_registry_proto

        self.cached_registry_proto.infra.CopyFrom(infra.to_proto())
        if commit:
            self.commit()

    def get_infra(self, project: str, allow_cache: bool = False) -> Infra:
        """
        Retrieves the stored Infra object.

        Args:
            project: Feast project that the Infra object refers to
            allow_cache: Whether to allow returning this entity from a cached registry

        Returns:
            The stored Infra object.
        """
        registry_proto = self._get_registry_proto(allow_cache=allow_cache)
        return Infra.from_proto(registry_proto.infra)

    def apply_entity(self, entity: Entity, project: str, commit: bool = True):
        """
        Registers a single entity with Feast

        Args:
            entity: Entity that will be registered
            project: Feast project that this entity belongs to
            commit: Whether the change should be persisted immediately
        """
        entity.is_valid()

        now = datetime.utcnow()
        if not entity.created_timestamp:
            entity._created_timestamp = now
        entity._last_updated_timestamp = now

        entity_proto = entity.to_proto()
        entity_proto.spec.project = project
        self._prepare_registry_for_changes()
        assert self.cached_registry_proto

        for idx, existing_entity_proto in enumerate(
            self.cached_registry_proto.entities
        ):
            if (
                existing_entity_proto.spec.name == entity_proto.spec.name
                and existing_entity_proto.spec.project == project
            ):
                del self.cached_registry_proto.entities[idx]
                break

        self.cached_registry_proto.entities.append(entity_proto)
        if commit:
            self.commit()

    def list_entities(self, project: str, allow_cache: bool = False) -> List[Entity]:
        """
        Retrieve a list of entities from the registry

        Args:
            allow_cache: Whether to allow returning entities from a cached registry
            project: Filter entities based on project name

        Returns:
            List of entities
        """
        registry_proto = self._get_registry_proto(allow_cache=allow_cache)
        entities = []
        for entity_proto in registry_proto.entities:
            if entity_proto.spec.project == project:
                entities.append(Entity.from_proto(entity_proto))
        return entities

    def apply_feature_service(
        self, feature_service: FeatureService, project: str, commit: bool = True
    ):
        """
        Registers a single feature service with Feast

        Args:
            feature_service: A feature service that will be registered
            project: Feast project that this entity belongs to
        """
        now = datetime.utcnow()
        if not feature_service.created_timestamp:
            feature_service.created_timestamp = now
        feature_service.last_updated_timestamp = now

        feature_service_proto = feature_service.to_proto()
        feature_service_proto.spec.project = project

        registry = self._prepare_registry_for_changes()

        for idx, existing_feature_service_proto in enumerate(registry.feature_services):
            if (
                existing_feature_service_proto.spec.name
                == feature_service_proto.spec.name
                and existing_feature_service_proto.spec.project == project
            ):
                del registry.feature_services[idx]
        registry.feature_services.append(feature_service_proto)
        if commit:
            self.commit()

    def list_feature_services(
        self, project: str, allow_cache: bool = False
    ) -> List[FeatureService]:
        """
        Retrieve a list of feature services from the registry

        Args:
            allow_cache: Whether to allow returning entities from a cached registry
            project: Filter entities based on project name

        Returns:
            List of feature services
        """

        registry = self._get_registry_proto(allow_cache=allow_cache)
        feature_services = []
        for feature_service_proto in registry.feature_services:
            if feature_service_proto.spec.project == project:
                feature_services.append(
                    FeatureService.from_proto(feature_service_proto)
                )
        return feature_services

    def get_feature_service(
        self, name: str, project: str, allow_cache: bool = False
    ) -> FeatureService:
        """
        Retrieves a feature service.

        Args:
            name: Name of feature service
            project: Feast project that this feature service belongs to
            allow_cache: Whether to allow returning this feature service from a cached registry

        Returns:
            Returns either the specified feature service, or raises an exception if
            none is found
        """
        registry = self._get_registry_proto(allow_cache=allow_cache)

        for feature_service_proto in registry.feature_services:
            if (
                feature_service_proto.spec.project == project
                and feature_service_proto.spec.name == name
            ):
                return FeatureService.from_proto(feature_service_proto)
        raise FeatureServiceNotFoundException(name, project=project)

    def get_entity(self, name: str, project: str, allow_cache: bool = False) -> Entity:
        """
        Retrieves an entity.

        Args:
            name: Name of entity
            project: Feast project that this entity belongs to
            allow_cache: Whether to allow returning this entity from a cached registry

        Returns:
            Returns either the specified entity, or raises an exception if
            none is found
        """
        registry_proto = self._get_registry_proto(allow_cache=allow_cache)
        for entity_proto in registry_proto.entities:
            if entity_proto.spec.name == name and entity_proto.spec.project == project:
                return Entity.from_proto(entity_proto)
        raise EntityNotFoundException(name, project=project)

    def apply_feature_view(
        self, feature_view: BaseFeatureView, project: str, commit: bool = True
    ):
        """
        Registers a single feature view with Feast

        Args:
            feature_view: Feature view that will be registered
            project: Feast project that this feature view belongs to
            commit: Whether the change should be persisted immediately
        """
        feature_view.ensure_valid()

        now = datetime.utcnow()
        if not feature_view.created_timestamp:
<<<<<<< HEAD
            feature_view.created_timestamp = now
        feature_view.last_updated_timestamp = now

=======
            feature_view.created_timestamp = datetime.utcnow()
>>>>>>> 6e304579
        feature_view_proto = feature_view.to_proto()
        feature_view_proto.spec.project = project
        self._prepare_registry_for_changes()
        assert self.cached_registry_proto

        self._check_conflicting_feature_view_names(feature_view)
        existing_feature_views_of_same_type: RepeatedCompositeFieldContainer
        if isinstance(feature_view, FeatureView):
            existing_feature_views_of_same_type = (
                self.cached_registry_proto.feature_views
            )
        elif isinstance(feature_view, OnDemandFeatureView):
            existing_feature_views_of_same_type = (
                self.cached_registry_proto.on_demand_feature_views
            )
        elif isinstance(feature_view, RequestFeatureView):
            existing_feature_views_of_same_type = (
                self.cached_registry_proto.request_feature_views
            )
        else:
            raise ValueError(f"Unexpected feature view type: {type(feature_view)}")

        for idx, existing_feature_view_proto in enumerate(
            existing_feature_views_of_same_type
        ):
            if (
                existing_feature_view_proto.spec.name == feature_view_proto.spec.name
                and existing_feature_view_proto.spec.project == project
            ):
                if (
                    feature_view.__class__.from_proto(existing_feature_view_proto)
                    == feature_view
                ):
                    return
                else:
                    del existing_feature_views_of_same_type[idx]
                    break

        existing_feature_views_of_same_type.append(feature_view_proto)
        if commit:
            self.commit()

    def list_on_demand_feature_views(
        self, project: str, allow_cache: bool = False
    ) -> List[OnDemandFeatureView]:
        """
        Retrieve a list of on demand feature views from the registry

        Args:
            project: Filter on demand feature views based on project name
            allow_cache: Whether to allow returning on demand feature views from a cached registry

        Returns:
            List of on demand feature views
        """

        registry = self._get_registry_proto(allow_cache=allow_cache)
        on_demand_feature_views = []
        for on_demand_feature_view in registry.on_demand_feature_views:
            if on_demand_feature_view.spec.project == project:
                on_demand_feature_views.append(
                    OnDemandFeatureView.from_proto(on_demand_feature_view)
                )
        return on_demand_feature_views

    def get_on_demand_feature_view(
        self, name: str, project: str, allow_cache: bool = False
    ) -> OnDemandFeatureView:
        """
        Retrieves an on demand feature view.

        Args:
            name: Name of on demand feature view
            project: Feast project that this on demand feature  belongs to

        Returns:
            Returns either the specified on demand feature view, or raises an exception if
            none is found
        """
        registry = self._get_registry_proto(allow_cache=allow_cache)

        for on_demand_feature_view in registry.on_demand_feature_views:
            if (
                on_demand_feature_view.spec.project == project
                and on_demand_feature_view.spec.name == name
            ):
                return OnDemandFeatureView.from_proto(on_demand_feature_view)
        raise OnDemandFeatureViewNotFoundException(name, project=project)

    def apply_materialization(
        self,
        feature_view: FeatureView,
        project: str,
        start_date: datetime,
        end_date: datetime,
        commit: bool = True,
    ):
        """
        Updates materialization intervals tracked for a single feature view in Feast

        Args:
            feature_view: Feature view that will be updated with an additional materialization interval tracked
            project: Feast project that this feature view belongs to
            start_date (datetime): Start date of the materialization interval to track
            end_date (datetime): End date of the materialization interval to track
            commit: Whether the change should be persisted immediately
        """
        self._prepare_registry_for_changes()
        assert self.cached_registry_proto

        for idx, existing_feature_view_proto in enumerate(
            self.cached_registry_proto.feature_views
        ):
            if (
                existing_feature_view_proto.spec.name == feature_view.name
                and existing_feature_view_proto.spec.project == project
            ):
                existing_feature_view = FeatureView.from_proto(
                    existing_feature_view_proto
                )
                existing_feature_view.materialization_intervals.append(
                    (start_date, end_date)
                )
                existing_feature_view.last_updated_timestamp = datetime.utcnow()
                feature_view_proto = existing_feature_view.to_proto()
                feature_view_proto.spec.project = project
                del self.cached_registry_proto.feature_views[idx]
                self.cached_registry_proto.feature_views.append(feature_view_proto)
                if commit:
                    self.commit()
                return

        raise FeatureViewNotFoundException(feature_view.name, project)

    def list_feature_views(
        self, project: str, allow_cache: bool = False
    ) -> List[FeatureView]:
        """
        Retrieve a list of feature views from the registry

        Args:
            allow_cache: Allow returning feature views from the cached registry
            project: Filter feature views based on project name

        Returns:
            List of feature views
        """
        registry_proto = self._get_registry_proto(allow_cache=allow_cache)
        feature_views: List[FeatureView] = []
        for feature_view_proto in registry_proto.feature_views:
            if feature_view_proto.spec.project == project:
                feature_views.append(FeatureView.from_proto(feature_view_proto))
        return feature_views

    def list_request_feature_views(
        self, project: str, allow_cache: bool = False
    ) -> List[RequestFeatureView]:
        """
        Retrieve a list of request feature views from the registry

        Args:
            allow_cache: Allow returning feature views from the cached registry
            project: Filter feature views based on project name

        Returns:
            List of feature views
        """
        registry_proto = self._get_registry_proto(allow_cache=allow_cache)
        feature_views: List[RequestFeatureView] = []
        for request_feature_view_proto in registry_proto.request_feature_views:
            if request_feature_view_proto.spec.project == project:
                feature_views.append(
                    RequestFeatureView.from_proto(request_feature_view_proto)
                )
        return feature_views

    def get_feature_view(
        self, name: str, project: str, allow_cache: bool = False
    ) -> FeatureView:
        """
        Retrieves a feature view.

        Args:
            name: Name of feature view
            project: Feast project that this feature view belongs to
            allow_cache: Allow returning feature view from the cached registry

        Returns:
            Returns either the specified feature view, or raises an exception if
            none is found
        """
        registry_proto = self._get_registry_proto(allow_cache=allow_cache)
        for feature_view_proto in registry_proto.feature_views:
            if (
                feature_view_proto.spec.name == name
                and feature_view_proto.spec.project == project
            ):
                return FeatureView.from_proto(feature_view_proto)
        raise FeatureViewNotFoundException(name, project)

    def delete_feature_service(self, name: str, project: str, commit: bool = True):
        """
        Deletes a feature service or raises an exception if not found.

        Args:
            name: Name of feature service
            project: Feast project that this feature service belongs to
            commit: Whether the change should be persisted immediately
        """
        self._prepare_registry_for_changes()
        assert self.cached_registry_proto

        for idx, feature_service_proto in enumerate(
            self.cached_registry_proto.feature_services
        ):
            if (
                feature_service_proto.spec.name == name
                and feature_service_proto.spec.project == project
            ):
                del self.cached_registry_proto.feature_services[idx]
                if commit:
                    self.commit()
                return
        raise FeatureServiceNotFoundException(name, project)

    def delete_feature_view(self, name: str, project: str, commit: bool = True):
        """
        Deletes a feature view or raises an exception if not found.

        Args:
            name: Name of feature view
            project: Feast project that this feature view belongs to
            commit: Whether the change should be persisted immediately
        """
        self._prepare_registry_for_changes()
        assert self.cached_registry_proto

        for idx, existing_feature_view_proto in enumerate(
            self.cached_registry_proto.feature_views
        ):
            if (
                existing_feature_view_proto.spec.name == name
                and existing_feature_view_proto.spec.project == project
            ):
                del self.cached_registry_proto.feature_views[idx]
                if commit:
                    self.commit()
                return

        for idx, existing_request_feature_view_proto in enumerate(
            self.cached_registry_proto.request_feature_views
        ):
            if (
                existing_request_feature_view_proto.spec.name == name
                and existing_request_feature_view_proto.spec.project == project
            ):
                del self.cached_registry_proto.request_feature_views[idx]
                if commit:
                    self.commit()
                return

        for idx, existing_on_demand_feature_view_proto in enumerate(
            self.cached_registry_proto.on_demand_feature_views
        ):
            if (
                existing_on_demand_feature_view_proto.spec.name == name
                and existing_on_demand_feature_view_proto.spec.project == project
            ):
                del self.cached_registry_proto.on_demand_feature_views[idx]
                if commit:
                    self.commit()
                return

        raise FeatureViewNotFoundException(name, project)

    def delete_entity(self, name: str, project: str, commit: bool = True):
        """
        Deletes an entity or raises an exception if not found.

        Args:
            name: Name of entity
            project: Feast project that this entity belongs to
            commit: Whether the change should be persisted immediately
        """
        self._prepare_registry_for_changes()
        assert self.cached_registry_proto

        for idx, existing_entity_proto in enumerate(
            self.cached_registry_proto.entities
        ):
            if (
                existing_entity_proto.spec.name == name
                and existing_entity_proto.spec.project == project
            ):
                del self.cached_registry_proto.entities[idx]
                if commit:
                    self.commit()
                return

        raise EntityNotFoundException(name, project)

    def apply_saved_dataset(
        self, saved_dataset: SavedDataset, project: str, commit: bool = True
    ):
        """
        Registers a single entity with Feast

        Args:
            saved_dataset: SavedDataset that will be added / updated to registry
            project: Feast project that this dataset belongs to
            commit: Whether the change should be persisted immediately
        """
        now = datetime.utcnow()
        if not saved_dataset.created_timestamp:
            saved_dataset.created_timestamp = now
        saved_dataset.last_updated_timestamp = now

        saved_dataset_proto = saved_dataset.to_proto()
        saved_dataset_proto.spec.project = project
        self._prepare_registry_for_changes()
        assert self.cached_registry_proto

        for idx, existing_saved_dataset_proto in enumerate(
            self.cached_registry_proto.saved_datasets
        ):
            if (
                existing_saved_dataset_proto.spec.name == saved_dataset_proto.spec.name
                and existing_saved_dataset_proto.spec.project == project
            ):
                del self.cached_registry_proto.saved_datasets[idx]
                break

        self.cached_registry_proto.saved_datasets.append(saved_dataset_proto)
        if commit:
            self.commit()

    def get_saved_dataset(
        self, name: str, project: str, allow_cache: bool = False
    ) -> SavedDataset:
        """
        Retrieves a saved dataset.

        Args:
            name: Name of dataset
            project: Feast project that this dataset belongs to
            allow_cache: Whether to allow returning this dataset from a cached registry

        Returns:
            Returns either the specified SavedDataset, or raises an exception if
            none is found
        """
        registry_proto = self._get_registry_proto(allow_cache=allow_cache)
        for saved_dataset in registry_proto.saved_datasets:
            if (
                saved_dataset.spec.name == name
                and saved_dataset.spec.project == project
            ):
                return SavedDataset.from_proto(saved_dataset)
        raise SavedDatasetNotFound(name, project=project)

    def list_saved_datasets(
        self, project: str, allow_cache: bool = False
    ) -> List[SavedDataset]:
        """
        Retrieves a list of all saved datasets in specified project

        Args:
            project: Feast project
            allow_cache: Whether to allow returning this dataset from a cached registry

        Returns:
            Returns the list of SavedDatasets
        """
        registry_proto = self._get_registry_proto(allow_cache=allow_cache)
        return [
            SavedDataset.from_proto(saved_dataset)
            for saved_dataset in registry_proto.saved_datasets
            if saved_dataset.spec.project == project
        ]

    def commit(self):
        """Commits the state of the registry cache to the remote registry store."""
        if self.cached_registry_proto:
            self._registry_store.update_registry_proto(self.cached_registry_proto)

    def refresh(self):
        """Refreshes the state of the registry cache by fetching the registry state from the remote registry store."""
        self._get_registry_proto(allow_cache=False)

    def teardown(self):
        """Tears down (removes) the registry."""
        self._registry_store.teardown()

    def to_dict(self, project: str) -> Dict[str, List[Any]]:
        """Returns a dictionary representation of the registry contents for the specified project.

        For each list in the dictionary, the elements are sorted by name, so this
        method can be used to compare two registries.

        Args:
            project: Feast project to convert to a dict
        """
        registry_dict = defaultdict(list)

        for entity in sorted(
            self.list_entities(project=project), key=lambda entity: entity.name
        ):
            registry_dict["entities"].append(MessageToDict(entity.to_proto()))
        for feature_view in sorted(
            self.list_feature_views(project=project),
            key=lambda feature_view: feature_view.name,
        ):
            registry_dict["featureViews"].append(MessageToDict(feature_view.to_proto()))
        for feature_service in sorted(
            self.list_feature_services(project=project),
            key=lambda feature_service: feature_service.name,
        ):
            registry_dict["featureServices"].append(
                MessageToDict(feature_service.to_proto())
            )
        for on_demand_feature_view in sorted(
            self.list_on_demand_feature_views(project=project),
            key=lambda on_demand_feature_view: on_demand_feature_view.name,
        ):
            registry_dict["onDemandFeatureViews"].append(
                MessageToDict(on_demand_feature_view.to_proto())
            )
        for request_feature_view in sorted(
            self.list_request_feature_views(project=project),
            key=lambda request_feature_view: request_feature_view.name,
        ):
            registry_dict["requestFeatureViews"].append(
                MessageToDict(request_feature_view.to_proto())
            )
        for saved_dataset in sorted(
            self.list_saved_datasets(project=project), key=lambda item: item.name
        ):
            registry_dict["savedDatasets"].append(
                MessageToDict(saved_dataset.to_proto())
            )
        return registry_dict

    def _prepare_registry_for_changes(self):
        """Prepares the Registry for changes by refreshing the cache if necessary."""
        try:
            self._get_registry_proto(allow_cache=True)
        except FileNotFoundError:
            registry_proto = RegistryProto()
            registry_proto.registry_schema_version = REGISTRY_SCHEMA_VERSION
            self.cached_registry_proto = registry_proto
            self.cached_registry_proto_created = datetime.utcnow()
        return self.cached_registry_proto

    def _get_registry_proto(self, allow_cache: bool = False) -> RegistryProto:
        """Returns the cached or remote registry state

        Args:
            allow_cache: Whether to allow the use of the registry cache when fetching the RegistryProto

        Returns: Returns a RegistryProto object which represents the state of the registry
        """
        with self._refresh_lock:
            expired = (
                self.cached_registry_proto is None
                or self.cached_registry_proto_created is None
            ) or (
                self.cached_registry_proto_ttl.total_seconds()
                > 0  # 0 ttl means infinity
                and (
                    datetime.utcnow()
                    > (
                        self.cached_registry_proto_created
                        + self.cached_registry_proto_ttl
                    )
                )
            )

            if allow_cache and not expired:
                assert isinstance(self.cached_registry_proto, RegistryProto)
                return self.cached_registry_proto

            registry_proto = self._registry_store.get_registry_proto()
            self.cached_registry_proto = registry_proto
            self.cached_registry_proto_created = datetime.utcnow()

            return registry_proto

    def _check_conflicting_feature_view_names(self, feature_view: BaseFeatureView):
        name_to_fv_protos = self._existing_feature_view_names_to_fvs()
        if feature_view.name in name_to_fv_protos:
            if not isinstance(
                name_to_fv_protos.get(feature_view.name), feature_view.proto_class
            ):
                raise ConflictingFeatureViewNames(feature_view.name)

    def _existing_feature_view_names_to_fvs(self) -> Dict[str, Message]:
        assert self.cached_registry_proto
        odfvs = {
            fv.spec.name: fv
            for fv in self.cached_registry_proto.on_demand_feature_views
        }
        fvs = {fv.spec.name: fv for fv in self.cached_registry_proto.feature_views}
        request_fvs = {
            fv.spec.name: fv for fv in self.cached_registry_proto.request_feature_views
        }
        return {**odfvs, **fvs, **request_fvs}<|MERGE_RESOLUTION|>--- conflicted
+++ resolved
@@ -387,13 +387,9 @@
 
         now = datetime.utcnow()
         if not feature_view.created_timestamp:
-<<<<<<< HEAD
             feature_view.created_timestamp = now
         feature_view.last_updated_timestamp = now
 
-=======
-            feature_view.created_timestamp = datetime.utcnow()
->>>>>>> 6e304579
         feature_view_proto = feature_view.to_proto()
         feature_view_proto.spec.project = project
         self._prepare_registry_for_changes()
