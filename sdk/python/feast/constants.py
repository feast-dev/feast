--- conflicted
+++ resolved
@@ -116,7 +116,6 @@
     CONFIG_SERVING_ENABLE_SSL_KEY: "False",
     # Path to certificate(s) to secure connection to Feast Serving
     CONFIG_SERVING_SERVER_SSL_CERT_KEY: "",
-<<<<<<< HEAD
     # Default Feast Job Service URL
     CONFIG_JOB_SERVICE_URL_KEY: "localhost:6568",
     # Enable or disable TLS/SSL to Feast Job Service
@@ -124,13 +123,10 @@
     # Path to certificate(s) to secure connection to Feast Job Service
     CONFIG_JOB_SERVICE_SERVER_SSL_CERT_KEY: "",
     # Enable or disable Feast Job Service
+    # TODO: is this necessary?
     CONFIG_JOB_SERVICE_ENABLED: "False",
     # Default connection timeout to Feast Serving, Feast Core, and Feast Job Service (in seconds)
-    CONFIG_GRPC_CONNECTION_TIMEOUT_DEFAULT_KEY: "3",
-=======
-    # Default connection timeout to Feast Serving and Feast Core (in seconds)
     CONFIG_GRPC_CONNECTION_TIMEOUT_DEFAULT_KEY: "10",
->>>>>>> de4313b8
     # Default gRPC connection timeout when sending an ApplyFeatureSet command to
     # Feast Core (in seconds)
     CONFIG_GRPC_CONNECTION_TIMEOUT_APPLY_KEY: "600",
@@ -147,8 +143,4 @@
     CONFIG_REDIS_SSL: "False",
     CONFIG_SPARK_HISTORICAL_FEATURE_OUTPUT_FORMAT: "parquet",
     CONFIG_SPARK_EXTRA_OPTIONS: "",
-    # Enable or disable TLS/SSL to Feast Service
-    CONFIG_JOB_SERVICE_ENABLE_SSL_KEY: "False",
-    # Path to certificate(s) to secure connection to Feast Job Service
-    CONFIG_JOB_SERVICE_SERVER_SSL_CERT_KEY: "",
 }