# Copyright 2019 The Feast Authors
#
# Licensed under the Apache License, Version 2.0 (the "License");
# you may not use this file except in compliance with the License.
# You may obtain a copy of the License at
#
#     https://www.apache.org/licenses/LICENSE-2.0
#
# Unless required by applicable law or agreed to in writing, software
# distributed under the License is distributed on an "AS IS" BASIS,
# WITHOUT WARRANTIES OR CONDITIONS OF ANY KIND, either express or implied.
# See the License for the specific language governing permissions and
# limitations under the License.
<<<<<<< HEAD
=======
import pathlib
>>>>>>> de8e4e1f
from concurrent import futures
from datetime import datetime

import grpc
import pandas as pd
import pytest
import pytz
from google.protobuf import json_format

import dataframes
import feast.core.CoreService_pb2_grpc as Core
from feast.client import Client
from feast.entity import Entity
<<<<<<< HEAD
from feast.feature_set import Feature, FeatureSet, FeatureSetRef
from feast.value_type import ValueType
from feast_core_server import CoreServicer
=======
from feast.feature_set import (
    Feature,
    FeatureSet,
    FeatureSetRef,
    _make_tfx_schema_domain_info_inline,
)
from feast.value_type import ValueType
from feast_core_server import CoreServicer
from tensorflow_metadata.proto.v0 import schema_pb2
>>>>>>> de8e4e1f

CORE_URL = "core.feast.local"
SERVING_URL = "serving.feast.local"


class TestFeatureSet:
    @pytest.fixture(scope="function")
    def server(self):
        server = grpc.server(futures.ThreadPoolExecutor(max_workers=10))
        Core.add_CoreServiceServicer_to_server(CoreServicer(), server)
        server.add_insecure_port("[::]:50051")
        server.start()
        yield server
        server.stop(0)

    @pytest.fixture
    def client(self, server):
        return Client(core_url="localhost:50051")

    def test_add_remove_features_success(self):
        fs = FeatureSet("my-feature-set")
        fs.add(Feature(name="my-feature-1", dtype=ValueType.INT64))
        fs.add(Feature(name="my-feature-2", dtype=ValueType.INT64))
        fs.drop(name="my-feature-1")
        assert len(fs.features) == 1 and fs.features[0].name == "my-feature-2"

    def test_remove_feature_failure(self):
        with pytest.raises(ValueError):
            fs = FeatureSet("my-feature-set")
            fs.drop(name="my-feature-1")

    def test_update_from_source_failure(self):
        with pytest.raises(Exception):
            df = pd.DataFrame()
            fs = FeatureSet("driver-feature-set")
            fs.infer_fields_from_df(df)

    @pytest.mark.parametrize(
        "dataframe,feature_count,entity_count,discard_unused_fields,features,entities",
        [
            (
                dataframes.GOOD,
                3,
                1,
                True,
                [],
                [Entity(name="entity_id", dtype=ValueType.INT64)],
            ),
            (
                dataframes.GOOD_FIVE_FEATURES,
                5,
                1,
                True,
                [],
                [Entity(name="entity_id", dtype=ValueType.INT64)],
            ),
            (
                dataframes.GOOD_FIVE_FEATURES,
                6,
                1,
                True,
                [Feature(name="feature_6", dtype=ValueType.INT64)],
                [Entity(name="entity_id", dtype=ValueType.INT64)],
            ),
            (
                dataframes.GOOD_FIVE_FEATURES_TWO_ENTITIES,
                5,
                2,
                True,
                [],
                [
                    Entity(name="entity_1_id", dtype=ValueType.INT64),
                    Entity(name="entity_2_id", dtype=ValueType.INT64),
                ],
            ),
            (
                dataframes.GOOD_FIVE_FEATURES_TWO_ENTITIES,
                6,
                3,
                False,
                [],
                [
                    Entity(name="entity_1_id", dtype=ValueType.INT64),
                    Entity(name="entity_2_id", dtype=ValueType.INT64),
                ],
            ),
            (
                dataframes.NO_FEATURES,
                0,
                1,
                True,
                [],
                [Entity(name="entity_id", dtype=ValueType.INT64)],
            ),
            (
                pd.DataFrame(
                    {
                        "datetime": [
                            datetime.utcnow().replace(tzinfo=pytz.utc) for _ in range(3)
                        ]
                    }
                ),
                0,
                0,
                True,
                [],
                [],
            ),
        ],
        ids=[
            "Test small dataframe update with hardcoded entity",
            "Test larger dataframe update with hardcoded entity",
            "Test larger dataframe update with hardcoded entity and feature",
            "Test larger dataframe update with two hardcoded entities and discarding of existing fields",
            "Test larger dataframe update with two hardcoded entities and retention of existing fields",
            "Test dataframe with no featuresdataframe",
            "Test empty dataframe",
        ],
    )
    def test_add_features_from_df_success(
        self,
        dataframe,
        feature_count,
        entity_count,
        discard_unused_fields,
        features,
        entities,
    ):
        my_feature_set = FeatureSet(
            name="my_feature_set",
            features=[Feature(name="dummy_f1", dtype=ValueType.INT64)],
            entities=[Entity(name="dummy_entity_1", dtype=ValueType.INT64)],
        )
        my_feature_set.infer_fields_from_df(
            dataframe,
            discard_unused_fields=discard_unused_fields,
            features=features,
            entities=entities,
        )
        assert len(my_feature_set.features) == feature_count
        assert len(my_feature_set.entities) == entity_count

<<<<<<< HEAD
=======
    def test_import_tfx_schema(self):
        tests_folder = pathlib.Path(__file__).parent
        test_input_schema_json = open(
            tests_folder / "data" / "tensorflow_metadata" / "bikeshare_schema.json"
        ).read()
        test_input_schema = schema_pb2.Schema()
        json_format.Parse(test_input_schema_json, test_input_schema)

        feature_set = FeatureSet(
            name="bikeshare",
            entities=[Entity(name="station_id", dtype=ValueType.INT64)],
            features=[
                Feature(name="name", dtype=ValueType.STRING),
                Feature(name="status", dtype=ValueType.STRING),
                Feature(name="latitude", dtype=ValueType.FLOAT),
                Feature(name="longitude", dtype=ValueType.FLOAT),
                Feature(name="location", dtype=ValueType.STRING),
            ],
        )

        # Before update
        for entity in feature_set.entities:
            assert entity.presence is None
            assert entity.shape is None
        for feature in feature_set.features:
            assert feature.presence is None
            assert feature.shape is None
            assert feature.string_domain is None
            assert feature.float_domain is None
            assert feature.int_domain is None

        feature_set.import_tfx_schema(test_input_schema)

        # After update
        for feature in feature_set.features:
            assert feature.presence is not None
            assert feature.shape is not None
            if feature.name in ["location", "name", "status"]:
                assert feature.string_domain is not None
            elif feature.name in ["latitude", "longitude"]:
                assert feature.float_domain is not None
            elif feature.name in ["station_id"]:
                assert feature.int_domain is not None

    def test_export_tfx_schema(self):
        tests_folder = pathlib.Path(__file__).parent
        test_input_feature_set = FeatureSet.from_yaml(
            str(
                tests_folder
                / "data"
                / "tensorflow_metadata"
                / "bikeshare_feature_set.yaml"
            )
        )

        expected_schema_json = open(
            tests_folder / "data" / "tensorflow_metadata" / "bikeshare_schema.json"
        ).read()
        expected_schema = schema_pb2.Schema()
        json_format.Parse(expected_schema_json, expected_schema)
        _make_tfx_schema_domain_info_inline(expected_schema)

        actual_schema = test_input_feature_set.export_tfx_schema()

        assert len(actual_schema.feature) == len(expected_schema.feature)
        for actual, expected in zip(actual_schema.feature, expected_schema.feature):
            assert actual.SerializeToString() == expected.SerializeToString()


def make_tfx_schema_domain_info_inline(schema):
    # Copy top-level domain info defined in the schema to inline definition.
    # One use case is in FeatureSet which does not have access to the top-level domain
    # info.
    domain_ref_to_string_domain = {d.name: d for d in schema.string_domain}
    domain_ref_to_float_domain = {d.name: d for d in schema.float_domain}
    domain_ref_to_int_domain = {d.name: d for d in schema.int_domain}

    for feature in schema.feature:
        domain_info_case = feature.WhichOneof("domain_info")
        if domain_info_case == "domain":
            domain_ref = feature.domain
            if domain_ref in domain_ref_to_string_domain:
                feature.string_domain.MergeFrom(domain_ref_to_string_domain[domain_ref])
            elif domain_ref in domain_ref_to_float_domain:
                feature.float_domain.MergeFrom(domain_ref_to_float_domain[domain_ref])
            elif domain_ref in domain_ref_to_int_domain:
                feature.int_domain.MergeFrom(domain_ref_to_int_domain[domain_ref])

>>>>>>> de8e4e1f

class TestFeatureSetRef:
    def test_from_feature_set(self):
        feature_set = FeatureSet("test", "test")
        feature_set.version = 2
        ref = FeatureSetRef.from_feature_set(feature_set)

        assert ref.name == "test"
        assert ref.project == "test"
        assert ref.version == 2

    def test_str_ref(self):
        original_ref = FeatureSetRef(project="test", name="test", version=2)
        ref_str = repr(original_ref)
        parsed_ref = FeatureSetRef.from_str(ref_str)
        assert original_ref == parsed_ref<|MERGE_RESOLUTION|>--- conflicted
+++ resolved
@@ -11,10 +11,7 @@
 # WITHOUT WARRANTIES OR CONDITIONS OF ANY KIND, either express or implied.
 # See the License for the specific language governing permissions and
 # limitations under the License.
-<<<<<<< HEAD
-=======
 import pathlib
->>>>>>> de8e4e1f
 from concurrent import futures
 from datetime import datetime
 
@@ -28,11 +25,6 @@
 import feast.core.CoreService_pb2_grpc as Core
 from feast.client import Client
 from feast.entity import Entity
-<<<<<<< HEAD
-from feast.feature_set import Feature, FeatureSet, FeatureSetRef
-from feast.value_type import ValueType
-from feast_core_server import CoreServicer
-=======
 from feast.feature_set import (
     Feature,
     FeatureSet,
@@ -42,7 +34,6 @@
 from feast.value_type import ValueType
 from feast_core_server import CoreServicer
 from tensorflow_metadata.proto.v0 import schema_pb2
->>>>>>> de8e4e1f
 
 CORE_URL = "core.feast.local"
 SERVING_URL = "serving.feast.local"
@@ -185,8 +176,6 @@
         assert len(my_feature_set.features) == feature_count
         assert len(my_feature_set.entities) == entity_count
 
-<<<<<<< HEAD
-=======
     def test_import_tfx_schema(self):
         tests_folder = pathlib.Path(__file__).parent
         test_input_schema_json = open(
@@ -275,7 +264,6 @@
             elif domain_ref in domain_ref_to_int_domain:
                 feature.int_domain.MergeFrom(domain_ref_to_int_domain[domain_ref])
 
->>>>>>> de8e4e1f
 
 class TestFeatureSetRef:
     def test_from_feature_set(self):
