import os
import random
import string
import time
from datetime import datetime, timedelta
from tempfile import TemporaryDirectory

import assertpy
import numpy as np
import pandas as pd
import pytest
from google.cloud import bigquery
from pandas.testing import assert_frame_equal
from pytz import utc

import feast.driver_test_data as driver_data
from feast import RepoConfig, errors, utils
from feast.data_source import BigQuerySource, FileSource
from feast.entity import Entity
from feast.errors import FeatureNameCollisionError
from feast.feature import Feature
from feast.feature_store import FeatureStore, _validate_feature_refs
from feast.feature_view import FeatureView
from feast.infra.offline_stores.bigquery import BigQueryOfflineStoreConfig
from feast.infra.online_stores.sqlite import SqliteOnlineStoreConfig
from feast.infra.provider import DEFAULT_ENTITY_DF_EVENT_TIMESTAMP_COL
from feast.value_type import ValueType

np.random.seed(0)

PROJECT_NAME = "default"


def generate_entities(date, infer_event_timestamp_col, order_count: int = 1000):
    end_date = date
    before_start_date = end_date - timedelta(days=365)
    start_date = end_date - timedelta(days=7)
    after_end_date = end_date + timedelta(days=365)
    customer_entities = list(range(1001, 1110))
    driver_entities = list(range(5001, 5110))
    orders_df = driver_data.create_orders_df(
        customers=customer_entities,
        drivers=driver_entities,
        start_date=before_start_date,
        end_date=after_end_date,
        order_count=order_count,
        infer_event_timestamp_col=infer_event_timestamp_col,
    )
    return customer_entities, driver_entities, end_date, orders_df, start_date


def stage_driver_hourly_stats_parquet_source(directory, df):
    # Write to disk
    driver_stats_path = os.path.join(directory, "driver_stats.parquet")
    df.to_parquet(path=driver_stats_path, allow_truncated_timestamps=True)
    return FileSource(
        path=driver_stats_path,
        event_timestamp_column="datetime",
        created_timestamp_column="",
    )


def stage_driver_hourly_stats_bigquery_source(df, table_id):
    client = bigquery.Client()
    job_config = bigquery.LoadJobConfig()
    df.reset_index(drop=True, inplace=True)
    job = client.load_table_from_dataframe(df, table_id, job_config=job_config)
    job.result()


def create_driver_hourly_stats_feature_view(source):
    driver_stats_feature_view = FeatureView(
        name="driver_stats",
        entities=["driver"],
        features=[
            Feature(name="conv_rate", dtype=ValueType.FLOAT),
            Feature(name="acc_rate", dtype=ValueType.FLOAT),
            Feature(name="avg_daily_trips", dtype=ValueType.INT32),
        ],
        input=source,
        ttl=timedelta(hours=2),
    )
    return driver_stats_feature_view


def stage_customer_daily_profile_parquet_source(directory, df):
    customer_profile_path = os.path.join(directory, "customer_profile.parquet")
    df.to_parquet(path=customer_profile_path, allow_truncated_timestamps=True)
    return FileSource(
        path=customer_profile_path,
        event_timestamp_column="datetime",
        created_timestamp_column="created",
    )


def stage_customer_daily_profile_bigquery_source(df, table_id):
    client = bigquery.Client()
    job_config = bigquery.LoadJobConfig()
    df.reset_index(drop=True, inplace=True)
    job = client.load_table_from_dataframe(df, table_id, job_config=job_config)
    job.result()


def create_customer_daily_profile_feature_view(source):
    customer_profile_feature_view = FeatureView(
        name="customer_profile",
        entities=["customer_id"],
        features=[
            Feature(name="current_balance", dtype=ValueType.FLOAT),
            Feature(name="avg_passenger_count", dtype=ValueType.FLOAT),
            Feature(name="lifetime_trip_count", dtype=ValueType.INT32),
            Feature(name="avg_daily_trips", dtype=ValueType.INT32),
        ],
        input=source,
        ttl=timedelta(days=2),
    )
    return customer_profile_feature_view


# Converts the given column of the pandas records to UTC timestamps
def convert_timestamp_records_to_utc(records, column):
    for record in records:
        record[column] = utils.make_tzaware(record[column]).astimezone(utc)
    return records


# Find the latest record in the given time range and filter
def find_asof_record(records, ts_key, ts_start, ts_end, filter_key, filter_value):
    found_record = {}
    for record in records:
        if record[filter_key] == filter_value and ts_start <= record[ts_key] <= ts_end:
            if not found_record or found_record[ts_key] < record[ts_key]:
                found_record = record
    return found_record


def get_expected_training_df(
    customer_df: pd.DataFrame,
    customer_fv: FeatureView,
    driver_df: pd.DataFrame,
    driver_fv: FeatureView,
    orders_df: pd.DataFrame,
    event_timestamp: str,
    full_feature_names: bool = False,
):
    # Convert all pandas dataframes into records with UTC timestamps
    order_records = convert_timestamp_records_to_utc(
        orders_df.to_dict("records"), event_timestamp
    )
    driver_records = convert_timestamp_records_to_utc(
        driver_df.to_dict("records"), driver_fv.input.event_timestamp_column
    )
    customer_records = convert_timestamp_records_to_utc(
        customer_df.to_dict("records"), customer_fv.input.event_timestamp_column
    )

    # Manually do point-in-time join of orders to drivers and customers records
    for order_record in order_records:
        driver_record = find_asof_record(
            driver_records,
            ts_key=driver_fv.input.event_timestamp_column,
            ts_start=order_record[event_timestamp] - driver_fv.ttl,
            ts_end=order_record[event_timestamp],
            filter_key="driver_id",
            filter_value=order_record["driver_id"],
        )
        customer_record = find_asof_record(
            customer_records,
            ts_key=customer_fv.input.event_timestamp_column,
            ts_start=order_record[event_timestamp] - customer_fv.ttl,
            ts_end=order_record[event_timestamp],
            filter_key="customer_id",
            filter_value=order_record["customer_id"],
        )

        order_record.update(
            {
                (f"driver_stats__{k}" if full_feature_names else k): driver_record.get(
                    k, None
                )
                for k in ("conv_rate", "avg_daily_trips")
            }
        )

        order_record.update(
            {
                (
                    f"customer_profile__{k}" if full_feature_names else k
                ): customer_record.get(k, None)
                for k in (
                    "current_balance",
                    "avg_passenger_count",
                    "lifetime_trip_count",
                )
            }
        )

    # Convert records back to pandas dataframe
    expected_df = pd.DataFrame(order_records)

    # Move "datetime" column to front
    current_cols = expected_df.columns.tolist()
    current_cols.remove(event_timestamp)
    expected_df = expected_df[[event_timestamp] + current_cols]

    # Cast some columns to expected types, since we lose information when converting pandas DFs into Python objects.
<<<<<<< HEAD

    if full_feature_names:
        expected_column_types = {
            "order_is_success": "int32",
            "driver_stats__conv_rate": "float32",
            "customer_profile__current_balance": "float32",
            "customer_profile__avg_passenger_count": "float32",
        }
    else:
        expected_column_types = {
            "order_is_success": "int32",
            "conv_rate": "float32",
            "current_balance": "float32",
            "avg_passenger_count": "float32",
        }

=======
    expected_column_types = {
        "order_is_success": "int32",
        "driver_stats__conv_rate": "float32",
        "customer_profile__current_balance": "float32",
        "customer_profile__avg_passenger_count": "float32",
    }
>>>>>>> 6a09d49e
    for col, typ in expected_column_types.items():
        expected_df[col] = expected_df[col].astype(typ)

    return expected_df


def stage_orders_bigquery(df, table_id):
    client = bigquery.Client()
    job_config = bigquery.LoadJobConfig()
    df.reset_index(drop=True, inplace=True)
    job = client.load_table_from_dataframe(df, table_id, job_config=job_config)
    job.result()


class BigQueryDataSet:
    def __init__(self, dataset_name):
        self.name = dataset_name

    def __enter__(self):
        client = bigquery.Client()
        dataset = bigquery.Dataset(f"{client.project}.{self.name}")
        dataset.location = "US"
        dataset = client.create_dataset(dataset, exists_ok=True)
        return dataset

    def __exit__(self, exc_type, exc_value, exc_traceback):
        print("Tearing down BigQuery dataset")
        client = bigquery.Client()
        dataset_id = f"{client.project}.{self.name}"

        client.delete_dataset(dataset_id, delete_contents=True, not_found_ok=True)
        print(f"Deleted dataset '{dataset_id}'")
        if exc_type:
            print(
                "***Logging exception {}***".format(
                    (exc_type, exc_value, exc_traceback)
                )
            )


@pytest.mark.parametrize(
    "infer_event_timestamp_col", [False, True],
)
@pytest.mark.parametrize(
    "full_feature_names", [False, True],
)
def test_historical_features_from_parquet_sources(
    infer_event_timestamp_col, full_feature_names
):
    start_date = datetime.now().replace(microsecond=0, second=0, minute=0)
    (
        customer_entities,
        driver_entities,
        end_date,
        orders_df,
        start_date,
    ) = generate_entities(start_date, infer_event_timestamp_col)

    with TemporaryDirectory() as temp_dir:
        driver_df = driver_data.create_driver_hourly_stats_df(
            driver_entities, start_date, end_date
        )
        driver_source = stage_driver_hourly_stats_parquet_source(temp_dir, driver_df)
        driver_fv = create_driver_hourly_stats_feature_view(driver_source)
        customer_df = driver_data.create_customer_daily_profile_df(
            customer_entities, start_date, end_date
        )
        customer_source = stage_customer_daily_profile_parquet_source(
            temp_dir, customer_df
        )
        customer_fv = create_customer_daily_profile_feature_view(customer_source)
        driver = Entity(name="driver", join_key="driver_id", value_type=ValueType.INT64)
        customer = Entity(name="customer_id", value_type=ValueType.INT64)

        store = FeatureStore(
            config=RepoConfig(
                registry=os.path.join(temp_dir, "registry.db"),
                project="default",
                provider="local",
                online_store=SqliteOnlineStoreConfig(
                    path=os.path.join(temp_dir, "online_store.db")
                ),
            )
        )

        store.apply([driver, customer, driver_fv, customer_fv])

        job = store.get_historical_features(
            entity_df=orders_df,
            feature_refs=[
                "driver_stats:conv_rate",
                "driver_stats:avg_daily_trips",
                "customer_profile:current_balance",
                "customer_profile:avg_passenger_count",
                "customer_profile:lifetime_trip_count",
            ],
            full_feature_names=full_feature_names,
        )

        actual_df = job.to_df()
        event_timestamp = (
            DEFAULT_ENTITY_DF_EVENT_TIMESTAMP_COL
            if DEFAULT_ENTITY_DF_EVENT_TIMESTAMP_COL in orders_df.columns
            else "e_ts"
        )
        expected_df = get_expected_training_df(
            customer_df,
            customer_fv,
            driver_df,
            driver_fv,
            orders_df,
            event_timestamp,
            full_feature_names=full_feature_names,
        )
        assert_frame_equal(
            expected_df.sort_values(
                by=[event_timestamp, "order_id", "driver_id", "customer_id"]
            ).reset_index(drop=True),
            actual_df.sort_values(
                by=[event_timestamp, "order_id", "driver_id", "customer_id"]
            ).reset_index(drop=True),
        )


@pytest.mark.integration
@pytest.mark.parametrize(
    "provider_type", ["local", "gcp", "gcp_custom_offline_config"],
)
@pytest.mark.parametrize(
    "infer_event_timestamp_col", [False, True],
)
@pytest.mark.parametrize(
    "full_feature_names", [False, True],
)
def test_historical_features_from_bigquery_sources(
    provider_type, infer_event_timestamp_col, capsys, full_feature_names
):
    start_date = datetime.now().replace(microsecond=0, second=0, minute=0)
    (
        customer_entities,
        driver_entities,
        end_date,
        orders_df,
        start_date,
    ) = generate_entities(start_date, infer_event_timestamp_col)

    bigquery_dataset = (
        f"test_hist_retrieval_{int(time.time_ns())}_{random.randint(1000, 9999)}"
    )

    with BigQueryDataSet(bigquery_dataset), TemporaryDirectory() as temp_dir:
        gcp_project = bigquery.Client().project

        # Orders Query
        table_id = f"{bigquery_dataset}.orders"
        stage_orders_bigquery(orders_df, table_id)
        entity_df_query = f"SELECT * FROM {gcp_project}.{table_id}"

        # Driver Feature View
        driver_df = driver_data.create_driver_hourly_stats_df(
            driver_entities, start_date, end_date
        )
        driver_table_id = f"{gcp_project}.{bigquery_dataset}.driver_hourly"
        stage_driver_hourly_stats_bigquery_source(driver_df, driver_table_id)
        driver_source = BigQuerySource(
            table_ref=driver_table_id,
            event_timestamp_column="datetime",
            created_timestamp_column="created",
        )
        driver_fv = create_driver_hourly_stats_feature_view(driver_source)

        # Customer Feature View
        customer_df = driver_data.create_customer_daily_profile_df(
            customer_entities, start_date, end_date
        )
        customer_table_id = f"{gcp_project}.{bigquery_dataset}.customer_profile"

        stage_customer_daily_profile_bigquery_source(customer_df, customer_table_id)
        customer_source = BigQuerySource(
            table_ref=customer_table_id,
            event_timestamp_column="datetime",
            created_timestamp_column="",
        )
        customer_fv = create_customer_daily_profile_feature_view(customer_source)

        driver = Entity(name="driver", join_key="driver_id", value_type=ValueType.INT64)
        customer = Entity(name="customer_id", value_type=ValueType.INT64)

        if provider_type == "local":
            store = FeatureStore(
                config=RepoConfig(
                    registry=os.path.join(temp_dir, "registry.db"),
                    project="default",
                    provider="local",
                    online_store=SqliteOnlineStoreConfig(
                        path=os.path.join(temp_dir, "online_store.db"),
                    ),
                    offline_store=BigQueryOfflineStoreConfig(
                        type="bigquery", dataset=bigquery_dataset
                    ),
                )
            )
        elif provider_type == "gcp":
            store = FeatureStore(
                config=RepoConfig(
                    registry=os.path.join(temp_dir, "registry.db"),
                    project="".join(
                        random.choices(string.ascii_uppercase + string.digits, k=10)
                    ),
                    provider="gcp",
                    offline_store=BigQueryOfflineStoreConfig(
                        type="bigquery", dataset=bigquery_dataset
                    ),
                )
            )
        elif provider_type == "gcp_custom_offline_config":
            store = FeatureStore(
                config=RepoConfig(
                    registry=os.path.join(temp_dir, "registry.db"),
                    project="".join(
                        random.choices(string.ascii_uppercase + string.digits, k=10)
                    ),
                    provider="gcp",
                    offline_store=BigQueryOfflineStoreConfig(
                        type="bigquery", dataset="foo"
                    ),
                )
            )
        else:
            raise Exception("Invalid provider used as part of test configuration")

        store.apply([driver, customer, driver_fv, customer_fv])

        event_timestamp = (
            DEFAULT_ENTITY_DF_EVENT_TIMESTAMP_COL
            if DEFAULT_ENTITY_DF_EVENT_TIMESTAMP_COL in orders_df.columns
            else "e_ts"
        )
        expected_df = get_expected_training_df(
            customer_df,
            customer_fv,
            driver_df,
            driver_fv,
            orders_df,
            event_timestamp,
            full_feature_names,
        )

        job_from_sql = store.get_historical_features(
            entity_df=entity_df_query,
            feature_refs=[
                "driver_stats:conv_rate",
                "driver_stats:avg_daily_trips",
                "customer_profile:current_balance",
                "customer_profile:avg_passenger_count",
                "customer_profile:lifetime_trip_count",
            ],
            full_feature_names=full_feature_names,
        )

        start_time = datetime.utcnow()
        actual_df_from_sql_entities = job_from_sql.to_df()
        end_time = datetime.utcnow()
        with capsys.disabled():
            print(
                str(
                    f"\nTime to execute job_from_sql.to_df() = '{(end_time - start_time)}'"
                )
            )

        assert sorted(expected_df.columns) == sorted(
            actual_df_from_sql_entities.columns
        )
        assert_frame_equal(
            expected_df.sort_values(
                by=[event_timestamp, "order_id", "driver_id", "customer_id"]
            ).reset_index(drop=True),
            actual_df_from_sql_entities[expected_df.columns]
            .sort_values(by=[event_timestamp, "order_id", "driver_id", "customer_id"])
            .reset_index(drop=True),
            check_dtype=False,
        )

        table_from_sql_entities = job_from_sql.to_arrow()
        assert_frame_equal(
            actual_df_from_sql_entities, table_from_sql_entities.to_pandas()
        )

        timestamp_column = (
            "e_ts"
            if infer_event_timestamp_col
            else DEFAULT_ENTITY_DF_EVENT_TIMESTAMP_COL
        )

        entity_df_query_with_invalid_join_key = (
            f"select order_id, driver_id, customer_id as customer, "
            f"order_is_success, {timestamp_column}, FROM {gcp_project}.{table_id}"
        )
        # Rename the join key; this should now raise an error.
        assertpy.assert_that(store.get_historical_features).raises(
            errors.FeastEntityDFMissingColumnsError
        ).when_called_with(
            entity_df=entity_df_query_with_invalid_join_key,
            feature_refs=[
                "driver_stats:conv_rate",
                "driver_stats:avg_daily_trips",
                "customer_profile:current_balance",
                "customer_profile:avg_passenger_count",
                "customer_profile:lifetime_trip_count",
            ],
        )

        job_from_df = store.get_historical_features(
            entity_df=orders_df,
            feature_refs=[
                "driver_stats:conv_rate",
                "driver_stats:avg_daily_trips",
                "customer_profile:current_balance",
                "customer_profile:avg_passenger_count",
                "customer_profile:lifetime_trip_count",
            ],
            full_feature_names=full_feature_names,
        )

        # Rename the join key; this should now raise an error.
        orders_df_with_invalid_join_key = orders_df.rename(
            {"customer_id": "customer"}, axis="columns"
        )
        assertpy.assert_that(store.get_historical_features).raises(
            errors.FeastEntityDFMissingColumnsError
        ).when_called_with(
            entity_df=orders_df_with_invalid_join_key,
            feature_refs=[
                "driver_stats:conv_rate",
                "driver_stats:avg_daily_trips",
                "customer_profile:current_balance",
                "customer_profile:avg_passenger_count",
                "customer_profile:lifetime_trip_count",
            ],
        )

        # Make sure that custom dataset name is being used from the offline_store config
        if provider_type == "gcp_custom_offline_config":
            assertpy.assert_that(job_from_df.query).contains("foo.entity_df")
        else:
            assertpy.assert_that(job_from_df.query).contains(
                f"{bigquery_dataset}.entity_df"
            )

        start_time = datetime.utcnow()
        actual_df_from_df_entities = job_from_df.to_df()
        end_time = datetime.utcnow()
        with capsys.disabled():
            print(
                str(
                    f"Time to execute job_from_df.to_df() = '{(end_time - start_time)}'\n"
                )
            )

        assert sorted(expected_df.columns) == sorted(actual_df_from_df_entities.columns)
        assert_frame_equal(
            expected_df.sort_values(
                by=[event_timestamp, "order_id", "driver_id", "customer_id"]
            ).reset_index(drop=True),
            actual_df_from_df_entities[expected_df.columns]
            .sort_values(by=[event_timestamp, "order_id", "driver_id", "customer_id"])
            .reset_index(drop=True),
            check_dtype=False,
        )
<<<<<<< HEAD

        table_from_df_entities = job_from_df.to_arrow()
        assert_frame_equal(
            actual_df_from_df_entities, table_from_df_entities.to_pandas()
        )


@pytest.mark.integration
def test_feature_name_collision_on_historical_retrieval():

    # _validate_feature_refs is the function that checks for colliding feature names
    with pytest.raises(FeatureNameCollisionError):
        _validate_feature_refs(
            feature_refs=[
                "driver_stats:conv_rate",
                "driver_stats:avg_daily_trips",
                "customer_profile:current_balance",
                "customer_profile:avg_passenger_count",
                "customer_profile:lifetime_trip_count",
                "customer_profile:avg_daily_trips",
            ],
            full_feature_names=False,
=======
        table_from_df_entities = job_from_df.to_arrow()
        assert_frame_equal(
            actual_df_from_df_entities, table_from_df_entities.to_pandas()
>>>>>>> 6a09d49e
        )<|MERGE_RESOLUTION|>--- conflicted
+++ resolved
@@ -204,8 +204,6 @@
     expected_df = expected_df[[event_timestamp] + current_cols]
 
     # Cast some columns to expected types, since we lose information when converting pandas DFs into Python objects.
-<<<<<<< HEAD
-
     if full_feature_names:
         expected_column_types = {
             "order_is_success": "int32",
@@ -221,14 +219,6 @@
             "avg_passenger_count": "float32",
         }
 
-=======
-    expected_column_types = {
-        "order_is_success": "int32",
-        "driver_stats__conv_rate": "float32",
-        "customer_profile__current_balance": "float32",
-        "customer_profile__avg_passenger_count": "float32",
-    }
->>>>>>> 6a09d49e
     for col, typ in expected_column_types.items():
         expected_df[col] = expected_df[col].astype(typ)
 
@@ -598,7 +588,6 @@
             .reset_index(drop=True),
             check_dtype=False,
         )
-<<<<<<< HEAD
 
         table_from_df_entities = job_from_df.to_arrow()
         assert_frame_equal(
@@ -621,9 +610,4 @@
                 "customer_profile:avg_daily_trips",
             ],
             full_feature_names=False,
-=======
-        table_from_df_entities = job_from_df.to_arrow()
-        assert_frame_equal(
-            actual_df_from_df_entities, table_from_df_entities.to_pandas()
->>>>>>> 6a09d49e
         )