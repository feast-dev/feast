--- conflicted
+++ resolved
@@ -468,244 +468,6 @@
 
 @pytest.mark.integration
 @pytest.mark.universal_online_stores
-<<<<<<< HEAD
-@pytest.mark.goserver
-@pytest.mark.parametrize("full_feature_names", [True, False], ids=lambda v: str(v))
-def test_online_retrieval(
-    environment, universal_data_sources, feature_server_endpoint, full_feature_names
-):
-    fs = environment.feature_store
-    entities, datasets, data_sources = universal_data_sources
-    feature_views = construct_universal_feature_views(data_sources)
-
-    feature_service = FeatureService(
-        "convrate_plus100",
-        features=[
-            feature_views.driver[["conv_rate"]],
-            feature_views.driver_odfv,
-            feature_views.customer[["current_balance"]],
-            feature_views.pushed_locations,
-        ],
-    )
-    feature_service_entity_mapping = FeatureService(
-        name="entity_mapping",
-        features=[
-            feature_views.location.with_name("origin").with_join_key_map(
-                {"location_id": "origin_id"}
-            ),
-            feature_views.location.with_name("destination").with_join_key_map(
-                {"location_id": "destination_id"}
-            ),
-        ],
-    )
-
-    feast_objects = []
-    feast_objects.extend(feature_views.values())
-    feast_objects.extend(
-        [
-            driver(),
-            customer(),
-            location(),
-            feature_service,
-            feature_service_entity_mapping,
-        ]
-    )
-    fs.apply(feast_objects)
-    fs.materialize(
-        environment.start_date - timedelta(days=1),
-        environment.end_date + timedelta(days=1),
-    )
-
-    entity_sample = datasets.orders_df.sample(10)[
-        ["customer_id", "driver_id", "order_id", "origin_id", "event_timestamp"]
-    ]
-    orders_df = datasets.orders_df[
-        (
-            datasets.orders_df["customer_id"].isin(entity_sample["customer_id"])
-            & datasets.orders_df["driver_id"].isin(entity_sample["driver_id"])
-        )
-    ]
-
-    sample_drivers = entity_sample["driver_id"]
-    drivers_df = datasets.driver_df[
-        datasets.driver_df["driver_id"].isin(sample_drivers)
-    ]
-
-    sample_customers = entity_sample["customer_id"]
-    customers_df = datasets.customer_df[
-        datasets.customer_df["customer_id"].isin(sample_customers)
-    ]
-
-    sample_origins = entity_sample["origin_id"]
-
-    location_pairs = np.array(list(itertools.permutations(entities.location_vals, 2)))
-    sample_location_pairs = location_pairs[
-        np.random.choice(len(location_pairs), 10)
-    ].T.tolist()
-    origins_df = datasets.location_df[
-        datasets.location_df["location_id"].isin(sample_location_pairs[0])
-    ]
-    destinations_df = datasets.location_df[
-        datasets.location_df["location_id"].isin(sample_location_pairs[1])
-    ]
-
-    global_df = datasets.global_df
-    location_df = datasets.location_df
-
-    entity_rows = [
-        {"driver_id": d, "customer_id": c, "location_id": o, "val_to_add": 50}
-        for (d, c, o) in zip(sample_drivers, sample_customers, sample_origins)
-    ]
-
-    feature_refs = [
-        "driver_stats:conv_rate",
-        "driver_stats:avg_daily_trips",
-        "customer_profile:current_balance",
-        "customer_profile:avg_passenger_count",
-        "customer_profile:lifetime_trip_count",
-        "conv_rate_plus_100:conv_rate_plus_100",
-        "conv_rate_plus_100:conv_rate_plus_val_to_add",
-        "order:order_is_success",
-        "global_stats:num_rides",
-        "global_stats:avg_ride_length",
-        "pushable_location_stats:temperature",
-    ]
-    unprefixed_feature_refs = [f.rsplit(":", 1)[-1] for f in feature_refs if ":" in f]
-    # Remove the on demand feature view output features, since they're not present in the source dataframe
-    unprefixed_feature_refs.remove("conv_rate_plus_100")
-    unprefixed_feature_refs.remove("conv_rate_plus_val_to_add")
-
-    online_features_dict = get_online_features_dict(
-        environment=environment,
-        endpoint=feature_server_endpoint,
-        features=feature_refs,
-        entity_rows=entity_rows,
-        full_feature_names=full_feature_names,
-    )
-
-    # Test that the on demand feature views compute properly even if the dependent conv_rate
-    # feature isn't requested.
-    online_features_no_conv_rate = get_online_features_dict(
-        environment=environment,
-        endpoint=feature_server_endpoint,
-        features=[ref for ref in feature_refs if ref != "driver_stats:conv_rate"],
-        entity_rows=entity_rows,
-        full_feature_names=full_feature_names,
-    )
-
-    assert online_features_no_conv_rate is not None
-
-    keys = set(online_features_dict.keys())
-    expected_keys = set(
-        f.replace(":", "__") if full_feature_names else f.split(":")[-1]
-        for f in feature_refs
-    ) | {"customer_id", "driver_id", "location_id"}
-    assert (
-        keys == expected_keys
-    ), f"Response keys are different from expected: {keys - expected_keys} (extra) and {expected_keys - keys} (missing)"
-
-    tc = unittest.TestCase()
-    for i, entity_row in enumerate(entity_rows):
-        df_features = get_latest_feature_values_from_dataframes(
-            driver_df=drivers_df,
-            customer_df=customers_df,
-            orders_df=orders_df,
-            global_df=global_df,
-            entity_row=entity_row,
-            location_df=location_df,
-        )
-
-        assert df_features["customer_id"] == online_features_dict["customer_id"][i]
-        assert df_features["driver_id"] == online_features_dict["driver_id"][i]
-        tc.assertAlmostEqual(
-            online_features_dict[
-                response_feature_name(
-                    "conv_rate_plus_100", feature_refs, full_feature_names
-                )
-            ][i],
-            df_features["conv_rate"] + 100,
-            delta=0.0001,
-        )
-        tc.assertAlmostEqual(
-            online_features_dict[
-                response_feature_name(
-                    "conv_rate_plus_val_to_add", feature_refs, full_feature_names
-                )
-            ][i],
-            df_features["conv_rate"] + df_features["val_to_add"],
-            delta=0.0001,
-        )
-        for unprefixed_feature_ref in unprefixed_feature_refs:
-            tc.assertAlmostEqual(
-                df_features[unprefixed_feature_ref],
-                online_features_dict[
-                    response_feature_name(
-                        unprefixed_feature_ref, feature_refs, full_feature_names
-                    )
-                ][i],
-                delta=0.0001,
-            )
-
-    # Check what happens for missing values
-    missing_responses_dict = get_online_features_dict(
-        environment=environment,
-        endpoint=feature_server_endpoint,
-        features=feature_refs,
-        entity_rows=[
-            {"driver_id": 0, "customer_id": 0, "location_id": 0, "val_to_add": 100}
-        ],
-        full_feature_names=full_feature_names,
-    )
-    assert missing_responses_dict is not None
-    for unprefixed_feature_ref in unprefixed_feature_refs:
-        if unprefixed_feature_ref not in {"num_rides", "avg_ride_length"}:
-            tc.assertIsNone(
-                missing_responses_dict[
-                    response_feature_name(
-                        unprefixed_feature_ref, feature_refs, full_feature_names
-                    )
-                ][0]
-            )
-
-    # Check what happens for missing request data
-    with pytest.raises(RequestDataNotFoundInEntityRowsException):
-        get_online_features_dict(
-            environment=environment,
-            endpoint=feature_server_endpoint,
-            features=feature_refs,
-            entity_rows=[{"driver_id": 0, "customer_id": 0, "location_id": 0}],
-            full_feature_names=full_feature_names,
-        )
-
-    assert_feature_service_correctness(
-        environment,
-        feature_server_endpoint,
-        feature_service,
-        entity_rows,
-        full_feature_names,
-        drivers_df,
-        customers_df,
-        orders_df,
-        global_df,
-        location_df,
-    )
-
-    entity_rows = [
-        {"origin_id": origin, "destination_id": destination}
-        for (_driver, _customer, origin, destination) in zip(
-            sample_drivers, sample_customers, *sample_location_pairs
-        )
-    ]
-    assert_feature_service_entity_mapping_correctness(
-        environment,
-        feature_server_endpoint,
-        feature_service_entity_mapping,
-        entity_rows,
-        full_feature_names,
-        origins_df,
-        destinations_df,
-    )
-=======
 def test_online_retrieval_with_event_timestamps(environment, universal_data_sources):
     fs = setup_feature_store_universal_feature_views(
         environment, universal_data_sources
@@ -746,7 +508,6 @@
     df = response.to_df(True)
 
     assert_feature_store_universal_feature_views_response(df)
->>>>>>> bf3ada8d
 
 
 @pytest.mark.integration
