--- conflicted
+++ resolved
@@ -46,13 +46,9 @@
         "customer_profile:current_balance",
         "customer_profile:avg_passenger_count",
         "customer_profile:lifetime_trip_count",
-<<<<<<< HEAD
         "conv_rate_plus_100:conv_rate_plus_100",
-=======
-        "conv_rate_plus_100",
         "global_stats:num_rides",
         "global_stats:avg_ride_length",
->>>>>>> b509092c
     ]
     unprefixed_feature_refs = [f.rsplit(":", 1)[-1] for f in feature_refs if ":" in f]
     # Remove the on demand feature view, since it's not present in the source dataframe
@@ -129,14 +125,11 @@
     if feature in {"conv_rate", "avg_daily_trips"} and full_feature_names:
         return f"driver_stats__{feature}"
 
-<<<<<<< HEAD
     if feature in {"conv_rate_plus_100"} and full_feature_names:
         return f"conv_rate_plus_100__{feature}"
 
-=======
     if feature in {"num_rides", "avg_ride_length"} and full_feature_names:
         return f"global_stats__{feature}"
->>>>>>> b509092c
     return feature
 
 
