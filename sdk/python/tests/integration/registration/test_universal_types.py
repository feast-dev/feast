from dataclasses import dataclass
from datetime import datetime, timedelta
from typing import List

import numpy as np
import pandas as pd
import pytest

from feast.infra.offline_stores.offline_store import RetrievalJob
from feast.value_type import ValueType
from tests.data.data_creator import create_dataset
from tests.integration.feature_repos.repo_configuration import (
    FULL_REPO_CONFIGS,
    REDIS_CONFIG,
    IntegrationTestRepoConfig,
    construct_test_environment,
)
from tests.integration.feature_repos.universal.entities import driver
from tests.integration.feature_repos.universal.feature_views import driver_feature_view


def populate_test_configs(offline: bool):
    entity_type_feature_dtypes = [
        (ValueType.INT32, "int32"),
        (ValueType.INT64, "int64"),
        (ValueType.STRING, "float"),
        (ValueType.STRING, "bool"),
    ]
    configs: List[TypeTestConfig] = []
    for test_repo_config in FULL_REPO_CONFIGS:
        for entity_type, feature_dtype in entity_type_feature_dtypes:
            for feature_is_list in [True, False]:
                # Redshift doesn't support list features
                if test_repo_config.provider == "aws" and feature_is_list is True:
                    continue
                # For offline tests, don't need to vary for online store
                if offline and test_repo_config.online_store == REDIS_CONFIG:
                    continue
<<<<<<< HEAD
                # TODO(https://github.com/feast-dev/feast/issues/1839): Fix BQ materialization of list features
                if (
                    not offline
                    and test_repo_config.provider == "gcp"
                    and feature_is_list is True
                ):
                    continue
                for has_empty_list in [True, False]:
                    # For non list features `has_empty_list` does nothing
                    if feature_is_list is False and has_empty_list is True:
                        continue
                    configs.append(
                        TypeTestConfig(
                            entity_type=entity_type,
                            feature_dtype=feature_dtype,
                            feature_is_list=feature_is_list,
                            has_empty_list=has_empty_list,
                            test_repo_config=test_repo_config,
                        )
=======
                configs.append(
                    TypeTestConfig(
                        entity_type=entity_type,
                        feature_dtype=feature_dtype,
                        feature_is_list=feature_is_list,
                        test_repo_config=test_repo_config,
>>>>>>> 21f1ef74
                    )
    return configs


@dataclass(frozen=True, repr=True)
class TypeTestConfig:
    entity_type: ValueType
    feature_dtype: str
    feature_is_list: bool
    has_empty_list: bool
    test_repo_config: IntegrationTestRepoConfig


OFFLINE_TYPE_TEST_CONFIGS: List[TypeTestConfig] = populate_test_configs(offline=True)
ONLINE_TYPE_TEST_CONFIGS: List[TypeTestConfig] = populate_test_configs(offline=False)


@pytest.fixture(
    params=OFFLINE_TYPE_TEST_CONFIGS,
    scope="session",
    ids=[str(c) for c in OFFLINE_TYPE_TEST_CONFIGS],
)
def offline_types_test_fixtures(request):
    yield from get_fixtures(request)


@pytest.fixture(
    params=ONLINE_TYPE_TEST_CONFIGS,
    scope="session",
    ids=[str(c) for c in ONLINE_TYPE_TEST_CONFIGS],
)
def online_types_test_fixtures(request):
    yield from get_fixtures(request)


def get_fixtures(request):
    config: TypeTestConfig = request.param
    # Lower case needed because Redshift lower-cases all table names
    test_project_id = f"{config.entity_type}{config.feature_dtype}{config.feature_is_list}".replace(
        ".", ""
    ).lower()
    with construct_test_environment(
        test_repo_config=config.test_repo_config,
        test_suite_name=f"test_{test_project_id}",
    ) as type_test_environment:
        config = request.param
        df = create_dataset(
            config.entity_type,
            config.feature_dtype,
            config.feature_is_list,
            config.has_empty_list,
        )
        data_source = type_test_environment.data_source_creator.create_data_source(
            df,
            destination_name=type_test_environment.feature_store.project,
            field_mapping={"ts_1": "ts"},
        )
        fv = create_feature_view(
            config.feature_dtype,
            config.feature_is_list,
            config.has_empty_list,
            data_source,
        )
        yield type_test_environment, config, data_source, fv
        type_test_environment.data_source_creator.teardown()


@pytest.mark.integration
def test_entity_inference_types_match(offline_types_test_fixtures):
    environment, config, data_source, fv = offline_types_test_fixtures
    fs = environment.feature_store

    # Don't specify value type in entity to force inference
    entity = driver(value_type=ValueType.UNKNOWN)
    fs.apply([fv, entity])

    entities = fs.list_entities()
    entity_type_to_expected_inferred_entity_type = {
        ValueType.INT32: ValueType.INT64,
        ValueType.INT64: ValueType.INT64,
        ValueType.FLOAT: ValueType.DOUBLE,
        ValueType.STRING: ValueType.STRING,
    }
    for entity in entities:
        assert (
            entity.value_type
            == entity_type_to_expected_inferred_entity_type[config.entity_type]
        )


@pytest.mark.integration
def test_feature_get_historical_features_types_match(offline_types_test_fixtures):
    environment, config, data_source, fv = offline_types_test_fixtures
    fs = environment.feature_store
    fv = create_feature_view(
        config.feature_dtype, config.feature_is_list, config.has_empty_list, data_source
    )
    entity = driver()
    fs.apply([fv, entity])

    features = [f"{fv.name}:value"]
    entity_df = pd.DataFrame()
    entity_df["driver_id"] = (
        ["1", "3"] if config.entity_type == ValueType.STRING else [1, 3]
    )
    now = datetime.utcnow()
    ts = pd.Timestamp(now).round("ms")
    entity_df["ts"] = [
        ts - timedelta(hours=4),
        ts - timedelta(hours=2),
    ]
    historical_features = fs.get_historical_features(
        entity_df=entity_df, features=features,
    )
    # Note: Pandas doesn't play well with nan values in ints. BQ will also coerce to floats if there are NaNs
    historical_features_df = historical_features.to_df()
    print(historical_features_df)

    if config.feature_is_list:
        assert_feature_list_types(
            environment.test_repo_config.provider,
            config.feature_dtype,
            historical_features_df,
        )
    else:
        assert_expected_historical_feature_types(
            config.feature_dtype, historical_features_df
        )
    assert_expected_arrow_types(
        environment.test_repo_config.provider,
        config.feature_dtype,
        config.feature_is_list,
        historical_features,
    )


@pytest.mark.integration
def test_feature_get_online_features_types_match(online_types_test_fixtures):
    environment, config, data_source, fv = online_types_test_fixtures
    fv = create_feature_view(
        config.feature_dtype, config.feature_is_list, config.has_empty_list, data_source
    )
    fs = environment.feature_store
    features = [fv.name + ":value"]
    entity = driver(value_type=ValueType.UNKNOWN)
    fs.apply([fv, entity])
    fs.materialize(environment.start_date, environment.end_date)

    driver_id_value = "1" if config.entity_type == ValueType.STRING else 1
    online_features = fs.get_online_features(
        features=features, entity_rows=[{"driver": driver_id_value}],
    ).to_dict()

    feature_list_dtype_to_expected_online_response_value_type = {
        "int32": int,
        "int64": int,
        "float": float,
        "string": str,
        "bool": bool,
    }
    expected_dtype = feature_list_dtype_to_expected_online_response_value_type[
        config.feature_dtype
    ]
    if config.feature_is_list:
        for feature in online_features["value"]:
            assert isinstance(feature, list)
            for element in feature:
                assert isinstance(element, expected_dtype)
    else:
        for feature in online_features["value"]:
            assert isinstance(feature, expected_dtype)


def create_feature_view(feature_dtype, feature_is_list, has_empty_list, data_source):
    if feature_is_list is True:
        if feature_dtype == "int32":
            value_type = ValueType.INT32_LIST
        elif feature_dtype == "int64":
            value_type = ValueType.INT64_LIST
        elif feature_dtype == "float":
            value_type = ValueType.FLOAT_LIST
        elif feature_dtype == "bool":
            value_type = ValueType.BOOL_LIST
    else:
        if feature_dtype == "int32":
            value_type = ValueType.INT32
        elif feature_dtype == "int64":
            value_type = ValueType.INT64
        elif feature_dtype == "float":
            value_type = ValueType.FLOAT
        elif feature_dtype == "bool":
            value_type = ValueType.BOOL
    return driver_feature_view(data_source, value_type=value_type,)


def assert_expected_historical_feature_types(
    feature_dtype: str, historical_features_df: pd.DataFrame
):
    print("Asserting historical feature types")
    feature_dtype_to_expected_historical_feature_dtype = {
        "int32": (pd.api.types.is_integer_dtype,),
        "int64": (pd.api.types.is_int64_dtype,),
        "float": (pd.api.types.is_float_dtype,),
        "string": (pd.api.types.is_string_dtype,),
        "bool": (pd.api.types.is_bool_dtype, pd.api.types.is_object_dtype),
    }
    dtype_checkers = feature_dtype_to_expected_historical_feature_dtype[feature_dtype]
    assert any(
        check(historical_features_df.dtypes["value"]) for check in dtype_checkers
    )


def assert_feature_list_types(
    provider: str, feature_dtype: str, historical_features_df: pd.DataFrame
):
    print("Asserting historical feature list types")
    feature_list_dtype_to_expected_historical_feature_list_dtype = {
        "int32": (
            int,
            np.int64,
        ),  # Can be `np.int64` if from `np.array` rather that `list`
        "int64": (
            int,
            np.int64,
        ),  # Can be `np.int64` if from `np.array` rather that `list`
        "float": float,
        "string": str,
        "bool": (
            bool,
            np.bool_,
        ),  # Can be `np.bool_` if from `np.array` rather that `list`
    }
<<<<<<< HEAD
    expected_dtype = feature_list_dtype_to_expected_historical_feature_list_dtype[
        feature_dtype
    ]
    assert pd.api.types.is_object_dtype(historical_features_df.dtypes["value"])
    if provider == "gcp":
        for feature in historical_features_df.value:
            assert isinstance(feature["list"], (np.ndarray, list))
            for element in feature["list"]:
                assert isinstance(element["item"], expected_dtype)
    else:
        for feature in historical_features_df.value:
            assert isinstance(feature, (np.ndarray, list))
            for element in feature:
                assert isinstance(element, expected_dtype)
=======
    assert str(historical_features_df.dtypes["value"]) == "object"
    assert (
        feature_list_dtype_to_expected_historical_feature_list_dtype[feature_dtype]
        in type(historical_features_df.value[0][0]).__name__
    )
>>>>>>> 21f1ef74


def assert_expected_arrow_types(
    provider: str,
    feature_dtype: str,
    feature_is_list: bool,
    historical_features: RetrievalJob,
):
    print("Asserting historical feature arrow types")
    historical_features_arrow = historical_features.to_arrow()
    print(historical_features_arrow)
    feature_list_dtype_to_expected_historical_feature_arrow_type = {
        "int32": "int64",
        "int64": "int64",
        "float": "double",
        "string": "string",
        "bool": "bool",
    }
    arrow_type = feature_list_dtype_to_expected_historical_feature_arrow_type[
        feature_dtype
    ]
    if feature_is_list:
<<<<<<< HEAD
        if provider == "gcp":
            assert str(
                historical_features_arrow.schema.field_by_name("value").type
            ) in [
                f"struct<list: list<item: struct<item: {arrow_type}>> not null>",
                f"struct<list: list<item: struct<item: {arrow_type}>>>",
                "struct<list: list<item: null>>",  # TODO: Remove this after #1889 is merged
            ]
        else:
            assert (
                str(historical_features_arrow.schema.field_by_name("value").type)
                == f"list<item: {arrow_type}>"
            )
=======
        assert (
            str(historical_features_arrow.schema.field_by_name("value").type)
            == f"list<item: {arrow_type}>"
        )
>>>>>>> 21f1ef74
    else:
        assert (
            str(historical_features_arrow.schema.field_by_name("value").type)
            == arrow_type
        )<|MERGE_RESOLUTION|>--- conflicted
+++ resolved
@@ -35,14 +35,6 @@
                     continue
                 # For offline tests, don't need to vary for online store
                 if offline and test_repo_config.online_store == REDIS_CONFIG:
-                    continue
-<<<<<<< HEAD
-                # TODO(https://github.com/feast-dev/feast/issues/1839): Fix BQ materialization of list features
-                if (
-                    not offline
-                    and test_repo_config.provider == "gcp"
-                    and feature_is_list is True
-                ):
                     continue
                 for has_empty_list in [True, False]:
                     # For non list features `has_empty_list` does nothing
@@ -56,14 +48,6 @@
                             has_empty_list=has_empty_list,
                             test_repo_config=test_repo_config,
                         )
-=======
-                configs.append(
-                    TypeTestConfig(
-                        entity_type=entity_type,
-                        feature_dtype=feature_dtype,
-                        feature_is_list=feature_is_list,
-                        test_repo_config=test_repo_config,
->>>>>>> 21f1ef74
                     )
     return configs
 
@@ -296,28 +280,14 @@
             np.bool_,
         ),  # Can be `np.bool_` if from `np.array` rather that `list`
     }
-<<<<<<< HEAD
     expected_dtype = feature_list_dtype_to_expected_historical_feature_list_dtype[
         feature_dtype
     ]
     assert pd.api.types.is_object_dtype(historical_features_df.dtypes["value"])
-    if provider == "gcp":
-        for feature in historical_features_df.value:
-            assert isinstance(feature["list"], (np.ndarray, list))
-            for element in feature["list"]:
-                assert isinstance(element["item"], expected_dtype)
-    else:
-        for feature in historical_features_df.value:
-            assert isinstance(feature, (np.ndarray, list))
-            for element in feature:
-                assert isinstance(element, expected_dtype)
-=======
-    assert str(historical_features_df.dtypes["value"]) == "object"
-    assert (
-        feature_list_dtype_to_expected_historical_feature_list_dtype[feature_dtype]
-        in type(historical_features_df.value[0][0]).__name__
-    )
->>>>>>> 21f1ef74
+    for feature in historical_features_df.value:
+        assert isinstance(feature, (np.ndarray, list))
+        for element in feature:
+            assert isinstance(element, expected_dtype)
 
 
 def assert_expected_arrow_types(
@@ -340,26 +310,10 @@
         feature_dtype
     ]
     if feature_is_list:
-<<<<<<< HEAD
-        if provider == "gcp":
-            assert str(
-                historical_features_arrow.schema.field_by_name("value").type
-            ) in [
-                f"struct<list: list<item: struct<item: {arrow_type}>> not null>",
-                f"struct<list: list<item: struct<item: {arrow_type}>>>",
-                "struct<list: list<item: null>>",  # TODO: Remove this after #1889 is merged
-            ]
-        else:
-            assert (
-                str(historical_features_arrow.schema.field_by_name("value").type)
-                == f"list<item: {arrow_type}>"
-            )
-=======
         assert (
             str(historical_features_arrow.schema.field_by_name("value").type)
             == f"list<item: {arrow_type}>"
         )
->>>>>>> 21f1ef74
     else:
         assert (
             str(historical_features_arrow.schema.field_by_name("value").type)
