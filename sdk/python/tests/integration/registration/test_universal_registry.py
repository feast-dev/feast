# Copyright 2021 The Feast Authors
#
# Licensed under the Apache License, Version 2.0 (the "License");
# you may not use this file except in compliance with the License.
# You may obtain a copy of the License at
#
#     https://www.apache.org/licenses/LICENSE-2.0
#
# Unless required by applicable law or agreed to in writing, software
# distributed under the License is distributed on an "AS IS" BASIS,
# WITHOUT WARRANTIES OR CONDITIONS OF ANY KIND, either express or implied.
# See the License for the specific language governing permissions and
# limitations under the License.
import logging
import os
import random
import string
import time
from datetime import timedelta, timezone
from tempfile import mkstemp
from unittest import mock

import grpc_testing
import pandas as pd
import pyarrow.fs as fs
import pytest
from pytest_lazyfixture import lazy_fixture
from testcontainers.core.container import DockerContainer
from testcontainers.core.network import Network
from testcontainers.core.waiting_utils import wait_for_logs
from testcontainers.mysql import MySqlContainer
from testcontainers.postgres import PostgresContainer

from feast import FeatureService, FileSource, RequestSource
from feast.data_format import AvroFormat, ParquetFormat
from feast.data_source import KafkaSource
from feast.entity import Entity
from feast.errors import FeatureViewNotFoundException
from feast.feature_view import FeatureView
from feast.field import Field
from feast.infra.infra_object import Infra
from feast.infra.online_stores.sqlite import SqliteTable
from feast.infra.registry.base_registry import BaseRegistry
from feast.infra.registry.registry import Registry
from feast.infra.registry.remote import RemoteRegistry, RemoteRegistryConfig
from feast.infra.registry.sql import SqlRegistry, SqlRegistryConfig
from feast.infra.registry.sql_fallback import (
    SqlFallbackRegistry,
    SqlFallbackRegistryConfig,
)
from feast.on_demand_feature_view import on_demand_feature_view
from feast.permissions.action import AuthzedAction
from feast.permissions.permission import Permission
from feast.permissions.policy import RoleBasedPolicy
from feast.project import Project
from feast.protos.feast.registry import RegistryServer_pb2, RegistryServer_pb2_grpc
from feast.registry_server import RegistryServer
from feast.repo_config import RegistryConfig
from feast.stream_feature_view import Aggregation, StreamFeatureView
from feast.types import Array, Bytes, Float32, Int32, Int64, String
from feast.utils import _utc_now
from feast.value_type import ValueType
from tests.integration.feature_repos.universal.entities import driver


@pytest.fixture
def local_registry() -> Registry:
    fd, registry_path = mkstemp()
    registry_config = RegistryConfig(path=registry_path, cache_ttl_seconds=600)
    return Registry("project", registry_config, None)


@pytest.fixture
def gcs_registry() -> Registry:
    from google.cloud import storage

    storage_client = storage.Client()
    bucket_name = f"feast-registry-test-{int(time.time() * 1000)}"
    bucket = storage_client.bucket(bucket_name)
    bucket = storage_client.create_bucket(bucket)
    bucket.add_lifecycle_delete_rule(
        age=14
    )  # delete buckets automatically after 14 days
    bucket.patch()
    bucket.blob("registry.db")
    registry_config = RegistryConfig(
        path=f"gs://{bucket_name}/registry.db", cache_ttl_seconds=600
    )
    return Registry("project", registry_config, None)


@pytest.fixture
def s3_registry() -> Registry:
    aws_registry_path = os.getenv(
        "AWS_REGISTRY_PATH", "s3://feast-int-bucket/registries"
    )
    registry_config = RegistryConfig(
        path=f"{aws_registry_path}/{int(time.time() * 1000)}/registry.db",
        cache_ttl_seconds=600,
    )
    return Registry("project", registry_config, None)


@pytest.fixture(scope="function")
def minio_registry(minio_server):
    bucket_name = "".join(random.choices(string.ascii_lowercase, k=10))

    client = minio_server.get_client()
    client.make_bucket(bucket_name)

    container_host = minio_server.get_container_host_ip()
    exposed_port = minio_server.get_exposed_port(minio_server.port)

    registry_config = RegistryConfig(
        path=f"s3://{bucket_name}/registry.db", cache_ttl_seconds=600
    )

    mock_environ = {
        "FEAST_S3_ENDPOINT_URL": f"http://{container_host}:{exposed_port}",
        "AWS_ACCESS_KEY_ID": minio_server.access_key,
        "AWS_SECRET_ACCESS_KEY": minio_server.secret_key,
        "AWS_SESSION_TOKEN": "",
    }

    with mock.patch.dict(os.environ, mock_environ):
        yield Registry("project", registry_config, None)


POSTGRES_READONLY_USER = "read_only_user"
POSTGRES_READONLY_PASSWORD = "readonly_password"

logger = logging.getLogger(__name__)


def add_pg_read_only_user(
    container_host, container_port, db_name, postgres_user, postgres_password
):
    # Connect to PostgreSQL as an admin
    import psycopg

    conn_string = f"dbname={db_name} user={postgres_user} password={postgres_password} host={container_host} port={container_port}"

    with psycopg.connect(conn_string) as conn:
        user_exists = conn.execute(
            f"SELECT 1 FROM pg_catalog.pg_user WHERE usename = '{POSTGRES_READONLY_USER}'"
        ).fetchone()
        if not user_exists:
            conn.execute(
                f"CREATE USER {POSTGRES_READONLY_USER} WITH PASSWORD '{POSTGRES_READONLY_PASSWORD}';"
            )

        conn.execute(
            f"REVOKE ALL PRIVILEGES ON DATABASE {db_name} FROM {POSTGRES_READONLY_USER};"
        )
        conn.execute(
            f"GRANT CONNECT ON DATABASE {db_name} TO {POSTGRES_READONLY_USER};"
        )
        conn.execute(
            f"GRANT SELECT ON ALL TABLES IN SCHEMA public TO {POSTGRES_READONLY_USER};"
        )
        conn.execute(
            f"ALTER DEFAULT PRIVILEGES IN SCHEMA public GRANT SELECT ON TABLES TO {POSTGRES_READONLY_USER};"
        )


@pytest.fixture(scope="function")
def pg_registry(postgres_server):
    db_name = "".join(random.choices(string.ascii_lowercase, k=10))

    _create_pg_database(postgres_server, db_name)

    container_port = postgres_server.get_exposed_port(5432)
    container_host = postgres_server.get_container_host_ip()

    add_pg_read_only_user(
        container_host,
        container_port,
        db_name,
        postgres_server.username,
        postgres_server.password,
    )

    registry_config = SqlRegistryConfig(
        registry_type="sql",
        cache_ttl_seconds=2,
        cache_mode="sync",
        # The `path` must include `+psycopg` in order for `sqlalchemy.create_engine()`
        # to understand that we are using psycopg3.
        path=f"postgresql+psycopg://{postgres_server.username}:{postgres_server.password}@{container_host}:{container_port}/{db_name}",
        read_path=f"postgresql+psycopg://{POSTGRES_READONLY_USER}:{POSTGRES_READONLY_PASSWORD}@{container_host}:{container_port}/{db_name}",
        sqlalchemy_config_kwargs={"echo": False, "pool_pre_ping": True},
        thread_pool_executor_worker_count=0,
        purge_feast_metadata=False,
    )

    yield SqlRegistry(registry_config, "project", None)


@pytest.fixture(scope="function")
def pg_registry_async(postgres_server):
    db_name = "".join(random.choices(string.ascii_lowercase, k=10))

    _create_pg_database(postgres_server, db_name)

    container_port = postgres_server.get_exposed_port(5432)
    container_host = postgres_server.get_container_host_ip()

    registry_config = SqlRegistryConfig(
        registry_type="sql",
        cache_ttl_seconds=2,
        cache_mode="thread",
        # The `path` must include `+psycopg` in order for `sqlalchemy.create_engine()`
        # to understand that we are using psycopg3.
        path=f"postgresql+psycopg://{postgres_server.username}:{postgres_server.password}@{container_host}:{container_port}/{db_name}",
        sqlalchemy_config_kwargs={"echo": False, "pool_pre_ping": True},
        thread_pool_executor_worker_count=3,
        purge_feast_metadata=False,
    )

    yield SqlRegistry(registry_config, "project", None)


def _create_mysql_database(container: MySqlContainer, database: str):
    container.exec(
        f"mysql -uroot -p{container.root_password} -e 'CREATE DATABASE {database}; GRANT ALL PRIVILEGES ON {database}.* TO {container.username};'"
    )


def _create_pg_database(container: PostgresContainer, database: str):
    container.exec(f"psql -U {container.username} -c 'CREATE DATABASE {database}'")


@pytest.fixture(scope="function")
def mysql_registry(mysql_server):
    db_name = "".join(random.choices(string.ascii_lowercase, k=10))

    _create_mysql_database(mysql_server, db_name)

    connection_url = (
        "/".join(mysql_server.get_connection_url().split("/")[:-1]) + f"/{db_name}"
    )

    registry_config = SqlRegistryConfig(
        registry_type="sql",
        path=connection_url,
        cache_ttl_seconds=2,
        cache_mode="sync",
        sqlalchemy_config_kwargs={"echo": False, "pool_pre_ping": True},
        thread_pool_executor_worker_count=0,
        purge_feast_metadata=False,
    )

    yield SqlRegistry(registry_config, "project", None)


@pytest.fixture(scope="function")
def mysql_registry_async(mysql_server):
    db_name = "".join(random.choices(string.ascii_lowercase, k=10))

    _create_mysql_database(mysql_server, db_name)

    connection_url = (
        "/".join(mysql_server.get_connection_url().split("/")[:-1]) + f"/{db_name}"
    )

    registry_config = SqlRegistryConfig(
        registry_type="sql",
        path=connection_url,
        cache_ttl_seconds=2,
        cache_mode="thread",
        sqlalchemy_config_kwargs={"echo": False, "pool_pre_ping": True},
        thread_pool_executor_worker_count=3,
        purge_feast_metadata=False,
    )

    yield SqlRegistry(registry_config, "project", None)


@pytest.fixture(scope="session")
def sqlite_registry():
    registry_config = SqlRegistryConfig(
        registry_type="sql",
        path="sqlite://",
        cache_ttl_seconds=2,
        cache_mode="sync",
    )

    yield SqlRegistry(registry_config, "project", None)


@pytest.fixture(scope="function")
<<<<<<< HEAD
def mysql_fallback_registry(mysql_server):
    db_name = "".join(random.choices(string.ascii_lowercase, k=10))

    _create_mysql_database(mysql_server, db_name)

    connection_url = (
        "/".join(mysql_server.get_connection_url().split("/")[:-1]) + f"/{db_name}"
    )

    registry_config = SqlFallbackRegistryConfig(
        registry_type="sql-fallback",
        path=connection_url,
        cache_ttl_seconds=2,
        cache_mode="sync",
        sqlalchemy_config_kwargs={"echo": False, "pool_pre_ping": True},
        thread_pool_executor_worker_count=0,
        purge_feast_metadata=False,
    )

    yield SqlFallbackRegistry(registry_config, "project", None)
=======
def hdfs_registry():
    HADOOP_NAMENODE_IMAGE = "bde2020/hadoop-namenode:2.0.0-hadoop3.2.1-java8"
    HADOOP_DATANODE_IMAGE = "bde2020/hadoop-datanode:2.0.0-hadoop3.2.1-java8"
    HDFS_CLUSTER_NAME = "feast-hdfs-cluster"
    HADOOP_NAMENODE_WAIT_LOG = "namenode.NameNode: NameNode RPC up"
    HADOOP_DATANODE_WAIT_LOG = "datanode.DataNode: .*successfully registered with NN"
    with Network() as network:
        namenode = None
        datanode = None

        try:
            namenode = (
                DockerContainer(HADOOP_NAMENODE_IMAGE)
                .with_network(network)
                .with_env("CLUSTER_NAME", HDFS_CLUSTER_NAME)
                .with_exposed_ports(8020)
                .with_network_aliases("namenode")
                .with_kwargs(hostname="namenode")
                .start()
            )
            wait_for_logs(namenode, HADOOP_NAMENODE_WAIT_LOG, timeout=120)
            namenode_ip = namenode.get_container_host_ip()
            namenode_port = int(namenode.get_exposed_port(8020))

            datanode = (
                DockerContainer(HADOOP_DATANODE_IMAGE)
                .with_network(network)
                .with_exposed_ports(9867)
                .with_env("CLUSTER_NAME", HDFS_CLUSTER_NAME)
                .with_env("CORE_CONF_fs_defaultFS", "hdfs://namenode:8020")
                .with_network_aliases("datanode")
                .with_kwargs(hostname="datanode")
                .start()
            )

            wait_for_logs(datanode, HADOOP_DATANODE_WAIT_LOG, timeout=120)

            hdfs = fs.HadoopFileSystem(host=namenode_ip, port=namenode_port)
            hdfs.create_dir("/feast")
            registry_path = f"hdfs://{namenode_ip}:{namenode_port}/feast/registry.db"
            with hdfs.open_output_stream(registry_path) as f:
                f.write(b"")

            registry_config = RegistryConfig(path=registry_path, cache_ttl_seconds=600)
            reg = Registry("project", registry_config, None)
            yield reg
        finally:
            if datanode:
                datanode.stop()
            if namenode:
                namenode.stop()
>>>>>>> 9728cde4


class GrpcMockChannel:
    def __init__(self, service, servicer):
        self.service = service
        self.test_server = grpc_testing.server_from_dictionary(
            {service: servicer},
            grpc_testing.strict_real_time(),
        )

    def unary_unary(
        self,
        method: str,
        request_serializer=None,
        response_deserializer=None,
        _registered_method=None,
    ):
        method_name = method.split("/")[-1]
        method_descriptor = self.service.methods_by_name[method_name]

        def handler(request):
            rpc = self.test_server.invoke_unary_unary(
                method_descriptor, (), request, None
            )

            response, trailing_metadata, code, details = rpc.termination()
            return response

        return handler


@pytest.fixture
def mock_remote_registry():
    fd, registry_path = mkstemp()
    registry_config = RegistryConfig(path=registry_path, cache_ttl_seconds=600)
    proxied_registry = Registry("project", registry_config, None)

    registry = RemoteRegistry(
        registry_config=RemoteRegistryConfig(path=""),
        project=None,
        repo_path=None,
    )
    mock_channel = GrpcMockChannel(
        RegistryServer_pb2.DESCRIPTOR.services_by_name["RegistryServer"],
        RegistryServer(registry=proxied_registry),
    )
    registry.stub = RegistryServer_pb2_grpc.RegistryServerStub(mock_channel)
    yield registry


if os.getenv("FEAST_IS_LOCAL_TEST", "False") == "False":
    all_fixtures = [lazy_fixture("s3_registry"), lazy_fixture("gcs_registry")]
else:
    all_fixtures = [
        lazy_fixture("local_registry"),
        pytest.param(
            lazy_fixture("minio_registry"),
            marks=pytest.mark.xdist_group(name="minio_registry"),
        ),
        pytest.param(
            lazy_fixture("pg_registry"),
            marks=pytest.mark.xdist_group(name="pg_registry"),
        ),
        pytest.param(
            lazy_fixture("mysql_registry"),
            marks=pytest.mark.xdist_group(name="mysql_registry"),
        ),
        lazy_fixture("sqlite_registry"),
        pytest.param(
            lazy_fixture("mock_remote_registry"),
            marks=pytest.mark.rbac_remote_integration_test,
        ),
        pytest.param(
<<<<<<< HEAD
            lazy_fixture("mysql_fallback_registry"),
            marks=pytest.mark.xdist_group(name="mysql_fallback_registry"),
=======
            lazy_fixture("hdfs_registry"),
            marks=pytest.mark.xdist_group(name="hdfs_registry"),
>>>>>>> 9728cde4
        ),
    ]

sql_fixtures = [
    pytest.param(
        lazy_fixture("pg_registry"), marks=pytest.mark.xdist_group(name="pg_registry")
    ),
    pytest.param(
        lazy_fixture("mysql_registry"),
        marks=pytest.mark.xdist_group(name="mysql_registry"),
    ),
    lazy_fixture("sqlite_registry"),
    pytest.param(
        lazy_fixture("mysql_fallback_registry"),
        marks=pytest.mark.xdist_group(name="mysql_fallback_registry"),
    ),
]

async_sql_fixtures = [
    pytest.param(
        lazy_fixture("pg_registry_async"),
        marks=pytest.mark.xdist_group(name="pg_registry"),
    ),
    pytest.param(
        lazy_fixture("mysql_registry_async"),
        marks=pytest.mark.xdist_group(name="mysql_registry"),
    ),
]

sql_cache_fixtures = [
    pytest.param(
        lazy_fixture("pg_registry"), marks=pytest.mark.xdist_group(name="pg_registry")
    ),
    pytest.param(
        lazy_fixture("mysql_registry"),
        marks=pytest.mark.xdist_group(name="mysql_registry"),
    ),
    lazy_fixture("sqlite_registry"),
]

sql_fallback_fixtures = [
    pytest.param(
        lazy_fixture("mysql_fallback_registry"),
        marks=pytest.mark.xdist_group(name="mysql_fallback_registry"),
    ),
]


@pytest.mark.integration
@pytest.mark.parametrize("test_registry", all_fixtures)
def test_apply_entity_success(test_registry):
    entity = Entity(
        name="driver_car_id",
        description="Car driver id",
        tags={"team": "matchmaking"},
    )

    project = "project"

    # Register Entity
    test_registry.apply_entity(entity, project)
    project_metadata = test_registry.list_project_metadata(project=project)
    assert len(project_metadata) == 1
    project_uuid = project_metadata[0].project_uuid
    assert len(project_metadata[0].project_uuid) == 36
    assert_project_uuid(project, project_uuid, test_registry)
    assert_project(project, test_registry)

    entities = test_registry.list_entities(project, tags=entity.tags)
    assert_project_uuid(project, project_uuid, test_registry)
    assert_project(project, test_registry)

    entity = entities[0]
    assert (
        len(entities) == 1
        and entity.name == "driver_car_id"
        and entity.description == "Car driver id"
        and "team" in entity.tags
        and entity.tags["team"] == "matchmaking"
    )

    entity = test_registry.get_entity("driver_car_id", project)
    assert (
        entity.name == "driver_car_id"
        and entity.description == "Car driver id"
        and "team" in entity.tags
        and entity.tags["team"] == "matchmaking"
    )

    # After the first apply, the created_timestamp should be the same as the last_update_timestamp.
    assert entity.created_timestamp == entity.last_updated_timestamp

    # Update entity
    updated_entity = Entity(
        name="driver_car_id",
        description="Car driver Id",
        tags={"team": "matchmaking"},
    )
    test_registry.apply_entity(updated_entity, project)

    updated_entity = test_registry.get_entity("driver_car_id", project)

    # The created_timestamp for the entity should be set to the created_timestamp value stored from the previous apply
    assert (
        updated_entity.created_timestamp is not None
        and updated_entity.created_timestamp == entity.created_timestamp
    )
    test_registry.delete_entity("driver_car_id", project)
    assert_project_uuid(project, project_uuid, test_registry)
    assert_project(project, test_registry)
    entities = test_registry.list_entities(project)
    assert_project_uuid(project, project_uuid, test_registry)
    assert_project(project, test_registry)
    assert len(entities) == 0

    test_registry.teardown()


def assert_project_uuid(project, project_uuid, test_registry):
    project_metadata = test_registry.list_project_metadata(project=project)
    assert len(project_metadata) == 1
    assert project_metadata[0].project_uuid == project_uuid


def assert_project(project_name, test_registry, allow_cache=False):
    project_obj = test_registry.list_projects(allow_cache=allow_cache)
    assert len(project_obj) == 1
    assert project_obj[0].name == "project"
    project_obj = test_registry.get_project(name=project_name, allow_cache=allow_cache)
    assert project_obj.name == "project"


@pytest.mark.integration
@pytest.mark.parametrize(
    "test_registry",
    all_fixtures,
)
def test_apply_feature_view_success(test_registry: BaseRegistry):
    # Create Feature Views
    batch_source = FileSource(
        file_format=ParquetFormat(),
        path="file://feast/*",
        timestamp_field="ts_col",
        created_timestamp_column="timestamp",
    )

    entity = Entity(name="fs1_my_entity_1", join_keys=["test"])

    fv1 = FeatureView(
        name="my_feature_view_1",
        schema=[
            Field(name="test", dtype=Int64),
            Field(name="fs1_my_feature_1", dtype=Int64),
            Field(name="fs1_my_feature_2", dtype=String),
            Field(name="fs1_my_feature_3", dtype=Array(String)),
            Field(name="fs1_my_feature_4", dtype=Array(Bytes)),
        ],
        entities=[entity],
        tags={"team": "matchmaking"},
        source=batch_source,
        ttl=timedelta(minutes=5),
    )

    project = "project"

    # Register Feature View
    test_registry.apply_feature_view(fv1, project)

    feature_views = test_registry.list_feature_views(project, tags=fv1.tags)

    # List Feature Views
    assert (
        len(feature_views) == 1
        and feature_views[0].name == "my_feature_view_1"
        and feature_views[0].features[0].name == "fs1_my_feature_1"
        and feature_views[0].features[0].dtype == Int64
        and feature_views[0].features[1].name == "fs1_my_feature_2"
        and feature_views[0].features[1].dtype == String
        and feature_views[0].features[2].name == "fs1_my_feature_3"
        and feature_views[0].features[2].dtype == Array(String)
        and feature_views[0].features[3].name == "fs1_my_feature_4"
        and feature_views[0].features[3].dtype == Array(Bytes)
        and feature_views[0].entities[0] == "fs1_my_entity_1"
    )

    feature_view = test_registry.get_feature_view("my_feature_view_1", project)
    any_feature_view = test_registry.get_any_feature_view("my_feature_view_1", project)

    assert (
        feature_view.name == "my_feature_view_1"
        and feature_view.features[0].name == "fs1_my_feature_1"
        and feature_view.features[0].dtype == Int64
        and feature_view.features[1].name == "fs1_my_feature_2"
        and feature_view.features[1].dtype == String
        and feature_view.features[2].name == "fs1_my_feature_3"
        and feature_view.features[2].dtype == Array(String)
        and feature_view.features[3].name == "fs1_my_feature_4"
        and feature_view.features[3].dtype == Array(Bytes)
        and feature_view.entities[0] == "fs1_my_entity_1"
        and feature_view == any_feature_view
    )
    assert feature_view.ttl == timedelta(minutes=5)

    # After the first apply, the created_timestamp should be the same as the last_update_timestamp.
    assert feature_view.created_timestamp == feature_view.last_updated_timestamp

    # Modify the feature view and apply again to test if diffing the online store table works
    fv1.ttl = timedelta(minutes=6)
    test_registry.apply_feature_view(fv1, project)
    feature_views = test_registry.list_feature_views(project)
    assert len(feature_views) == 1
    feature_view = test_registry.get_feature_view("my_feature_view_1", project)
    assert feature_view.ttl == timedelta(minutes=6)

    # Delete feature view
    test_registry.delete_feature_view("my_feature_view_1", project)
    feature_views = test_registry.list_feature_views(project)
    assert len(feature_views) == 0

    test_registry.teardown()


@pytest.mark.integration
@pytest.mark.parametrize(
    "test_registry",
    sql_fixtures,
)
def test_apply_on_demand_feature_view_success(test_registry: BaseRegistry):
    # Create Feature Views
    driver_stats = FileSource(
        name="driver_stats_source",
        path="data/driver_stats_lat_lon.parquet",
        timestamp_field="event_timestamp",
        created_timestamp_column="created",
        description="A table describing the stats of a driver based on hourly logs",
        owner="test2@gmail.com",
    )

    driver_daily_features_view = FeatureView(
        name="driver_daily_features",
        entities=[driver()],
        ttl=timedelta(seconds=8640000000),
        schema=[
            Field(name="driver_id", dtype=Int64),
            Field(name="daily_miles_driven", dtype=Float32),
            Field(name="lat", dtype=Float32),
            Field(name="lon", dtype=Float32),
            Field(name="string_feature", dtype=String),
        ],
        online=True,
        source=driver_stats,
        tags={"production": "True"},
        owner="test2@gmail.com",
    )

    @on_demand_feature_view(
        sources=[driver_daily_features_view],
        schema=[Field(name="first_char", dtype=String)],
    )
    def location_features_from_push(inputs: pd.DataFrame) -> pd.DataFrame:
        df = pd.DataFrame()
        df["first_char"] = inputs["string_feature"].str[:1].astype("string")
        return df

    project = "project"

    with pytest.raises(FeatureViewNotFoundException):
        test_registry.get_user_metadata(project, location_features_from_push)

    # Register Feature View
    test_registry.apply_feature_view(driver_daily_features_view, project)
    test_registry.apply_feature_view(location_features_from_push, project)

    assert not test_registry.get_user_metadata(project, location_features_from_push)

    b = "metadata".encode("utf-8")
    test_registry.apply_user_metadata(project, location_features_from_push, b)
    assert test_registry.get_user_metadata(project, location_features_from_push) == b

    feature_views = test_registry.list_on_demand_feature_views(project)

    # List Feature Views
    assert (
        len(feature_views) == 1
        and feature_views[0].name == "location_features_from_push"
        and feature_views[0].features[0].name == "first_char"
        and feature_views[0].features[0].dtype == String
    )

    all_feature_views = test_registry.list_all_feature_views(project)

    assert len(all_feature_views) == 2

    feature_view = test_registry.get_on_demand_feature_view(
        "location_features_from_push", project
    )
    any_feature_view = test_registry.get_any_feature_view(
        "location_features_from_push", project
    )
    assert (
        feature_view.name == "location_features_from_push"
        and feature_view.features[0].name == "first_char"
        and feature_view.features[0].dtype == String
        and feature_view == any_feature_view
    )

    test_registry.delete_feature_view("location_features_from_push", project)
    feature_views = test_registry.list_on_demand_feature_views(project)
    assert len(feature_views) == 0

    test_registry.teardown()


@pytest.mark.integration
@pytest.mark.parametrize(
    "test_registry",
    all_fixtures,
)
def test_apply_data_source(test_registry):
    # Create Feature Views
    batch_source = FileSource(
        name="test_source",
        file_format=ParquetFormat(),
        path="file://feast/*",
        timestamp_field="ts_col",
        created_timestamp_column="timestamp",
    )

    entity = Entity(name="fs1_my_entity_1", join_keys=["test"])

    fv1 = FeatureView(
        name="my_feature_view_1",
        schema=[
            Field(name="test", dtype=Int64),
            Field(name="fs1_my_feature_1", dtype=Int64),
            Field(name="fs1_my_feature_2", dtype=String),
            Field(name="fs1_my_feature_3", dtype=Array(String)),
            Field(name="fs1_my_feature_4", dtype=Array(Bytes)),
        ],
        entities=[entity],
        tags={"team": "matchmaking"},
        source=batch_source,
        ttl=timedelta(minutes=5),
    )

    project = "project"

    # Register data source and feature view
    test_registry.apply_data_source(batch_source, project, commit=False)
    test_registry.apply_feature_view(fv1, project, commit=True)

    registry_feature_views = test_registry.list_feature_views(project, tags=fv1.tags)
    registry_data_sources = test_registry.list_data_sources(project)
    assert len(registry_feature_views) == 1
    assert len(registry_data_sources) == 1
    registry_feature_view = registry_feature_views[0]
    assert registry_feature_view.batch_source == batch_source
    registry_data_source = registry_data_sources[0]
    assert registry_data_source == batch_source

    # Check that change to batch source propagates
    batch_source.timestamp_field = "new_ts_col"
    test_registry.apply_data_source(batch_source, project, commit=False)
    test_registry.apply_feature_view(fv1, project, commit=True)
    registry_feature_views = test_registry.list_feature_views(project, tags=fv1.tags)
    registry_data_sources = test_registry.list_data_sources(project)
    assert len(registry_feature_views) == 1
    assert len(registry_data_sources) == 1
    registry_feature_view = registry_feature_views[0]
    assert registry_feature_view.batch_source == batch_source
    registry_batch_source = test_registry.list_data_sources(project)[0]
    assert registry_batch_source == batch_source

    test_registry.teardown()


@pytest.mark.integration
@pytest.mark.parametrize(
    "test_registry",
    all_fixtures,
)
def test_apply_data_source_with_timestamps(test_registry):
    """Test that data source timestamps are properly stored and updated in registry."""
    project = "project"
    file_source = FileSource(
        name="test_file_source",
        file_format=ParquetFormat(),
        path="file://feast/test.parquet",
        timestamp_field="ts_col",
        created_timestamp_column="timestamp",
    )

    # Apply the data source for the first time
    test_registry.apply_data_source(file_source, project, commit=True)
    retrieved_source = test_registry.get_data_source("test_file_source", project)

    proto = retrieved_source.to_proto()
    assert proto.HasField("meta")
    assert proto.meta.HasField("created_timestamp")
    assert proto.meta.HasField("last_updated_timestamp")

    # Test that last_updated_timestamp changes when we update the data source
    time.sleep(0.01)  # Ensure timestamp difference
    original_created = retrieved_source.created_timestamp
    original_updated = retrieved_source.last_updated_timestamp

    # Modify the data source
    retrieved_source.description = "Updated description for timestamp test"

    # Apply the updated source - registry will automatically update last_updated_timestamp
    test_registry.apply_data_source(retrieved_source, project, commit=True)

    updated_source = test_registry.get_data_source("test_file_source", project)

    # The created_timestamp should be preserved from the previous apply
    assert updated_source.created_timestamp == original_created
    assert updated_source.last_updated_timestamp != original_updated, (
        f"updated_source.last_updated_timestamp: {updated_source.last_updated_timestamp}, original_updated: {original_updated}"
    )
    assert updated_source.last_updated_timestamp > original_updated, (
        f"updated_source.last_updated_timestamp: {updated_source.last_updated_timestamp}, original_updated: {original_updated}"
    )
    assert updated_source.description == "Updated description for timestamp test"

    test_registry.teardown()


@pytest.mark.integration
@pytest.mark.parametrize(
    "test_registry",
    all_fixtures,
)
def test_modify_feature_views_success(test_registry):
    # Create Feature Views
    batch_source = FileSource(
        file_format=ParquetFormat(),
        path="file://feast/*",
        timestamp_field="ts_col",
        created_timestamp_column="timestamp",
    )

    request_source = RequestSource(
        name="request_source",
        schema=[Field(name="my_input_1", dtype=Int32)],
    )

    entity = Entity(name="fs1_my_entity_1", join_keys=["test"])

    fv1 = FeatureView(
        name="my_feature_view_1",
        schema=[
            Field(name="test", dtype=Int64),
            Field(name="fs1_my_feature_1", dtype=Int64),
        ],
        entities=[entity],
        tags={"team": "matchmaking"},
        source=batch_source,
        ttl=timedelta(minutes=5),
    )

    @on_demand_feature_view(
        schema=[
            Field(name="odfv1_my_feature_1", dtype=String),
            Field(name="odfv1_my_feature_2", dtype=Int32),
        ],
        sources=[request_source],
    )
    def odfv1(feature_df: pd.DataFrame) -> pd.DataFrame:
        data = pd.DataFrame()
        data["odfv1_my_feature_1"] = feature_df["my_input_1"].astype("category")
        data["odfv1_my_feature_2"] = feature_df["my_input_1"].astype("int32")
        return data

    def simple_udf(x: int):
        return x + 3

    entity_sfv = Entity(name="sfv_my_entity_1", join_keys=["test_key"])

    stream_source = KafkaSource(
        name="kafka",
        timestamp_field="event_timestamp",
        kafka_bootstrap_servers="",
        message_format=AvroFormat(""),
        topic="topic",
        batch_source=FileSource(path="some path"),
        watermark_delay_threshold=timedelta(days=1),
    )

    sfv = StreamFeatureView(
        name="test kafka stream feature view",
        entities=[entity_sfv],
        ttl=timedelta(days=30),
        owner="test@example.com",
        online=True,
        schema=[Field(name="dummy_field", dtype=Float32)],
        description="desc",
        aggregations=[
            Aggregation(
                column="dummy_field",
                function="max",
                time_window=timedelta(days=1),
            ),
            Aggregation(
                column="dummy_field2",
                function="count",
                time_window=timedelta(days=24),
            ),
        ],
        timestamp_field="event_timestamp",
        mode="spark",
        source=stream_source,
        udf=simple_udf,
        tags={},
    )

    project = "project"

    # Register Feature Views
    test_registry.apply_feature_view(odfv1, project, False)
    test_registry.apply_feature_view(fv1, project, False)
    test_registry.apply_feature_view(sfv, project, False)
    test_registry.commit()

    # Modify odfv by changing a single feature dtype
    @on_demand_feature_view(
        schema=[
            Field(name="odfv1_my_feature_1", dtype=Float32),
            Field(name="odfv1_my_feature_2", dtype=Int32),
        ],
        sources=[request_source],
    )
    def odfv1(feature_df: pd.DataFrame) -> pd.DataFrame:
        data = pd.DataFrame()
        data["odfv1_my_feature_1"] = feature_df["my_input_1"].astype("float")
        data["odfv1_my_feature_2"] = feature_df["my_input_1"].astype("int32")
        return data

    existing_odfv = test_registry.get_on_demand_feature_view("odfv1", project)

    # Apply the modified odfv
    test_registry.apply_feature_view(odfv1, project)

    # Check odfv
    on_demand_feature_views = test_registry.list_on_demand_feature_views(project)

    assert (
        len(on_demand_feature_views) == 1
        and on_demand_feature_views[0].name == "odfv1"
        and on_demand_feature_views[0].features[0].name == "odfv1_my_feature_1"
        and on_demand_feature_views[0].features[0].dtype == Float32
        and on_demand_feature_views[0].features[1].name == "odfv1_my_feature_2"
        and on_demand_feature_views[0].features[1].dtype == Int32
    )
    request_schema = on_demand_feature_views[0].get_request_data_schema()
    assert (
        list(request_schema.keys())[0] == "my_input_1"
        and list(request_schema.values())[0] == ValueType.INT32
    )

    feature_view = test_registry.get_on_demand_feature_view("odfv1", project)
    assert (
        feature_view.name == "odfv1"
        and feature_view.features[0].name == "odfv1_my_feature_1"
        and feature_view.features[0].dtype == Float32
        and feature_view.features[1].name == "odfv1_my_feature_2"
        and feature_view.features[1].dtype == Int32
    )
    request_schema = feature_view.get_request_data_schema()
    assert (
        list(request_schema.keys())[0] == "my_input_1"
        and list(request_schema.values())[0] == ValueType.INT32
    )

    assert (
        feature_view.created_timestamp is not None
        and feature_view.created_timestamp == existing_odfv.created_timestamp
    )

    # Make sure fv1 is untouched
    feature_views = test_registry.list_feature_views(project, tags=fv1.tags)

    # List Feature Views
    assert (
        len(feature_views) == 1
        and feature_views[0].name == "my_feature_view_1"
        and feature_views[0].features[0].name == "fs1_my_feature_1"
        and feature_views[0].features[0].dtype == Int64
        and feature_views[0].entities[0] == "fs1_my_entity_1"
    )

    feature_view = test_registry.get_feature_view("my_feature_view_1", project)
    assert (
        feature_view.name == "my_feature_view_1"
        and feature_view.features[0].name == "fs1_my_feature_1"
        and feature_view.features[0].dtype == Int64
        and feature_view.entities[0] == "fs1_my_entity_1"
    )

    # Simulate materialization
    current_date = _utc_now()
    end_date = current_date.replace(tzinfo=timezone.utc)
    start_date = (current_date - timedelta(days=1)).replace(tzinfo=timezone.utc)
    test_registry.apply_materialization(feature_view, project, start_date, end_date)
    materialized_feature_view = test_registry.get_feature_view(
        "my_feature_view_1", project
    )

    # Check if created_timestamp, along with materialized_intervals are updated
    assert (
        materialized_feature_view.created_timestamp is not None
        and materialized_feature_view.created_timestamp
        == feature_view.created_timestamp
        and len(materialized_feature_view.materialization_intervals) > 0
        and materialized_feature_view.materialization_intervals[0][0] == start_date
        and materialized_feature_view.materialization_intervals[0][1] == end_date
    )

    # Modify fv1 by changing a single dtype
    updated_fv1 = FeatureView(
        name="my_feature_view_1",
        schema=[
            Field(name="test", dtype=Int64),
            Field(name="fs1_my_feature_1", dtype=String),
        ],
        entities=[entity],
        tags={"team": "matchmaking"},
        source=batch_source,
        ttl=timedelta(minutes=5),
    )

    # Check that these fields are empty before apply
    assert updated_fv1.created_timestamp is None
    assert len(updated_fv1.materialization_intervals) == 0

    # Apply the modified fv1
    test_registry.apply_feature_view(updated_fv1, project)

    # Verify feature view after modification
    updated_feature_views = test_registry.list_feature_views(project)

    # List Feature Views
    assert (
        len(updated_feature_views) == 1
        and updated_feature_views[0].name == "my_feature_view_1"
        and updated_feature_views[0].features[0].name == "fs1_my_feature_1"
        and updated_feature_views[0].features[0].dtype == String
        and updated_feature_views[0].entities[0] == "fs1_my_entity_1"
    )

    updated_feature_view = test_registry.get_feature_view("my_feature_view_1", project)
    assert (
        updated_feature_view.name == "my_feature_view_1"
        and updated_feature_view.features[0].name == "fs1_my_feature_1"
        and updated_feature_view.features[0].dtype == String
        and updated_feature_view.entities[0] == "fs1_my_entity_1"
    )

    # Check if materialization_intervals and created_timestamp values propagates on each apply
    # materialization_intervals will populate only when it's empty
    assert (
        updated_feature_view.created_timestamp is not None
        and updated_feature_view.created_timestamp == feature_view.created_timestamp
        and len(updated_feature_view.materialization_intervals) == 1
        and updated_feature_view.materialization_intervals[0][0] == start_date
        and updated_feature_view.materialization_intervals[0][1] == end_date
    )

    # Simulate materialization a second time
    current_date = _utc_now()
    end_date_1 = current_date.replace(tzinfo=timezone.utc)
    start_date_1 = (current_date - timedelta(days=1)).replace(tzinfo=timezone.utc)
    test_registry.apply_materialization(
        updated_feature_view, project, start_date_1, end_date_1
    )
    materialized_feature_view_1 = test_registry.get_feature_view(
        "my_feature_view_1", project
    )

    assert (
        materialized_feature_view_1.created_timestamp is not None
        and materialized_feature_view_1.created_timestamp
        == feature_view.created_timestamp
        and len(materialized_feature_view_1.materialization_intervals) == 2
        and materialized_feature_view_1.materialization_intervals[0][0] == start_date
        and materialized_feature_view_1.materialization_intervals[0][1] == end_date
        and materialized_feature_view_1.materialization_intervals[1][0] == start_date_1
        and materialized_feature_view_1.materialization_intervals[1][1] == end_date_1
    )

    # Modify sfv by changing the dtype

    sfv = StreamFeatureView(
        name="test kafka stream feature view",
        entities=[entity_sfv],
        ttl=timedelta(days=30),
        owner="test@example.com",
        online=True,
        schema=[Field(name="dummy_field", dtype=String)],
        description="desc",
        aggregations=[
            Aggregation(
                column="dummy_field",
                function="max",
                time_window=timedelta(days=1),
            ),
            Aggregation(
                column="dummy_field2",
                function="count",
                time_window=timedelta(days=24),
            ),
        ],
        timestamp_field="event_timestamp",
        mode="spark",
        source=stream_source,
        udf=simple_udf,
        tags={},
    )

    existing_sfv = test_registry.get_stream_feature_view(
        "test kafka stream feature view", project
    )
    # Apply the modified sfv
    test_registry.apply_feature_view(sfv, project)

    # Verify feature view after modification
    updated_stream_feature_views = test_registry.list_stream_feature_views(project)

    # List Feature Views
    assert (
        len(updated_stream_feature_views) == 1
        and updated_stream_feature_views[0].name == "test kafka stream feature view"
        and updated_stream_feature_views[0].features[0].name == "dummy_field"
        and updated_stream_feature_views[0].features[0].dtype == String
        and updated_stream_feature_views[0].entities[0] == "sfv_my_entity_1"
    )

    updated_sfv = test_registry.get_stream_feature_view(
        "test kafka stream feature view", project
    )
    assert (
        updated_sfv.name == "test kafka stream feature view"
        and updated_sfv.features[0].name == "dummy_field"
        and updated_sfv.features[0].dtype == String
        and updated_sfv.entities[0] == "sfv_my_entity_1"
    )

    # The created_timestamp for the stream feature view should be set to the created_timestamp value stored from the
    # previous apply
    # Materialization_intervals is not set
    assert (
        updated_sfv.created_timestamp is not None
        and updated_sfv.created_timestamp == existing_sfv.created_timestamp
        and len(updated_sfv.materialization_intervals) == 0
    )


@pytest.mark.integration
@pytest.mark.parametrize(
    "test_registry",
    sql_fixtures,
)
def test_update_infra(test_registry):
    # Create infra object
    project = "project"
    infra = test_registry.get_infra(project=project)

    assert len(infra.infra_objects) == 0

    # Should run update infra successfully
    test_registry.update_infra(infra, project)

    # Should run update infra successfully when adding
    new_infra = Infra()
    new_infra.infra_objects.append(
        SqliteTable(
            path="/tmp/my_path.db",
            name="my_table",
        )
    )
    test_registry.update_infra(new_infra, project)
    infra = test_registry.get_infra(project=project)
    assert len(infra.infra_objects) == 1

    # Try again since second time, infra should be not-empty
    test_registry.teardown()


@pytest.mark.integration
@pytest.mark.parametrize(
    "test_registry",
    sql_cache_fixtures,
)
def test_registry_cache(test_registry):
    # Create Feature Views
    batch_source = FileSource(
        name="test_source",
        file_format=ParquetFormat(),
        path="file://feast/*",
        timestamp_field="ts_col",
        created_timestamp_column="timestamp",
        tags={"team": "matchmaking"},
    )

    entity = Entity(name="fs1_my_entity_1", join_keys=["test"])

    fv1 = FeatureView(
        name="my_feature_view_1",
        schema=[
            Field(name="test", dtype=Int64),
            Field(name="fs1_my_feature_1", dtype=Int64),
            Field(name="fs1_my_feature_2", dtype=String),
            Field(name="fs1_my_feature_3", dtype=Array(String)),
            Field(name="fs1_my_feature_4", dtype=Array(Bytes)),
        ],
        entities=[entity],
        tags={"team": "matchmaking"},
        source=batch_source,
        ttl=timedelta(minutes=5),
    )

    project = "project"

    # Register data source and feature view
    test_registry.apply_data_source(batch_source, project)
    test_registry.apply_feature_view(fv1, project)
    registry_feature_views_cached = test_registry.list_feature_views(
        project, allow_cache=True
    )
    registry_data_sources_cached = test_registry.list_data_sources(
        project, allow_cache=True
    )
    assert len(registry_feature_views_cached) == 1
    assert len(registry_data_sources_cached) == 1

    test_registry.refresh(project)
    registry_feature_views_cached = test_registry.list_feature_views(
        project, allow_cache=True, tags=fv1.tags
    )
    registry_data_sources_cached = test_registry.list_data_sources(
        project, allow_cache=True, tags=batch_source.tags
    )
    assert len(registry_feature_views_cached) == 1
    assert len(registry_data_sources_cached) == 1
    registry_feature_view = registry_feature_views_cached[0]
    assert registry_feature_view.batch_source == batch_source
    registry_data_source = registry_data_sources_cached[0]
    assert registry_data_source == batch_source

    test_registry.teardown()


@pytest.mark.integration
@pytest.mark.parametrize(
    "test_registry",
    async_sql_fixtures,
)
def test_registry_cache_thread_async(test_registry):
    # Create Feature View
    batch_source = FileSource(
        name="test_source",
        file_format=ParquetFormat(),
        path="file://feast/*",
        timestamp_field="ts_col",
        created_timestamp_column="timestamp",
    )

    project = "project"

    # Register data source
    test_registry.apply_data_source(batch_source, project)
    registry_data_sources_cached = test_registry.list_data_sources(
        project, allow_cache=True
    )
    # async ttl yet to expire, so there will be a cache miss
    assert len(registry_data_sources_cached) == 0

    # Wait for cache to be refreshed
    time.sleep(4)
    # Now objects exist
    registry_data_sources_cached = test_registry.list_data_sources(
        project, allow_cache=True
    )
    assert len(registry_data_sources_cached) == 1
    registry_data_source = registry_data_sources_cached[0]
    assert registry_data_source == batch_source

    test_registry.teardown()


@pytest.mark.integration
@pytest.mark.parametrize(
    "test_registry",
    all_fixtures,
)
def test_apply_stream_feature_view_success(test_registry: BaseRegistry):
    # Create Feature Views
    def simple_udf(x: int):
        return x + 3

    entity = Entity(name="driver_entity", join_keys=["test_key"])

    stream_source = KafkaSource(
        name="kafka",
        timestamp_field="event_timestamp",
        kafka_bootstrap_servers="",
        message_format=AvroFormat(""),
        topic="topic",
        batch_source=FileSource(path="some path"),
        watermark_delay_threshold=timedelta(days=1),
    )

    sfv = StreamFeatureView(
        name="test kafka stream feature view",
        entities=[entity],
        ttl=timedelta(days=30),
        owner="test@example.com",
        online=True,
        schema=[Field(name="dummy_field", dtype=Float32)],
        description="desc",
        aggregations=[
            Aggregation(
                column="dummy_field",
                function="max",
                time_window=timedelta(days=1),
            ),
            Aggregation(
                column="dummy_field2",
                function="count",
                time_window=timedelta(days=24),
            ),
        ],
        timestamp_field="event_timestamp",
        mode="spark",
        source=stream_source,
        udf=simple_udf,
        tags={"team": "matchmaking"},
    )

    project = "project"

    # Register Stream Feature View
    test_registry.apply_feature_view(sfv, project)

    stream_feature_views = test_registry.list_stream_feature_views(
        project, tags=sfv.tags
    )

    all_feature_views = test_registry.list_all_feature_views(project, tags=sfv.tags)

    # List Feature Views
    assert len(stream_feature_views) == 1
    assert len(all_feature_views) == 1
    assert stream_feature_views[0] == sfv

    test_registry.delete_feature_view("test kafka stream feature view", project)
    stream_feature_views = test_registry.list_stream_feature_views(
        project, tags=sfv.tags
    )
    assert len(stream_feature_views) == 0

    test_registry.teardown()


@pytest.mark.integration
@pytest.mark.parametrize(
    "test_registry",
    all_fixtures,
)
def test_apply_feature_service_success(test_registry):
    # Create Feature Service
    file_source = FileSource(name="my_file_source", path="test.parquet")
    feature_view = FeatureView(
        name="my_feature_view",
        entities=[],
        schema=[
            Field(name="feature1", dtype=Float32),
            Field(name="feature2", dtype=Float32),
        ],
        source=file_source,
    )
    fs = FeatureService(
        name="my_feature_service_1", features=[feature_view[["feature1", "feature2"]]]
    )
    project = "project"

    # Register Feature Service
    test_registry.apply_feature_service(fs, project)

    feature_services = test_registry.list_feature_services(project)

    # List Feature Services
    assert len(feature_services) == 1
    assert feature_services[0] == fs

    # Delete Feature Service
    test_registry.delete_feature_service("my_feature_service_1", project)
    feature_services = test_registry.list_feature_services(project)
    assert len(feature_services) == 0

    test_registry.teardown()


@pytest.mark.integration
@pytest.mark.parametrize(
    "test_registry",
    all_fixtures,
)
def test_modify_feature_service_success(test_registry):
    # Create Feature Service
    file_source = FileSource(name="my_file_source", path="test.parquet")
    feature_view = FeatureView(
        name="my_feature_view",
        entities=[],
        schema=[
            Field(name="feature1", dtype=Float32),
            Field(name="feature2", dtype=Float32),
        ],
        source=file_source,
    )
    fs = FeatureService(
        name="my_feature_service_1", features=[feature_view[["feature1", "feature2"]]]
    )
    project = "project"

    # Register Feature service
    test_registry.apply_feature_service(fs, project)

    feature_services = test_registry.list_feature_services(project)

    # List Feature Services
    assert len(feature_services) == 1
    assert feature_services[0] == fs

    # Modify Feature Service by removing a feature
    fs = FeatureService(
        name="my_feature_service_1", features=[feature_view[["feature1"]]]
    )

    # Apply modified Feature Service
    test_registry.apply_feature_service(fs, project)

    updated_feature_services = test_registry.list_feature_services(project)

    # Verify Feature Services
    assert len(updated_feature_services) == 1
    assert updated_feature_services[0] == fs
    # The created_timestamp for the feature service should be set to the created_timestamp value stored from the
    # previous apply
    assert (
        updated_feature_services[0].created_timestamp is not None
        and updated_feature_services[0].created_timestamp
        == feature_services[0].created_timestamp
    )

    test_registry.teardown()


@pytest.mark.integration
def test_commit():
    fd, registry_path = mkstemp()
    registry_config = RegistryConfig(path=registry_path, cache_ttl_seconds=600)
    test_registry = Registry("project", registry_config, None)

    entity = Entity(
        name="driver_car_id",
        description="Car driver id",
        tags={"team": "matchmaking"},
    )

    project = "project"

    # Register Entity without commiting
    test_registry.apply_entity(entity, project, commit=False)
    assert test_registry.cached_registry_proto
    assert len(test_registry.cached_registry_proto.project_metadata) == 1
    project_metadata = test_registry.cached_registry_proto.project_metadata[0]
    project_uuid = project_metadata.project_uuid
    assert len(project_uuid) == 36
    validate_project_uuid(project_uuid, test_registry)
    assert len(test_registry.cached_registry_proto.projects) == 1
    project_obj = test_registry.cached_registry_proto.projects[0]
    assert project == Project.from_proto(project_obj).name
    assert_project(project, test_registry, True)

    # Retrieving the entity should still succeed
    entities = test_registry.list_entities(project, allow_cache=True, tags=entity.tags)
    entity = entities[0]
    assert (
        len(entities) == 1
        and entity.name == "driver_car_id"
        and entity.description == "Car driver id"
        and "team" in entity.tags
        and entity.tags["team"] == "matchmaking"
    )
    validate_project_uuid(project_uuid, test_registry)
    assert_project(project, test_registry, True)

    entity = test_registry.get_entity("driver_car_id", project, allow_cache=True)
    assert (
        entity.name == "driver_car_id"
        and entity.description == "Car driver id"
        and "team" in entity.tags
        and entity.tags["team"] == "matchmaking"
    )
    validate_project_uuid(project_uuid, test_registry)
    assert_project(project, test_registry, True)

    # Create new registry that points to the same store
    registry_with_same_store = Registry("project", registry_config, None)

    # Retrieving the entity should fail since the store is empty
    entities = registry_with_same_store.list_entities(project)
    assert len(entities) == 0
    validate_project_uuid(project_uuid, registry_with_same_store)
    assert_project(project, test_registry, True)

    # commit from the original registry
    test_registry.commit()

    # Reconstruct the new registry in order to read the newly written store
    registry_with_same_store = Registry("project", registry_config, None)

    # Retrieving the entity should now succeed
    entities = registry_with_same_store.list_entities(project, tags=entity.tags)
    entity = entities[0]
    assert (
        len(entities) == 1
        and entity.name == "driver_car_id"
        and entity.description == "Car driver id"
        and "team" in entity.tags
        and entity.tags["team"] == "matchmaking"
    )
    validate_project_uuid(project_uuid, registry_with_same_store)
    assert_project(project, test_registry)

    entity = test_registry.get_entity("driver_car_id", project)
    assert (
        entity.name == "driver_car_id"
        and entity.description == "Car driver id"
        and "team" in entity.tags
        and entity.tags["team"] == "matchmaking"
    )

    test_registry.teardown()

    # Will try to reload registry, which will fail because the file has been deleted
    with pytest.raises(FileNotFoundError):
        test_registry._get_registry_proto(project=project)


def validate_project_uuid(project_uuid, test_registry):
    assert len(test_registry.cached_registry_proto.project_metadata) == 1
    project_metadata = test_registry.cached_registry_proto.project_metadata[0]
    assert project_metadata.project_uuid == project_uuid


@pytest.mark.integration
@pytest.mark.parametrize("test_registry", all_fixtures)
def test_apply_permission_success(test_registry):
    permission = Permission(
        name="read_permission",
        actions=AuthzedAction.DESCRIBE,
        policy=RoleBasedPolicy(roles=["reader"]),
        types=FeatureView,
    )

    project = "project"

    # Register Permission
    test_registry.apply_permission(permission, project)
    project_metadata = test_registry.list_project_metadata(project=project)
    assert len(project_metadata) == 1
    project_uuid = project_metadata[0].project_uuid
    assert len(project_metadata[0].project_uuid) == 36
    assert_project_uuid(project, project_uuid, test_registry)
    assert_project(project, test_registry)

    permissions = test_registry.list_permissions(project)
    assert_project_uuid(project, project_uuid, test_registry)

    permission = permissions[0]
    assert (
        len(permissions) == 1
        and permission.name == "read_permission"
        and len(permission.types) == 1
        and permission.types[0] == FeatureView
        and len(permission.actions) == 1
        and permission.actions[0] == AuthzedAction.DESCRIBE
        and isinstance(permission.policy, RoleBasedPolicy)
        and len(permission.policy.roles) == 1
        and permission.policy.roles[0] == "reader"
        and permission.name_patterns == []
        and permission.tags is None
        and permission.required_tags is None
    )

    # After the first apply, the created_timestamp should be the same as the last_update_timestamp.
    assert permission.created_timestamp == permission.last_updated_timestamp

    permission = test_registry.get_permission("read_permission", project)
    assert (
        permission.name == "read_permission"
        and len(permission.types) == 1
        and permission.types[0] == FeatureView
        and len(permission.actions) == 1
        and permission.actions[0] == AuthzedAction.DESCRIBE
        and isinstance(permission.policy, RoleBasedPolicy)
        and len(permission.policy.roles) == 1
        and permission.policy.roles[0] == "reader"
        and permission.name_patterns == []
        and permission.tags is None
        and permission.required_tags is None
    )

    # Update permission
    updated_permission = Permission(
        name="read_permission",
        actions=[AuthzedAction.DESCRIBE, AuthzedAction.WRITE_ONLINE],
        policy=RoleBasedPolicy(roles=["reader", "writer"]),
        types=FeatureView,
    )
    test_registry.apply_permission(updated_permission, project)

    permissions = test_registry.list_permissions(project)
    assert_project_uuid(project, project_uuid, test_registry)
    assert len(permissions) == 1

    updated_permission = test_registry.get_permission("read_permission", project)
    assert (
        updated_permission.name == "read_permission"
        and len(updated_permission.types) == 1
        and updated_permission.types[0] == FeatureView
        and len(updated_permission.actions) == 2
        and AuthzedAction.DESCRIBE in updated_permission.actions
        and AuthzedAction.WRITE_ONLINE in updated_permission.actions
        and isinstance(updated_permission.policy, RoleBasedPolicy)
        and len(updated_permission.policy.roles) == 2
        and "reader" in updated_permission.policy.roles
        and "writer" in updated_permission.policy.roles
        and updated_permission.name_patterns == []
        and updated_permission.tags is None
        and updated_permission.required_tags is None
    )

    # The created_timestamp for the entity should be set to the created_timestamp value stored from the previous apply
    assert (
        updated_permission.created_timestamp is not None
        and updated_permission.created_timestamp == permission.created_timestamp
    )

    updated_permission = Permission(
        name="read_permission",
        actions=[AuthzedAction.DESCRIBE, AuthzedAction.WRITE_ONLINE],
        policy=RoleBasedPolicy(roles=["reader", "writer"]),
        types=FeatureView,
        name_patterns="aaa",
        tags={"team": "matchmaking"},
        required_tags={"tag1": "tag1-value"},
    )
    test_registry.apply_permission(updated_permission, project)

    permissions = test_registry.list_permissions(project)
    assert_project_uuid(project, project_uuid, test_registry)
    assert len(permissions) == 1

    updated_permission = test_registry.get_permission("read_permission", project)
    assert (
        updated_permission.name == "read_permission"
        and len(updated_permission.types) == 1
        and updated_permission.types[0] == FeatureView
        and len(updated_permission.actions) == 2
        and AuthzedAction.DESCRIBE in updated_permission.actions
        and AuthzedAction.WRITE_ONLINE in updated_permission.actions
        and isinstance(updated_permission.policy, RoleBasedPolicy)
        and len(updated_permission.policy.roles) == 2
        and "reader" in updated_permission.policy.roles
        and "writer" in updated_permission.policy.roles
        and updated_permission.name_patterns == ["aaa"]
        and "team" in updated_permission.tags
        and updated_permission.tags["team"] == "matchmaking"
        and updated_permission.required_tags["tag1"] == "tag1-value"
    )

    test_registry.delete_permission("read_permission", project)
    assert_project_uuid(project, project_uuid, test_registry)
    permissions = test_registry.list_permissions(project)
    assert_project_uuid(project, project_uuid, test_registry)
    assert len(permissions) == 0
    assert_project(project, test_registry)

    test_registry.teardown()


@pytest.mark.integration
@pytest.mark.parametrize("test_registry", all_fixtures)
def test_apply_project_success(test_registry):
    project = Project(
        name="project",
        description="Project description",
        tags={"team": "project team"},
        owner="owner@mail.com",
    )

    # Register Project
    test_registry.apply_project(project)
    assert_project(project.name, test_registry, False)

    projects_list = test_registry.list_projects(tags=project.tags)

    assert_project(projects_list[0].name, test_registry)

    project_get = test_registry.get_project("project")
    assert (
        project_get.name == project.name
        and project_get.description == project.description
        and project_get.tags == project.tags
        and project_get.owner == project.owner
    )

    # Update project
    updated_project = Project(
        name=project.name,
        description="New Project Description",
        tags={"team": "matchmaking", "app": "feast"},
    )
    test_registry.apply_project(updated_project)

    updated_project_get = test_registry.get_project(project.name)

    # The created_timestamp for the entity should be set to the created_timestamp value stored from the previous apply
    assert (
        updated_project_get.created_timestamp is not None
        and updated_project_get.created_timestamp == project_get.created_timestamp
    )

    assert (
        updated_project_get.created_timestamp
        < updated_project_get.last_updated_timestamp
    )

    entity = Entity(
        name="driver_car_id",
        description="Car driver id",
        tags={"team": "matchmaking"},
    )

    test_registry.apply_entity(entity, project.name)
    entities = test_registry.list_entities(project.name)
    assert len(entities) == 1

    test_registry.delete_project(project.name, commit=False)

    test_registry.commit()

    entities = test_registry.list_entities(project.name, False)
    assert len(entities) == 0
    projects_list = test_registry.list_projects()
    assert len(projects_list) == 0

    test_registry.refresh(project.name)

    test_registry.teardown()


@pytest.fixture
def local_registry_purge_feast_metadata() -> Registry:
    fd, registry_path = mkstemp()
    registry_config = RegistryConfig(
        path=registry_path, cache_ttl_seconds=600, purge_feast_metadata=True
    )
    return Registry("project", registry_config, None)


@pytest.fixture(scope="function")
def pg_registry_purge_feast_metadata(postgres_server):
    db_name = "".join(random.choices(string.ascii_lowercase, k=10))

    _create_pg_database(postgres_server, db_name)

    container_port = postgres_server.get_exposed_port(5432)
    container_host = postgres_server.get_container_host_ip()

    registry_config = SqlRegistryConfig(
        registry_type="sql",
        cache_ttl_seconds=2,
        cache_mode="thread",
        # The `path` must include `+psycopg` in order for `sqlalchemy.create_engine()`
        # to understand that we are using psycopg3.
        path=f"postgresql+psycopg://{postgres_server.username}:{postgres_server.password}@{container_host}:{container_port}/{db_name}",
        sqlalchemy_config_kwargs={"echo": False, "pool_pre_ping": True},
        thread_pool_executor_worker_count=3,
        purge_feast_metadata=True,
    )

    yield SqlRegistry(registry_config, "project", None)


@pytest.fixture(scope="function")
def mysql_registry_purge_feast_metadata(mysql_server):
    db_name = "".join(random.choices(string.ascii_lowercase, k=10))

    _create_mysql_database(mysql_server, db_name)

    connection_url = (
        "/".join(mysql_server.get_connection_url().split("/")[:-1]) + f"/{db_name}"
    )

    registry_config = SqlRegistryConfig(
        registry_type="sql",
        path=connection_url,
        cache_ttl_seconds=2,
        cache_mode="thread",
        sqlalchemy_config_kwargs={"echo": False, "pool_pre_ping": True},
        thread_pool_executor_worker_count=3,
        purge_feast_metadata=True,
    )

    yield SqlRegistry(registry_config, "project", None)


purge_feast_metadata_fixtures = [
    lazy_fixture("local_registry_purge_feast_metadata"),
    pytest.param(
        lazy_fixture("pg_registry_purge_feast_metadata"),
        marks=pytest.mark.xdist_group(name="pg_registry"),
    ),
    pytest.param(
        lazy_fixture("mysql_registry_purge_feast_metadata"),
        marks=pytest.mark.xdist_group(name="mysql_registry"),
    ),
]


@pytest.mark.integration
@pytest.mark.parametrize("test_registry", purge_feast_metadata_fixtures)
def test_apply_entity_success_with_purge_feast_metadata(test_registry):
    entity = Entity(
        name="driver_car_id",
        description="Car driver id",
        tags={"team": "matchmaking"},
    )

    project = "project"

    # Register Entity
    test_registry.apply_entity(entity, project)
    project_metadata = test_registry.list_project_metadata(project=project)
    assert len(project_metadata) == 0
    assert_project(project, test_registry)

    entities = test_registry.list_entities(project, tags=entity.tags)
    assert_project(project, test_registry)

    entity = entities[0]
    assert (
        len(entities) == 1
        and entity.name == "driver_car_id"
        and entity.description == "Car driver id"
        and "team" in entity.tags
        and entity.tags["team"] == "matchmaking"
    )

    entity = test_registry.get_entity("driver_car_id", project)
    assert (
        entity.name == "driver_car_id"
        and entity.description == "Car driver id"
        and "team" in entity.tags
        and entity.tags["team"] == "matchmaking"
    )

    # After the first apply, the created_timestamp should be the same as the last_update_timestamp.
    assert entity.created_timestamp == entity.last_updated_timestamp

    # Update entity
    updated_entity = Entity(
        name="driver_car_id",
        description="Car driver Id",
        tags={"team": "matchmaking"},
    )
    test_registry.apply_entity(updated_entity, project)

    updated_entity = test_registry.get_entity("driver_car_id", project)

    # The created_timestamp for the entity should be set to the created_timestamp value stored from the previous apply
    assert (
        updated_entity.created_timestamp is not None
        and updated_entity.created_timestamp == entity.created_timestamp
    )
    test_registry.delete_entity("driver_car_id", project)
    assert_project(project, test_registry)
    entities = test_registry.list_entities(project)
    assert_project(project, test_registry)
    assert len(entities) == 0

    test_registry.teardown()


@pytest.mark.integration
@pytest.mark.parametrize(
    "test_registry",
    sql_fixtures + async_sql_fixtures,
)
def test_apply_entity_to_sql_registry_and_reinitialize_sql_registry(test_registry):
    entity = Entity(
        name="driver_car_id",
        description="Car driver id",
        tags={"team": "matchmaking"},
    )

    project = "project"

    # Register Entity
    test_registry.apply_entity(entity, project)
    assert_project(project, test_registry)

    entities = test_registry.list_entities(project, tags=entity.tags)
    assert_project(project, test_registry)

    entity = entities[0]
    assert (
        len(entities) == 1
        and entity.name == "driver_car_id"
        and entity.description == "Car driver id"
        and "team" in entity.tags
        and entity.tags["team"] == "matchmaking"
    )

    entity = test_registry.get_entity("driver_car_id", project)
    assert (
        entity.name == "driver_car_id"
        and entity.description == "Car driver id"
        and "team" in entity.tags
        and entity.tags["team"] == "matchmaking"
    )

    # After the first apply, the created_timestamp should be the same as the last_update_timestamp.
    assert entity.created_timestamp == entity.last_updated_timestamp
    updated_test_registry = SqlRegistry(test_registry.registry_config, "project", None)

    # Update entity
    updated_entity = Entity(
        name="driver_car_id",
        description="Car driver Id",
        tags={"team": "matchmaking"},
    )
    updated_test_registry.apply_entity(updated_entity, project)

    updated_entity = updated_test_registry.get_entity("driver_car_id", project)
    updated_test_registry.delete_entity("driver_car_id", project)
    assert_project(project, updated_test_registry)
    entities = updated_test_registry.list_entities(project)
    assert_project(project, updated_test_registry)
    assert len(entities) == 0

    updated_test_registry.teardown()
    test_registry.teardown()


@pytest.mark.integration
def test_commit_for_read_only_user():
    fd, registry_path = mkstemp()
    registry_config = RegistryConfig(path=registry_path, cache_ttl_seconds=600)
    write_registry = Registry("project", registry_config, None)

    entity = Entity(
        name="driver_car_id",
        description="Car driver id",
        tags={"team": "matchmaking"},
    )

    project = "project"

    # Register Entity without commiting
    write_registry.apply_entity(entity, project, commit=False)
    assert write_registry.cached_registry_proto
    project_obj = write_registry.cached_registry_proto.projects[0]
    assert project == Project.from_proto(project_obj).name
    assert_project(project, write_registry, True)

    # Retrieving the entity should still succeed
    entities = write_registry.list_entities(project, allow_cache=True, tags=entity.tags)
    entity = entities[0]
    assert (
        len(entities) == 1
        and entity.name == "driver_car_id"
        and entity.description == "Car driver id"
        and "team" in entity.tags
        and entity.tags["team"] == "matchmaking"
    )

    # commit from the original registry
    write_registry.commit()

    # Reconstruct the new registry in order to read the newly written store
    with mock.patch.object(
        Registry,
        "commit",
        side_effect=Exception("Read only users are not allowed to commit"),
    ):
        read_registry = Registry("project", registry_config, None)
        entities = read_registry.list_entities(project, tags=entity.tags)
        assert len(entities) == 1

    write_registry.teardown()


@pytest.mark.integration
@pytest.mark.parametrize(
    "test_registry",
    sql_fallback_fixtures,
)
def test_registry_cache_overwrite(test_registry):
    # Create Feature Views
    batch_source = FileSource(
        name="test_source",
        file_format=ParquetFormat(),
        path="file://feast/*",
        timestamp_field="ts_col",
        created_timestamp_column="timestamp",
        tags={"team": "matchmaking"},
    )

    entity = Entity(name="fs1_my_entity_1", join_keys=["test"])

    fv1 = FeatureView(
        name="my_feature_view_1",
        schema=[
            Field(name="test", dtype=Int64),
            Field(name="fs1_my_feature_1", dtype=Int64),
            Field(name="fs1_my_feature_2", dtype=String),
            Field(name="fs1_my_feature_3", dtype=Array(String)),
            Field(name="fs1_my_feature_4", dtype=Array(Bytes)),
        ],
        entities=[entity],
        tags={"team": "matchmaking"},
        source=batch_source,
        ttl=timedelta(minutes=5),
    )

    project = "project"

    # Register data source and feature view
    test_registry.apply_data_source(batch_source, project)
    test_registry.apply_feature_view(fv1, project)
    # during apply_* methods, get_project is called which creates the project in the all cache maps
    assert len(test_registry.cached_feature_view_map) == 1
    assert len(test_registry.cached_data_source_map) == 1
    assert project in test_registry.cached_feature_view_map
    assert project in test_registry.cached_data_source_map
    assert len(test_registry.cached_feature_view_map[project]) == 0
    assert len(test_registry.cached_data_source_map[project]) == 0

    registry_feature_view = test_registry.get_feature_view(
        fv1.name, project, allow_cache=True
    )
    registry_data_source = test_registry.get_data_source(
        batch_source.name, project, allow_cache=True
    )

    assert registry_feature_view is not None
    assert registry_data_source is not None
    assert len(test_registry.cached_feature_views.cache_map) == 1
    assert len(test_registry.cached_data_sources.cache_map) == 1
    cached_fv = test_registry.cached_feature_views.get(project, fv1.name)
    assert cached_fv is not None
    assert cached_fv == fv1
    cached_batch_source = test_registry.cached_data_sources.get(
        project, batch_source.name
    )
    assert cached_batch_source is not None
    assert cached_batch_source == batch_source

    test_registry.teardown()


@pytest.mark.integration
@pytest.mark.parametrize(
    "test_registry",
    sql_fallback_fixtures,
)
def test_registry_cache_expiration(test_registry):
    # Create Feature Views
    batch_source = FileSource(
        name="test_source",
        file_format=ParquetFormat(),
        path="file://feast/*",
        timestamp_field="ts_col",
        created_timestamp_column="timestamp",
        tags={"team": "matchmaking"},
    )

    entity = Entity(name="fs1_my_entity_1", join_keys=["test"])

    fv1 = FeatureView(
        name="my_feature_view_1",
        schema=[
            Field(name="test", dtype=Int64),
            Field(name="fs1_my_feature_1", dtype=Int64),
            Field(name="fs1_my_feature_2", dtype=String),
            Field(name="fs1_my_feature_3", dtype=Array(String)),
            Field(name="fs1_my_feature_4", dtype=Array(Bytes)),
        ],
        entities=[entity],
        tags={"team": "matchmaking"},
        source=batch_source,
        ttl=timedelta(minutes=5),
    )

    project = "project"

    # Register data source and feature view
    test_registry.apply_data_source(batch_source, project)
    test_registry.apply_feature_view(fv1, project)
    registry_feature_view = test_registry.get_feature_view(
        fv1.name, project, allow_cache=True
    )
    registry_data_source = test_registry.get_data_source(
        batch_source.name, project, allow_cache=True
    )

    assert registry_feature_view is not None
    assert registry_data_source is not None
    assert len(test_registry.cached_feature_views.cache_map) == 1
    assert len(test_registry.cached_data_sources.cache_map) == 1
    cached_fv = test_registry.cached_feature_views.get(project, fv1.name)
    assert cached_fv is not None
    assert cached_fv.name == fv1.name
    cached_batch_source = test_registry.cached_data_sources.get(
        project, batch_source.name
    )
    assert cached_batch_source is not None
    assert cached_batch_source.name == batch_source.name

    batch_source.description = "new description"
    test_registry.apply_data_source(batch_source, project)
    # Expire ttls and refresh cache
    time.sleep(3)
    test_registry.refresh()
    # Deleted feature view is removed from cache
    test_registry.delete_feature_view(fv1.name, project)

    assert len(test_registry.cached_feature_views.cache_map) == 1
    assert len(test_registry.cached_data_sources.cache_map) == 1
    assert test_registry.cached_feature_views.get(project, fv1.name) is None
    assert test_registry.cached_data_sources.get(project, batch_source.name) is not None
    assert (
        batch_source.description
        == test_registry.cached_data_sources.get(project, batch_source.name).description
    )

    test_registry.teardown()<|MERGE_RESOLUTION|>--- conflicted
+++ resolved
@@ -289,7 +289,6 @@
 
 
 @pytest.fixture(scope="function")
-<<<<<<< HEAD
 def mysql_fallback_registry(mysql_server):
     db_name = "".join(random.choices(string.ascii_lowercase, k=10))
 
@@ -310,7 +309,9 @@
     )
 
     yield SqlFallbackRegistry(registry_config, "project", None)
-=======
+
+
+@pytest.fixture(scope="function")
 def hdfs_registry():
     HADOOP_NAMENODE_IMAGE = "bde2020/hadoop-namenode:2.0.0-hadoop3.2.1-java8"
     HADOOP_DATANODE_IMAGE = "bde2020/hadoop-datanode:2.0.0-hadoop3.2.1-java8"
@@ -362,7 +363,6 @@
                 datanode.stop()
             if namenode:
                 namenode.stop()
->>>>>>> 9728cde4
 
 
 class GrpcMockChannel:
@@ -436,13 +436,12 @@
             marks=pytest.mark.rbac_remote_integration_test,
         ),
         pytest.param(
-<<<<<<< HEAD
             lazy_fixture("mysql_fallback_registry"),
             marks=pytest.mark.xdist_group(name="mysql_fallback_registry"),
-=======
+        ),
+        pytest.param(
             lazy_fixture("hdfs_registry"),
             marks=pytest.mark.xdist_group(name="hdfs_registry"),
->>>>>>> 9728cde4
         ),
     ]
 
