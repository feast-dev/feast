--- conflicted
+++ resolved
@@ -14,11 +14,8 @@
     StreamFeatureView,
 )
 from feast.data_source import DataSource, RequestSource
-<<<<<<< HEAD
 from feast.on_demand_feature_view import OnDemandPandasTransformation
-=======
 from feast.feature_view_projection import FeatureViewProjection
->>>>>>> dd96150e
 from feast.types import Array, FeastType, Float32, Float64, Int32, Int64
 from tests.integration.feature_repos.universal.entities import (
     customer,
