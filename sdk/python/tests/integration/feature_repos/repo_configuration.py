import dataclasses
import importlib
import json
import os
import re
import tempfile
import uuid
from dataclasses import dataclass
from datetime import datetime, timedelta
from pathlib import Path
from typing import Any, List, Optional, Tuple, Union

import pandas as pd
import pytest
import yaml

from feast import FeatureStore, FeatureView, OnDemandFeatureView, driver_test_data
from feast.constants import FULL_REPO_CONFIGS_MODULE_ENV_NAME
from feast.data_source import DataSource
from feast.errors import FeastModuleImportError
from feast.repo_config import RegistryConfig, RepoConfig
from tests.integration.feature_repos.integration_test_repo_config import (
    IntegrationTestRepoConfig,
)
from tests.integration.feature_repos.universal.data_source_creator import (
    DataSourceCreator,
)
from tests.integration.feature_repos.universal.data_sources.bigquery import (
    BigQueryDataSourceCreator,
)
from tests.integration.feature_repos.universal.data_sources.file import (
    FileDataSourceCreator,
)
from tests.integration.feature_repos.universal.data_sources.redshift import (
    RedshiftDataSourceCreator,
)
from tests.integration.feature_repos.universal.data_sources.snowflake import (
    SnowflakeDataSourceCreator,
)
from tests.integration.feature_repos.universal.feature_views import (
    conv_rate_plus_100_feature_view,
    create_conv_rate_request_source,
    create_customer_daily_profile_feature_view,
    create_driver_hourly_stats_batch_feature_view,
    create_driver_hourly_stats_feature_view,
    create_field_mapping_feature_view,
    create_global_stats_feature_view,
    create_location_stats_feature_view,
    create_order_feature_view,
    create_pushable_feature_view,
)
from tests.integration.feature_repos.universal.online_store.datastore import (
    DatastoreOnlineStoreCreator,
)
from tests.integration.feature_repos.universal.online_store.dynamodb import (
    DynamoDBOnlineStoreCreator,
)
from tests.integration.feature_repos.universal.online_store.redis import (
    RedisOnlineStoreCreator,
)
from tests.integration.feature_repos.universal.online_store_creator import (
    OnlineStoreCreator,
)

DYNAMO_CONFIG = {"type": "dynamodb", "region": "us-west-2"}
# Port 12345 will chosen as default for redis node configuration because Redis Cluster is started off of nodes
# 6379 -> 6384. This causes conflicts in cli integration tests so we manually keep them separate.
REDIS_CONFIG = {"type": "redis", "connection_string": "localhost:6379,db=0"}
REDIS_CLUSTER_CONFIG = {
    "type": "redis",
    "redis_type": "redis_cluster",
    # Redis Cluster Port Forwarding is setup in "pr_integration_tests.yaml" under "Setup Redis Cluster".
    "connection_string": "127.0.0.1:6001,127.0.0.1:6002,127.0.0.1:6003",
}

AVAILABLE_OFFLINE_STORES: List[Any] = [
    FileDataSourceCreator,
]

AVAILABLE_ONLINE_STORES: List[Any] = [
    "sqlite",
]

if os.getenv("FEAST_IS_LOCAL_TEST", "False") != "True":
    AVAILABLE_OFFLINE_STORES.extend(
        [
            BigQueryDataSourceCreator,
            RedshiftDataSourceCreator,
            SnowflakeDataSourceCreator,
        ]
    )

    AVAILABLE_ONLINE_STORES.extend([REDIS_CONFIG, DYNAMO_CONFIG])

# FULL_REPO_CONFIGS contains the repo configurations (e.g. provider, offline store,
# online store, test data, and more parameters) that most integration tests will test
# against. By default, FULL_REPO_CONFIGS uses the three providers (local, GCP, and AWS)
# with their default offline and online stores; it also tests the providers with the
# Redis online store. It can be overwritten by specifying a Python module through the
# FULL_REPO_CONFIGS_MODULE_ENV_NAME environment variable. In this case, that Python
# module will be imported and FULL_REPO_CONFIGS will be extracted from the file.
DEFAULT_FULL_REPO_CONFIGS: List[IntegrationTestRepoConfig] = [
    # Local configurations
    IntegrationTestRepoConfig(),
    IntegrationTestRepoConfig(python_feature_server=True),
    IntegrationTestRepoConfig(online_store=REDIS_CONFIG),
    # GCP configurations
    IntegrationTestRepoConfig(
        provider="gcp",
        offline_store_creator=BigQueryDataSourceCreator,
        online_store="datastore",
    ),
    IntegrationTestRepoConfig(
        provider="gcp",
        offline_store_creator=BigQueryDataSourceCreator,
        online_store=REDIS_CONFIG,
    ),
    # AWS configurations
    IntegrationTestRepoConfig(
        provider="aws",
        offline_store_creator=RedshiftDataSourceCreator,
        online_store=DYNAMO_CONFIG,
        python_feature_server=True,
    ),
    IntegrationTestRepoConfig(
        provider="aws",
        offline_store_creator=RedshiftDataSourceCreator,
        online_store=REDIS_CONFIG,
    ),
    # Snowflake configurations
    IntegrationTestRepoConfig(
        provider="aws",  # no list features, no feature server
        offline_store_creator=SnowflakeDataSourceCreator,
        online_store=REDIS_CONFIG,
    ),
    # Go implementation for online retrieval
    IntegrationTestRepoConfig(online_store=REDIS_CONFIG, go_feature_retrieval=True,),
    # TODO(felixwang9817): Enable this test once https://github.com/feast-dev/feast/issues/2544 is resolved.
    # IntegrationTestRepoConfig(
    #     online_store=REDIS_CONFIG,
    #     python_feature_server=True,
    #     go_feature_retrieval=True,
    # ),
]
<<<<<<< HEAD
if os.getenv("FEAST_IS_LOCAL_TEST", "False") != "True":
    DEFAULT_FULL_REPO_CONFIGS.extend(
        [
            IntegrationTestRepoConfig(online_store=REDIS_CONFIG),
            IntegrationTestRepoConfig(online_store=REDIS_CLUSTER_CONFIG),
            # GCP configurations
            IntegrationTestRepoConfig(
                provider="gcp",
                offline_store_creator=BigQueryDataSourceCreator,
                online_store="datastore",
            ),
            IntegrationTestRepoConfig(
                provider="gcp",
                offline_store_creator=BigQueryDataSourceCreator,
                online_store=REDIS_CONFIG,
            ),
            # AWS configurations
            IntegrationTestRepoConfig(
                provider="aws",
                offline_store_creator=RedshiftDataSourceCreator,
                online_store=DYNAMO_CONFIG,
                python_feature_server=True,
            ),
            IntegrationTestRepoConfig(
                provider="aws",
                offline_store_creator=RedshiftDataSourceCreator,
                online_store=REDIS_CONFIG,
            ),
            # Snowflake configurations
            IntegrationTestRepoConfig(
                provider="aws",  # no list features, no feature server
                offline_store_creator=SnowflakeDataSourceCreator,
                online_store=REDIS_CONFIG,
            ),
        ]
    )
=======

DEFAULT_FULL_REPO_CONFIGS = [
    c
    for c in DEFAULT_FULL_REPO_CONFIGS
    if c.online_store in AVAILABLE_ONLINE_STORES
    and c.offline_store_creator in AVAILABLE_OFFLINE_STORES
]

if os.getenv("FEAST_GO_FEATURE_RETRIEVAL", "False") == "True":
    DEFAULT_FULL_REPO_CONFIGS = [
        IntegrationTestRepoConfig(
            online_store=REDIS_CONFIG, go_feature_retrieval=True,
        ),
    ]
>>>>>>> 1fd9c2de
full_repo_configs_module = os.environ.get(FULL_REPO_CONFIGS_MODULE_ENV_NAME)
if full_repo_configs_module is not None:
    try:
        module = importlib.import_module(full_repo_configs_module)
        FULL_REPO_CONFIGS = getattr(module, "FULL_REPO_CONFIGS")
    except Exception as e:
        raise FeastModuleImportError(
            "FULL_REPO_CONFIGS", full_repo_configs_module
        ) from e
else:
    FULL_REPO_CONFIGS = DEFAULT_FULL_REPO_CONFIGS

if os.getenv("FEAST_LOCAL_ONLINE_CONTAINER", "False").lower() == "true":
    replacements = {"datastore": DatastoreOnlineStoreCreator}
    replacement_dicts = [
        (REDIS_CONFIG, RedisOnlineStoreCreator),
        (DYNAMO_CONFIG, DynamoDBOnlineStoreCreator),
    ]
    for c in FULL_REPO_CONFIGS:
        if isinstance(c.online_store, dict):
            for _replacement in replacement_dicts:
                if c.online_store == _replacement[0]:
                    c.online_store_creator = _replacement[1]
        elif c.online_store in replacements:
            c.online_store_creator = replacements[c.online_store]


@dataclass
class UniversalEntities:
    customer_vals: List[Any]
    driver_vals: List[Any]
    location_vals: List[Any]


def construct_universal_entities() -> UniversalEntities:
    return UniversalEntities(
        customer_vals=list(range(1001, 1020)),
        driver_vals=list(range(5001, 5020)),
        location_vals=list(range(1, 50)),
    )


@dataclass
class UniversalDatasets:
    customer_df: pd.DataFrame
    driver_df: pd.DataFrame
    location_df: pd.DataFrame
    orders_df: pd.DataFrame
    global_df: pd.DataFrame
    field_mapping_df: pd.DataFrame
    entity_df: pd.DataFrame


def construct_universal_datasets(
    entities: UniversalEntities, start_time: datetime, end_time: datetime
) -> UniversalDatasets:
    customer_df = driver_test_data.create_customer_daily_profile_df(
        entities.customer_vals, start_time, end_time
    )
    driver_df = driver_test_data.create_driver_hourly_stats_df(
        entities.driver_vals, start_time, end_time
    )
    location_df = driver_test_data.create_location_stats_df(
        entities.location_vals, start_time, end_time
    )
    orders_df = driver_test_data.create_orders_df(
        customers=entities.customer_vals,
        drivers=entities.driver_vals,
        locations=entities.location_vals,
        start_date=start_time,
        end_date=end_time,
        order_count=20,
    )
    global_df = driver_test_data.create_global_daily_stats_df(start_time, end_time)
    field_mapping_df = driver_test_data.create_field_mapping_df(start_time, end_time)
    entity_df = orders_df[
        [
            "customer_id",
            "driver_id",
            "order_id",
            "origin_id",
            "destination_id",
            "event_timestamp",
        ]
    ]

    return UniversalDatasets(
        customer_df=customer_df,
        driver_df=driver_df,
        location_df=location_df,
        orders_df=orders_df,
        global_df=global_df,
        field_mapping_df=field_mapping_df,
        entity_df=entity_df,
    )


@dataclass
class UniversalDataSources:
    customer: DataSource
    driver: DataSource
    location: DataSource
    orders: DataSource
    global_ds: DataSource
    field_mapping: DataSource

    def values(self):
        return dataclasses.asdict(self).values()


def construct_universal_data_sources(
    datasets: UniversalDatasets, data_source_creator: DataSourceCreator
) -> UniversalDataSources:
    customer_ds = data_source_creator.create_data_source(
        datasets.customer_df,
        destination_name="customer_profile",
        timestamp_field="event_timestamp",
        created_timestamp_column="created",
    )
    driver_ds = data_source_creator.create_data_source(
        datasets.driver_df,
        destination_name="driver_hourly",
        timestamp_field="event_timestamp",
        created_timestamp_column="created",
    )
    location_ds = data_source_creator.create_data_source(
        datasets.location_df,
        destination_name="location_hourly",
        timestamp_field="event_timestamp",
        created_timestamp_column="created",
    )
    orders_ds = data_source_creator.create_data_source(
        datasets.orders_df,
        destination_name="orders",
        timestamp_field="event_timestamp",
        created_timestamp_column=None,
    )
    global_ds = data_source_creator.create_data_source(
        datasets.global_df,
        destination_name="global",
        timestamp_field="event_timestamp",
        created_timestamp_column="created",
    )
    field_mapping_ds = data_source_creator.create_data_source(
        datasets.field_mapping_df,
        destination_name="field_mapping",
        timestamp_field="event_timestamp",
        created_timestamp_column="created",
        field_mapping={"column_name": "feature_name"},
    )
    return UniversalDataSources(
        customer=customer_ds,
        driver=driver_ds,
        location=location_ds,
        orders=orders_ds,
        global_ds=global_ds,
        field_mapping=field_mapping_ds,
    )


@dataclass
class UniversalFeatureViews:
    customer: FeatureView
    global_fv: FeatureView
    driver: FeatureView
    driver_odfv: OnDemandFeatureView
    order: FeatureView
    location: FeatureView
    field_mapping: FeatureView
    pushed_locations: FeatureView

    def values(self):
        return dataclasses.asdict(self).values()


def construct_universal_feature_views(
    data_sources: UniversalDataSources, with_odfv: bool = True,
) -> UniversalFeatureViews:
    driver_hourly_stats = create_driver_hourly_stats_feature_view(data_sources.driver)
    driver_hourly_stats_base_feature_view = create_driver_hourly_stats_batch_feature_view(
        data_sources.driver
    )
    return UniversalFeatureViews(
        customer=create_customer_daily_profile_feature_view(data_sources.customer),
        global_fv=create_global_stats_feature_view(data_sources.global_ds),
        driver=driver_hourly_stats,
        driver_odfv=conv_rate_plus_100_feature_view(
<<<<<<< HEAD
            {
                "driver": driver_hourly_stats,
                "input_request": create_conv_rate_request_data_source(),
            }
        )
        if with_odfv
        else None,
        driver_age_request_fv=create_driver_age_request_feature_view(),
=======
            [driver_hourly_stats_base_feature_view, create_conv_rate_request_source()]
        )
        if with_odfv
        else None,
>>>>>>> 1fd9c2de
        order=create_order_feature_view(data_sources.orders),
        location=create_location_stats_feature_view(data_sources.location),
        field_mapping=create_field_mapping_feature_view(data_sources.field_mapping),
        pushed_locations=create_pushable_feature_view(data_sources.location),
    )


@dataclass
class Environment:
    name: str
    test_repo_config: IntegrationTestRepoConfig
    feature_store: FeatureStore
    data_source_creator: DataSourceCreator
    python_feature_server: bool
    worker_id: str
    online_store_creator: Optional[OnlineStoreCreator] = None

    def __post_init__(self):
        self.end_date = datetime.utcnow().replace(microsecond=0, second=0, minute=0)
        self.start_date: datetime = self.end_date - timedelta(days=3)

    def get_feature_server_endpoint(self) -> str:
        if self.python_feature_server and self.test_repo_config.provider == "local":
            return f"http://localhost:{self.get_local_server_port()}"
        return self.feature_store.get_feature_server_endpoint()

    def get_local_server_port(self) -> int:
        # Heuristic when running with xdist to extract unique ports for each worker
        parsed_worker_id = re.findall("gw(\\d+)", self.worker_id)
        if len(parsed_worker_id) != 0:
            worker_id_num = int(parsed_worker_id[0])
        else:
            worker_id_num = 0
        return 6566 + worker_id_num


def table_name_from_data_source(ds: DataSource) -> Optional[str]:
    if hasattr(ds, "table_ref"):
        return ds.table_ref  # type: ignore
    elif hasattr(ds, "table"):
        return ds.table  # type: ignore
    return None


def construct_test_environment(
    test_repo_config: IntegrationTestRepoConfig,
    fixture_request: Optional[pytest.FixtureRequest],
    test_suite_name: str = "integration_test",
    worker_id: str = "worker_id",
) -> Environment:
    _uuid = str(uuid.uuid4()).replace("-", "")[:6]

    run_id = os.getenv("GITHUB_RUN_ID", default=None)
    run_id = f"gh_run_{run_id}_{_uuid}" if run_id else _uuid
    run_num = os.getenv("GITHUB_RUN_NUMBER", default=1)

    project = f"{test_suite_name}_{run_id}_{run_num}"

    offline_creator: DataSourceCreator = test_repo_config.offline_store_creator(
        project, fixture_request=fixture_request
    )
    offline_store_config = offline_creator.create_offline_store_config()

    if test_repo_config.online_store_creator:
        online_creator = test_repo_config.online_store_creator(
            project, fixture_request=fixture_request
        )
        online_store = (
            test_repo_config.online_store
        ) = online_creator.create_online_store()
    else:
        online_creator = None
        online_store = test_repo_config.online_store

    repo_dir_name = tempfile.mkdtemp()

    if test_repo_config.python_feature_server and test_repo_config.provider == "aws":
        from feast.infra.feature_servers.aws_lambda.config import (
            AwsLambdaFeatureServerConfig,
        )

        feature_server = AwsLambdaFeatureServerConfig(
            enabled=True,
            execution_role_name="arn:aws:iam::402087665549:role/lambda_execution_role",
        )

        registry = (
            f"s3://feast-integration-tests/registries/{project}/registry.db"
        )  # type: Union[str, RegistryConfig]
    else:
        # Note: even if it's a local feature server, the repo config does not have this configured
        feature_server = None
        registry = RegistryConfig(
            path=str(Path(repo_dir_name) / "registry.db"), cache_ttl_seconds=1,
        )
    config = RepoConfig(
        registry=registry,
        project=project,
        provider=test_repo_config.provider,
        offline_store=offline_store_config,
        online_store=online_store,
        repo_path=repo_dir_name,
        feature_server=feature_server,
        go_feature_retrieval=test_repo_config.go_feature_retrieval,
    )

    # Create feature_store.yaml out of the config
    with open(Path(repo_dir_name) / "feature_store.yaml", "w") as f:
        yaml.safe_dump(json.loads(config.json()), f)

    fs = FeatureStore(repo_dir_name)
    # We need to initialize the registry, because if nothing is applied in the test before tearing down
    # the feature store, that will cause the teardown method to blow up.
    fs.registry._initialize_registry()
    environment = Environment(
        name=project,
        test_repo_config=test_repo_config,
        feature_store=fs,
        data_source_creator=offline_creator,
        python_feature_server=test_repo_config.python_feature_server,
        worker_id=worker_id,
        online_store_creator=online_creator,
    )

    return environment


TestData = Tuple[UniversalEntities, UniversalDatasets, UniversalDataSources]


def construct_universal_test_data(environment: Environment) -> TestData:
    entities = construct_universal_entities()
    datasets = construct_universal_datasets(
        entities, environment.start_date, environment.end_date
    )
    data_sources = construct_universal_data_sources(
        datasets, environment.data_source_creator
    )

    return entities, datasets, data_sources<|MERGE_RESOLUTION|>--- conflicted
+++ resolved
@@ -142,44 +142,6 @@
     #     go_feature_retrieval=True,
     # ),
 ]
-<<<<<<< HEAD
-if os.getenv("FEAST_IS_LOCAL_TEST", "False") != "True":
-    DEFAULT_FULL_REPO_CONFIGS.extend(
-        [
-            IntegrationTestRepoConfig(online_store=REDIS_CONFIG),
-            IntegrationTestRepoConfig(online_store=REDIS_CLUSTER_CONFIG),
-            # GCP configurations
-            IntegrationTestRepoConfig(
-                provider="gcp",
-                offline_store_creator=BigQueryDataSourceCreator,
-                online_store="datastore",
-            ),
-            IntegrationTestRepoConfig(
-                provider="gcp",
-                offline_store_creator=BigQueryDataSourceCreator,
-                online_store=REDIS_CONFIG,
-            ),
-            # AWS configurations
-            IntegrationTestRepoConfig(
-                provider="aws",
-                offline_store_creator=RedshiftDataSourceCreator,
-                online_store=DYNAMO_CONFIG,
-                python_feature_server=True,
-            ),
-            IntegrationTestRepoConfig(
-                provider="aws",
-                offline_store_creator=RedshiftDataSourceCreator,
-                online_store=REDIS_CONFIG,
-            ),
-            # Snowflake configurations
-            IntegrationTestRepoConfig(
-                provider="aws",  # no list features, no feature server
-                offline_store_creator=SnowflakeDataSourceCreator,
-                online_store=REDIS_CONFIG,
-            ),
-        ]
-    )
-=======
 
 DEFAULT_FULL_REPO_CONFIGS = [
     c
@@ -194,7 +156,6 @@
             online_store=REDIS_CONFIG, go_feature_retrieval=True,
         ),
     ]
->>>>>>> 1fd9c2de
 full_repo_configs_module = os.environ.get(FULL_REPO_CONFIGS_MODULE_ENV_NAME)
 if full_repo_configs_module is not None:
     try:
@@ -382,21 +343,10 @@
         global_fv=create_global_stats_feature_view(data_sources.global_ds),
         driver=driver_hourly_stats,
         driver_odfv=conv_rate_plus_100_feature_view(
-<<<<<<< HEAD
-            {
-                "driver": driver_hourly_stats,
-                "input_request": create_conv_rate_request_data_source(),
-            }
-        )
-        if with_odfv
-        else None,
-        driver_age_request_fv=create_driver_age_request_feature_view(),
-=======
             [driver_hourly_stats_base_feature_view, create_conv_rate_request_source()]
         )
         if with_odfv
         else None,
->>>>>>> 1fd9c2de
         order=create_order_feature_view(data_sources.orders),
         location=create_location_stats_feature_view(data_sources.location),
         field_mapping=create_field_mapping_feature_view(data_sources.field_mapping),
