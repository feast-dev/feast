--- conflicted
+++ resolved
@@ -152,13 +152,9 @@
         "customer": create_customer_daily_profile_feature_view(
             data_sources["customer"]
         ),
-<<<<<<< HEAD
-        "driver": create_driver_hourly_stats_feature_view(data_sources["driver"]),
         "global": create_global_stats_feature_view(data_sources["global"]),
-=======
         "driver": driver_hourly_stats,
         "driver_odfv": conv_rate_plus_100_feature_view({"driver": driver_hourly_stats}),
->>>>>>> b0f38adc
     }
 
 
