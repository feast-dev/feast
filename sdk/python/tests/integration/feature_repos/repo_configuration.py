import importlib
import json
import os
import tempfile
import uuid
from contextlib import contextmanager
from dataclasses import dataclass, field
from datetime import datetime, timedelta
from pathlib import Path
from typing import Any, Dict, List, Optional

import pandas as pd
import yaml

from feast import FeatureStore, FeatureView, RepoConfig, driver_test_data
from feast.constants import FULL_REPO_CONFIGS_MODULE_ENV_NAME
from feast.data_source import DataSource
from tests.integration.feature_repos.integration_test_repo_config import (
    IntegrationTestRepoConfig,
)
from tests.integration.feature_repos.universal.data_source_creator import (
    DataSourceCreator,
)
from tests.integration.feature_repos.universal.data_sources.bigquery import (
    BigQueryDataSourceCreator,
)
from tests.integration.feature_repos.universal.data_sources.redshift import (
    RedshiftDataSourceCreator,
)
from tests.integration.feature_repos.universal.feature_views import (
    conv_rate_plus_100_feature_view,
    create_conv_rate_request_data_source,
    create_customer_daily_profile_feature_view,
    create_driver_age_request_feature_view,
    create_driver_hourly_stats_feature_view,
    create_global_stats_feature_view,
    create_location_stats_feature_view,
    create_order_feature_view,
)

DYNAMO_CONFIG = {"type": "dynamodb", "region": "us-west-2"}
REDIS_CONFIG = {"type": "redis", "connection_string": "localhost:6379,db=0"}

# FULL_REPO_CONFIGS contains the repo configurations (e.g. provider, offline store,
# online store, test data, and more parameters) that most integration tests will test
# against. By default, FULL_REPO_CONFIGS uses the three providers (local, GCP, and AWS)
# with their default offline and online stores; it also tests the providers with the
# Redis online store. It can be overwritten by specifying a Python module through the
# FULL_REPO_CONFIGS_MODULE_ENV_NAME environment variable. In this case, that Python
# module will be imported and FULL_REPO_CONFIGS will be extracted from the file.
DEFAULT_FULL_REPO_CONFIGS: List[IntegrationTestRepoConfig] = [
    # Local configurations
    IntegrationTestRepoConfig(),
]
if os.getenv("FEAST_IS_LOCAL_TEST", "False") != "True":
    IntegrationTestRepoConfig(online_store=REDIS_CONFIG),
    # GCP configurations
<<<<<<< HEAD
    IntegrationTestRepoConfig(
        provider="gcp",
        offline_store_creator=BigQueryDataSourceCreator,
        online_store="datastore",
    ),
    IntegrationTestRepoConfig(
        provider="gcp",
        offline_store_creator=BigQueryDataSourceCreator,
        online_store=REDIS_CONFIG,
    ),
    # AWS configurations
    IntegrationTestRepoConfig(
        provider="aws",
        offline_store_creator=RedshiftDataSourceCreator,
        online_store=DYNAMO_CONFIG,
        python_feature_server=True,
    ),
    IntegrationTestRepoConfig(
        provider="aws",
        offline_store_creator=RedshiftDataSourceCreator,
        online_store=REDIS_CONFIG,
    ),
]
=======
    DEFAULT_FULL_REPO_CONFIGS.extend(
        [
            IntegrationTestRepoConfig(
                provider="gcp",
                offline_store_creator=BigQueryDataSourceCreator,
                online_store="datastore",
            ),
            IntegrationTestRepoConfig(
                provider="gcp",
                offline_store_creator=BigQueryDataSourceCreator,
                online_store=REDIS_CONFIG,
            ),
            # AWS configurations
            IntegrationTestRepoConfig(
                provider="aws",
                offline_store_creator=RedshiftDataSourceCreator,
                online_store=DYNAMO_CONFIG,
            ),
            IntegrationTestRepoConfig(
                provider="aws",
                offline_store_creator=RedshiftDataSourceCreator,
                online_store=REDIS_CONFIG,
            ),
        ]
    )
>>>>>>> 9b430ca7
full_repo_configs_module = os.environ.get(FULL_REPO_CONFIGS_MODULE_ENV_NAME)
if full_repo_configs_module is not None:
    try:
        module = importlib.import_module(full_repo_configs_module)
        FULL_REPO_CONFIGS = getattr(module, "FULL_REPO_CONFIGS")
    except Exception:
        FULL_REPO_CONFIGS = DEFAULT_FULL_REPO_CONFIGS
else:
    FULL_REPO_CONFIGS = DEFAULT_FULL_REPO_CONFIGS


def construct_universal_entities() -> Dict[str, List[Any]]:
    return {
        "customer": list(range(1001, 1020)),
        "driver": list(range(5001, 5020)),
        "location": list(range(1, 50)),
    }


def construct_universal_datasets(
    entities: Dict[str, List[Any]], start_time: datetime, end_time: datetime
) -> Dict[str, pd.DataFrame]:
    customer_df = driver_test_data.create_customer_daily_profile_df(
        entities["customer"], start_time, end_time
    )
    driver_df = driver_test_data.create_driver_hourly_stats_df(
        entities["driver"], start_time, end_time
    )
    location_df = driver_test_data.create_location_stats_df(
        entities["location"], start_time, end_time
    )
    orders_df = driver_test_data.create_orders_df(
        customers=entities["customer"],
        drivers=entities["driver"],
        locations=entities["location"],
        start_date=start_time,
        end_date=end_time,
        order_count=20,
    )
    global_df = driver_test_data.create_global_daily_stats_df(start_time, end_time)
    entity_df = orders_df[
        [
            "customer_id",
            "driver_id",
            "order_id",
            "origin_id",
            "destination_id",
            "event_timestamp",
        ]
    ]

    return {
        "customer": customer_df,
        "driver": driver_df,
        "location": location_df,
        "orders": orders_df,
        "global": global_df,
        "entity": entity_df,
    }


def construct_universal_data_sources(
    datasets: Dict[str, pd.DataFrame], data_source_creator: DataSourceCreator
) -> Dict[str, DataSource]:
    customer_ds = data_source_creator.create_data_source(
        datasets["customer"],
        destination_name="customer_profile",
        event_timestamp_column="event_timestamp",
        created_timestamp_column="created",
    )
    driver_ds = data_source_creator.create_data_source(
        datasets["driver"],
        destination_name="driver_hourly",
        event_timestamp_column="event_timestamp",
        created_timestamp_column="created",
    )
    location_ds = data_source_creator.create_data_source(
        datasets["location"],
        destination_name="location_hourly",
        event_timestamp_column="event_timestamp",
        created_timestamp_column="created",
    )
    orders_ds = data_source_creator.create_data_source(
        datasets["orders"],
        destination_name="orders",
        event_timestamp_column="event_timestamp",
        created_timestamp_column=None,
    )
    global_ds = data_source_creator.create_data_source(
        datasets["global"],
        destination_name="global",
        event_timestamp_column="event_timestamp",
        created_timestamp_column="created",
    )
    return {
        "customer": customer_ds,
        "driver": driver_ds,
        "location": location_ds,
        "orders": orders_ds,
        "global": global_ds,
    }


def construct_universal_feature_views(
    data_sources: Dict[str, DataSource],
) -> Dict[str, FeatureView]:
    driver_hourly_stats = create_driver_hourly_stats_feature_view(
        data_sources["driver"]
    )
    return {
        "customer": create_customer_daily_profile_feature_view(
            data_sources["customer"]
        ),
        "global": create_global_stats_feature_view(data_sources["global"]),
        "driver": driver_hourly_stats,
        "driver_odfv": conv_rate_plus_100_feature_view(
            {
                "driver": driver_hourly_stats,
                "input_request": create_conv_rate_request_data_source(),
            }
        ),
        "driver_age_request_fv": create_driver_age_request_feature_view(),
        "order": create_order_feature_view(data_sources["orders"]),
        "location": create_location_stats_feature_view(data_sources["location"]),
    }


@dataclass
class Environment:
    name: str
    test_repo_config: IntegrationTestRepoConfig
    feature_store: FeatureStore
    data_source_creator: DataSourceCreator

    end_date: datetime = field(
        default=datetime.utcnow().replace(microsecond=0, second=0, minute=0)
    )

    def __post_init__(self):
        self.start_date: datetime = self.end_date - timedelta(days=3)


def table_name_from_data_source(ds: DataSource) -> Optional[str]:
    if hasattr(ds, "table_ref"):
        return ds.table_ref
    elif hasattr(ds, "table"):
        return ds.table
    return None


@contextmanager
def construct_test_environment(
    test_repo_config: IntegrationTestRepoConfig,
    test_suite_name: str = "integration_test",
) -> Environment:
    project = f"{test_suite_name}_{str(uuid.uuid4()).replace('-', '')[:8]}"

    offline_creator: DataSourceCreator = test_repo_config.offline_store_creator(project)

    offline_store_config = offline_creator.create_offline_store_config()
    online_store = test_repo_config.online_store

    with tempfile.TemporaryDirectory() as repo_dir_name:
        if test_repo_config.python_feature_server:
            from feast.infra.feature_servers.aws_lambda.config import (
                AwsLambdaFeatureServerConfig,
            )

            feature_server = AwsLambdaFeatureServerConfig(
                enabled=True,
                execution_role_name="arn:aws:iam::402087665549:role/lambda_execution_role",
            )

            registry = f"s3://feast-integration-tests/registries/{project}/registry.db"
        else:
            feature_server = None
            registry = str(Path(repo_dir_name) / "registry.db")

        config = RepoConfig(
            registry=registry,
            project=project,
            provider=test_repo_config.provider,
            offline_store=offline_store_config,
            online_store=online_store,
            repo_path=repo_dir_name,
            feature_server=feature_server,
        )

        # Create feature_store.yaml out of the config
        with open(Path(repo_dir_name) / "feature_store.yaml", "w") as f:
            yaml.safe_dump(json.loads(config.json()), f)

        fs = FeatureStore(repo_dir_name)
        # We need to initialize the registry, because if nothing is applied in the test before tearing down
        # the feature store, that will cause the teardown method to blow up.
        fs.registry._initialize_registry()
        environment = Environment(
            name=project,
            test_repo_config=test_repo_config,
            feature_store=fs,
            data_source_creator=offline_creator,
        )

        try:
            yield environment
        finally:
            fs.teardown()<|MERGE_RESOLUTION|>--- conflicted
+++ resolved
@@ -53,35 +53,10 @@
     IntegrationTestRepoConfig(),
 ]
 if os.getenv("FEAST_IS_LOCAL_TEST", "False") != "True":
-    IntegrationTestRepoConfig(online_store=REDIS_CONFIG),
-    # GCP configurations
-<<<<<<< HEAD
-    IntegrationTestRepoConfig(
-        provider="gcp",
-        offline_store_creator=BigQueryDataSourceCreator,
-        online_store="datastore",
-    ),
-    IntegrationTestRepoConfig(
-        provider="gcp",
-        offline_store_creator=BigQueryDataSourceCreator,
-        online_store=REDIS_CONFIG,
-    ),
-    # AWS configurations
-    IntegrationTestRepoConfig(
-        provider="aws",
-        offline_store_creator=RedshiftDataSourceCreator,
-        online_store=DYNAMO_CONFIG,
-        python_feature_server=True,
-    ),
-    IntegrationTestRepoConfig(
-        provider="aws",
-        offline_store_creator=RedshiftDataSourceCreator,
-        online_store=REDIS_CONFIG,
-    ),
-]
-=======
     DEFAULT_FULL_REPO_CONFIGS.extend(
         [
+            IntegrationTestRepoConfig(online_store=REDIS_CONFIG),
+            # GCP configurations
             IntegrationTestRepoConfig(
                 provider="gcp",
                 offline_store_creator=BigQueryDataSourceCreator,
@@ -97,6 +72,7 @@
                 provider="aws",
                 offline_store_creator=RedshiftDataSourceCreator,
                 online_store=DYNAMO_CONFIG,
+                python_feature_server=True,
             ),
             IntegrationTestRepoConfig(
                 provider="aws",
@@ -105,7 +81,6 @@
             ),
         ]
     )
->>>>>>> 9b430ca7
 full_repo_configs_module = os.environ.get(FULL_REPO_CONFIGS_MODULE_ENV_NAME)
 if full_repo_configs_module is not None:
     try:
