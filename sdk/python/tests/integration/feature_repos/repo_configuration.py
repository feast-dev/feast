import dataclasses
import importlib
import os
import tempfile
import uuid
from dataclasses import dataclass
from datetime import datetime, timedelta
from pathlib import Path
from typing import Any, Dict, List, Optional, Tuple, Type, Union

import pandas as pd
import pytest

from feast import FeatureStore, FeatureView, OnDemandFeatureView, driver_test_data
from feast.constants import FULL_REPO_CONFIGS_MODULE_ENV_NAME
from feast.data_source import DataSource
from feast.errors import FeastModuleImportError
from feast.infra.feature_servers.base_config import (
    BaseFeatureServerConfig,
    FeatureLoggingConfig,
)
from feast.infra.feature_servers.local_process.config import LocalFeatureServerConfig
from feast.repo_config import RegistryConfig, RepoConfig
from tests.integration.feature_repos.integration_test_repo_config import (
    IntegrationTestRepoConfig,
    RegistryLocation,
)
from tests.integration.feature_repos.universal.data_source_creator import (
    DataSourceCreator,
)
from tests.integration.feature_repos.universal.data_sources.bigquery import (
    BigQueryDataSourceCreator,
)
from tests.integration.feature_repos.universal.data_sources.file import (
    DuckDBDataSourceCreator,
    DuckDBDeltaDataSourceCreator,
    FileDataSourceCreator,
    RemoteOfflineStoreDataSourceCreator,
)
from tests.integration.feature_repos.universal.data_sources.redshift import (
    RedshiftDataSourceCreator,
)
from tests.integration.feature_repos.universal.data_sources.snowflake import (
    SnowflakeDataSourceCreator,
)
from tests.integration.feature_repos.universal.feature_views import (
    conv_rate_plus_100_feature_view,
    create_conv_rate_request_source,
    create_customer_daily_profile_feature_view,
    create_driver_hourly_stats_batch_feature_view,
    create_driver_hourly_stats_feature_view,
    create_field_mapping_feature_view,
    create_global_stats_feature_view,
    create_location_stats_feature_view,
    create_order_feature_view,
    create_pushable_feature_view,
)
from tests.integration.feature_repos.universal.online_store.bigtable import (
    BigtableOnlineStoreCreator,
)
from tests.integration.feature_repos.universal.online_store.datastore import (
    DatastoreOnlineStoreCreator,
)
from tests.integration.feature_repos.universal.online_store.dynamodb import (
    DynamoDBOnlineStoreCreator,
)
from tests.integration.feature_repos.universal.online_store.redis import (
    RedisOnlineStoreCreator,
)
from tests.integration.feature_repos.universal.online_store_creator import (
    OnlineStoreCreator,
)

DYNAMO_CONFIG = {"type": "dynamodb", "region": "us-west-2"}
REDIS_CONFIG = {"type": "redis", "connection_string": "localhost:6379,db=0"}
REDIS_CLUSTER_CONFIG = {
    "type": "redis",
    "redis_type": "redis_cluster",
    # Redis Cluster Port Forwarding is setup in "pr_integration_tests.yaml" under "Setup Redis Cluster".
    "connection_string": "127.0.0.1:6001,127.0.0.1:6002,127.0.0.1:6003",
}

SNOWFLAKE_CONFIG = {
    "type": "snowflake.online",
    "account": os.getenv("SNOWFLAKE_CI_DEPLOYMENT", ""),
    "user": os.getenv("SNOWFLAKE_CI_USER", ""),
    "password": os.getenv("SNOWFLAKE_CI_PASSWORD", ""),
    "role": os.getenv("SNOWFLAKE_CI_ROLE", ""),
    "warehouse": os.getenv("SNOWFLAKE_CI_WAREHOUSE", ""),
    "database": os.getenv("SNOWFLAKE_CI_DATABASE", "FEAST"),
    "schema": os.getenv("SNOWFLAKE_CI_SCHEMA_ONLINE", "ONLINE"),
}

BIGTABLE_CONFIG = {
    "type": "bigtable",
    "project_id": os.getenv("GCLOUD_PROJECT", "kf-feast"),
    "instance": os.getenv("BIGTABLE_INSTANCE_ID", "feast-integration-tests"),
}

ROCKSET_CONFIG = {
    "type": "rockset",
    "api_key": os.getenv("ROCKSET_APIKEY", ""),
    "host": os.getenv("ROCKSET_APISERVER", "api.rs2.usw2.rockset.com"),
}

IKV_CONFIG = {
    "type": "ikv",
    "account_id": os.getenv("IKV_ACCOUNT_ID", ""),
    "account_passkey": os.getenv("IKV_ACCOUNT_PASSKEY", ""),
    "store_name": os.getenv("IKV_STORE_NAME", ""),
    "mount_directory": os.getenv("IKV_MOUNT_DIR", ""),
}

OFFLINE_STORE_TO_PROVIDER_CONFIG: Dict[str, Tuple[str, Type[DataSourceCreator]]] = {
    "file": ("local", FileDataSourceCreator),
    "bigquery": ("gcp", BigQueryDataSourceCreator),
    "redshift": ("aws", RedshiftDataSourceCreator),
    "snowflake": ("aws", SnowflakeDataSourceCreator),
}

AVAILABLE_OFFLINE_STORES: List[Tuple[str, Type[DataSourceCreator]]] = [
    ("local", FileDataSourceCreator),
    ("local", DuckDBDataSourceCreator),
    ("local", DuckDBDeltaDataSourceCreator),
    ("local", RemoteOfflineStoreDataSourceCreator),
]

if os.getenv("FEAST_IS_LOCAL_TEST", "False") == "True":
    AVAILABLE_OFFLINE_STORES.extend(
        [
            # todo: @tokoko to reenable
            # ("local", DuckDBDeltaS3DataSourceCreator),
        ]
    )


AVAILABLE_ONLINE_STORES: Dict[
    str, Tuple[Union[str, Dict[Any, Any]], Optional[Type[OnlineStoreCreator]]]
<<<<<<< HEAD
] = {
    "sqlite": ({"type": "sqlite"}, None),
    # uncomment below once Milvus implementation is complete
    # "milvus": ({"type": "milvus"}, MilvusOnlineStoreCreator),
}
=======
] = {"sqlite": ({"type": "sqlite"}, None)}
>>>>>>> 21deec84

# Only configure Cloud DWH if running full integration tests
if os.getenv("FEAST_IS_LOCAL_TEST", "False") != "True":
    AVAILABLE_OFFLINE_STORES.extend(
        [
            ("gcp", BigQueryDataSourceCreator),
            ("aws", RedshiftDataSourceCreator),
            ("aws", SnowflakeDataSourceCreator),
        ]
    )

    AVAILABLE_ONLINE_STORES["redis"] = (REDIS_CONFIG, None)
    AVAILABLE_ONLINE_STORES["dynamodb"] = (DYNAMO_CONFIG, None)
    AVAILABLE_ONLINE_STORES["datastore"] = ("datastore", None)
    AVAILABLE_ONLINE_STORES["snowflake"] = (SNOWFLAKE_CONFIG, None)
    AVAILABLE_ONLINE_STORES["bigtable"] = (BIGTABLE_CONFIG, None)
    # Uncomment to test using private Rockset account. Currently not enabled as
    # there is no dedicated Rockset instance for CI testing and there is no
    # containerized version of Rockset.
    # AVAILABLE_ONLINE_STORES["rockset"] = (ROCKSET_CONFIG, None)

    # Uncomment to test using private IKV account. Currently not enabled as
    # there is no dedicated IKV instance for CI testing and there is no
    # containerized version of IKV.
    # AVAILABLE_ONLINE_STORES["ikv"] = (IKV_CONFIG, None)


full_repo_configs_module = os.environ.get(FULL_REPO_CONFIGS_MODULE_ENV_NAME)
if full_repo_configs_module is not None:
    try:
        module = importlib.import_module(full_repo_configs_module)
    except ImportError as e:
        raise FeastModuleImportError(
            full_repo_configs_module, "FULL_REPO_CONFIGS"
        ) from e

    try:
        AVAILABLE_ONLINE_STORES = getattr(module, "AVAILABLE_ONLINE_STORES")
        AVAILABLE_OFFLINE_STORES = getattr(module, "AVAILABLE_OFFLINE_STORES")
    except AttributeError:
        try:
            FULL_REPO_CONFIGS: List[IntegrationTestRepoConfig] = getattr(
                module, "FULL_REPO_CONFIGS"
            )
        except AttributeError as e:
            raise FeastModuleImportError(
                full_repo_configs_module, "FULL_REPO_CONFIGS"
            ) from e

        AVAILABLE_OFFLINE_STORES = [
            (config.provider, config.offline_store_creator)
            for config in FULL_REPO_CONFIGS
        ]
        AVAILABLE_OFFLINE_STORES = list(set(AVAILABLE_OFFLINE_STORES))  # unique only

        AVAILABLE_ONLINE_STORES = {
            c.online_store["type"]
            if isinstance(c.online_store, dict)
            else c.online_store: (c.online_store, c.online_store_creator)  # type: ignore
            for c in FULL_REPO_CONFIGS
        }


# Replace online stores with emulated online stores if we're running local integration tests
if os.getenv("FEAST_LOCAL_ONLINE_CONTAINER", "False").lower() == "true":
    replacements: Dict[
        str, Tuple[Union[str, Dict[str, str]], Optional[Type[OnlineStoreCreator]]]
    ] = {
        "redis": (REDIS_CONFIG, RedisOnlineStoreCreator),
        "dynamodb": (DYNAMO_CONFIG, DynamoDBOnlineStoreCreator),
        "datastore": ("datastore", DatastoreOnlineStoreCreator),
        "bigtable": ("bigtable", BigtableOnlineStoreCreator),
    }

    for key, replacement in replacements.items():
        if key in AVAILABLE_ONLINE_STORES:
            AVAILABLE_ONLINE_STORES[key] = replacement


@dataclass
class UniversalEntities:
    customer_vals: List[Any]
    driver_vals: List[Any]
    location_vals: List[Any]


def construct_universal_entities() -> UniversalEntities:
    return UniversalEntities(
        customer_vals=list(range(1001, 1020)),
        driver_vals=list(range(5001, 5020)),
        location_vals=list(range(1, 50)),
    )


@dataclass
class UniversalDatasets:
    customer_df: pd.DataFrame
    driver_df: pd.DataFrame
    location_df: pd.DataFrame
    orders_df: pd.DataFrame
    global_df: pd.DataFrame
    field_mapping_df: pd.DataFrame
    entity_df: pd.DataFrame


def construct_universal_datasets(
    entities: UniversalEntities, start_time: datetime, end_time: datetime
) -> UniversalDatasets:
    customer_df = driver_test_data.create_customer_daily_profile_df(
        entities.customer_vals, start_time, end_time
    )
    driver_df = driver_test_data.create_driver_hourly_stats_df(
        entities.driver_vals, start_time, end_time
    )
    location_df = driver_test_data.create_location_stats_df(
        entities.location_vals, start_time, end_time
    )
    orders_df = driver_test_data.create_orders_df(
        customers=entities.customer_vals,
        drivers=entities.driver_vals,
        locations=entities.location_vals,
        start_date=start_time,
        end_date=end_time,
        order_count=20,
    )
    global_df = driver_test_data.create_global_daily_stats_df(start_time, end_time)
    field_mapping_df = driver_test_data.create_field_mapping_df(start_time, end_time)
    entity_df = orders_df[
        [
            "customer_id",
            "driver_id",
            "order_id",
            "origin_id",
            "destination_id",
            "event_timestamp",
        ]
    ]

    return UniversalDatasets(
        customer_df=customer_df,
        driver_df=driver_df,
        location_df=location_df,
        orders_df=orders_df,
        global_df=global_df,
        field_mapping_df=field_mapping_df,
        entity_df=entity_df,
    )


@dataclass
class UniversalDataSources:
    customer: DataSource
    driver: DataSource
    location: DataSource
    orders: DataSource
    global_ds: DataSource
    field_mapping: DataSource

    def values(self):
        return dataclasses.asdict(self).values()


def construct_universal_data_sources(
    datasets: UniversalDatasets, data_source_creator: DataSourceCreator
) -> UniversalDataSources:
    customer_ds = data_source_creator.create_data_source(
        datasets.customer_df,
        destination_name="customer_profile",
        timestamp_field="event_timestamp",
        created_timestamp_column="created",
    )
    driver_ds = data_source_creator.create_data_source(
        datasets.driver_df,
        destination_name="driver_hourly",
        timestamp_field="event_timestamp",
        created_timestamp_column="created",
    )
    location_ds = data_source_creator.create_data_source(
        datasets.location_df,
        destination_name="location_hourly",
        timestamp_field="event_timestamp",
        created_timestamp_column="created",
    )
    orders_ds = data_source_creator.create_data_source(
        datasets.orders_df,
        destination_name="orders",
        timestamp_field="event_timestamp",
        created_timestamp_column=None,
    )
    global_ds = data_source_creator.create_data_source(
        datasets.global_df,
        destination_name="global",
        timestamp_field="event_timestamp",
        created_timestamp_column="created",
    )
    field_mapping_ds = data_source_creator.create_data_source(
        datasets.field_mapping_df,
        destination_name="field_mapping",
        timestamp_field="event_timestamp",
        created_timestamp_column="created",
        field_mapping={"column_name": "feature_name"},
    )
    return UniversalDataSources(
        customer=customer_ds,
        driver=driver_ds,
        location=location_ds,
        orders=orders_ds,
        global_ds=global_ds,
        field_mapping=field_mapping_ds,
    )


@dataclass
class UniversalFeatureViews:
    customer: FeatureView
    global_fv: FeatureView
    driver: FeatureView
    driver_odfv: Optional[OnDemandFeatureView]
    order: FeatureView
    location: FeatureView
    field_mapping: FeatureView
    pushed_locations: FeatureView

    def values(self):
        return dataclasses.asdict(self).values()


def construct_universal_feature_views(
    data_sources: UniversalDataSources,
    with_odfv: bool = True,
    use_substrait_odfv: bool = False,
) -> UniversalFeatureViews:
    driver_hourly_stats = create_driver_hourly_stats_feature_view(data_sources.driver)
    driver_hourly_stats_base_feature_view = (
        create_driver_hourly_stats_batch_feature_view(data_sources.driver)
    )

    return UniversalFeatureViews(
        customer=create_customer_daily_profile_feature_view(data_sources.customer),
        global_fv=create_global_stats_feature_view(data_sources.global_ds),
        driver=driver_hourly_stats,
        driver_odfv=conv_rate_plus_100_feature_view(
            [
                driver_hourly_stats_base_feature_view[["conv_rate"]],
                create_conv_rate_request_source(),
            ],
            use_substrait_odfv=use_substrait_odfv,
        )
        if with_odfv
        else None,
        order=create_order_feature_view(data_sources.orders),
        location=create_location_stats_feature_view(data_sources.location),
        field_mapping=create_field_mapping_feature_view(data_sources.field_mapping),
        pushed_locations=create_pushable_feature_view(data_sources.location),
    )


@dataclass
class Environment:
    name: str
    project: str
    provider: str
    registry: RegistryConfig
    data_source_creator: DataSourceCreator
    online_store_creator: Optional[OnlineStoreCreator]
    online_store: Optional[Union[str, Dict]]
    batch_engine: Optional[Union[str, Dict]]
    python_feature_server: bool
    worker_id: str
    feature_server: BaseFeatureServerConfig
    entity_key_serialization_version: int
    repo_dir_name: str
    fixture_request: Optional[pytest.FixtureRequest] = None

    def __post_init__(self):
        self.end_date = datetime.utcnow().replace(microsecond=0, second=0, minute=0)
        self.start_date: datetime = self.end_date - timedelta(days=3)

    def setup(self):
        self.data_source_creator.setup(self.registry)

        self.config = RepoConfig(
            registry=self.registry,
            project=self.project,
            provider=self.provider,
            offline_store=self.data_source_creator.create_offline_store_config(),
            online_store=self.online_store_creator.create_online_store()
            if self.online_store_creator
            else self.online_store,
            batch_engine=self.batch_engine,
            repo_path=self.repo_dir_name,
            feature_server=self.feature_server,
            entity_key_serialization_version=self.entity_key_serialization_version,
        )
        self.feature_store = FeatureStore(config=self.config)

    def teardown(self):
        self.feature_store.teardown()
        self.data_source_creator.teardown()
        if self.online_store_creator:
            self.online_store_creator.teardown()


def table_name_from_data_source(ds: DataSource) -> Optional[str]:
    if hasattr(ds, "table_ref"):
        return ds.table_ref  # type: ignore
    elif hasattr(ds, "table"):
        return ds.table  # type: ignore
    return None


def construct_test_environment(
    test_repo_config: IntegrationTestRepoConfig,
    fixture_request: Optional[pytest.FixtureRequest],
    test_suite_name: str = "integration_test",
    worker_id: str = "worker_id",
    entity_key_serialization_version: int = 2,
) -> Environment:
    _uuid = str(uuid.uuid4()).replace("-", "")[:6]

    run_id = os.getenv("GITHUB_RUN_ID", default=None)
    run_id = f"gh_run_{run_id}_{_uuid}" if run_id else _uuid
    run_num = os.getenv("GITHUB_RUN_NUMBER", default=1)

    project = f"{test_suite_name}_{run_id}_{run_num}"

    offline_creator: DataSourceCreator = test_repo_config.offline_store_creator(
        project, fixture_request=fixture_request
    )

    if test_repo_config.online_store_creator:
        online_creator = test_repo_config.online_store_creator(
            project, fixture_request=fixture_request
        )
    else:
        online_creator = None

    feature_server = LocalFeatureServerConfig(
        feature_logging=FeatureLoggingConfig(enabled=True)
    )

    repo_dir_name = tempfile.mkdtemp()
    if test_repo_config.registry_location == RegistryLocation.S3:
        aws_registry_path = os.getenv(
            "AWS_REGISTRY_PATH", "s3://feast-int-bucket/registries"
        )
        registry = RegistryConfig(path=f"{aws_registry_path}/{project}/registry.db")
    else:
        registry = RegistryConfig(
            path=str(Path(repo_dir_name) / "registry.db"),
            cache_ttl_seconds=1,
        )

    environment = Environment(
        name=project,
        provider=test_repo_config.provider,
        data_source_creator=offline_creator,
        python_feature_server=test_repo_config.python_feature_server,
        worker_id=worker_id,
        online_store_creator=online_creator,
        fixture_request=fixture_request,
        project=project,
        registry=registry,
        feature_server=feature_server,
        entity_key_serialization_version=entity_key_serialization_version,
        repo_dir_name=repo_dir_name,
        batch_engine=test_repo_config.batch_engine,
        online_store=test_repo_config.online_store,
    )

    return environment


TestData = Tuple[UniversalEntities, UniversalDatasets, UniversalDataSources]


def construct_universal_test_data(environment: Environment) -> TestData:
    entities = construct_universal_entities()
    datasets = construct_universal_datasets(
        entities, environment.start_date, environment.end_date
    )
    data_sources = construct_universal_data_sources(
        datasets, environment.data_source_creator
    )

    return entities, datasets, data_sources<|MERGE_RESOLUTION|>--- conflicted
+++ resolved
@@ -136,15 +136,11 @@
 
 AVAILABLE_ONLINE_STORES: Dict[
     str, Tuple[Union[str, Dict[Any, Any]], Optional[Type[OnlineStoreCreator]]]
-<<<<<<< HEAD
 ] = {
     "sqlite": ({"type": "sqlite"}, None),
     # uncomment below once Milvus implementation is complete
     # "milvus": ({"type": "milvus"}, MilvusOnlineStoreCreator),
 }
-=======
-] = {"sqlite": ({"type": "sqlite"}, None)}
->>>>>>> 21deec84
 
 # Only configure Cloud DWH if running full integration tests
 if os.getenv("FEAST_IS_LOCAL_TEST", "False") != "True":
