from datetime import datetime
from typing import Any, Dict, List

import numpy as np
import pandas as pd
import pytest
from pandas.testing import assert_frame_equal
from pytz import utc

from feast import utils
from feast.feature_view import FeatureView
from feast.infra.offline_stores.offline_utils import (
    DEFAULT_ENTITY_DF_EVENT_TIMESTAMP_COL,
)
from tests.integration.feature_repos.repo_configuration import (
    construct_universal_feature_views,
    table_name_from_data_source,
)
from tests.integration.feature_repos.universal.entities import customer, driver

np.random.seed(0)


def convert_timestamp_records_to_utc(
    records: List[Dict[str, Any]], column: str
) -> List[Dict[str, Any]]:
    for record in records:
        record[column] = utils.make_tzaware(record[column]).astimezone(utc)
    return records


# Find the latest record in the given time range and filter
def find_asof_record(
    records: List[Dict[str, Any]],
    ts_key: str,
    ts_start: datetime,
    ts_end: datetime,
    filter_key: str = "",
    filter_value: Any = None,
) -> Dict[str, Any]:
    found_record = {}
    for record in records:
        if (
            not filter_key or record[filter_key] == filter_value
        ) and ts_start <= record[ts_key] <= ts_end:
            if not found_record or found_record[ts_key] < record[ts_key]:
                found_record = record
    return found_record


def get_expected_training_df(
    customer_df: pd.DataFrame,
    customer_fv: FeatureView,
    driver_df: pd.DataFrame,
    driver_fv: FeatureView,
    global_df: pd.DataFrame,
    global_fv: FeatureView,
    orders_df: pd.DataFrame,
    event_timestamp: str,
    full_feature_names: bool = False,
):
    # Convert all pandas dataframes into records with UTC timestamps
    order_records = convert_timestamp_records_to_utc(
        orders_df.to_dict("records"), event_timestamp
    )
    driver_records = convert_timestamp_records_to_utc(
        driver_df.to_dict("records"), driver_fv.batch_source.event_timestamp_column
    )
    customer_records = convert_timestamp_records_to_utc(
        customer_df.to_dict("records"), customer_fv.batch_source.event_timestamp_column
    )
    global_records = convert_timestamp_records_to_utc(
        global_df.to_dict("records"), global_fv.batch_source.event_timestamp_column
    )

    # Manually do point-in-time join of orders to drivers and customers records
    for order_record in order_records:
        driver_record = find_asof_record(
            driver_records,
            ts_key=driver_fv.batch_source.event_timestamp_column,
            ts_start=order_record[event_timestamp] - driver_fv.ttl,
            ts_end=order_record[event_timestamp],
            filter_key="driver_id",
            filter_value=order_record["driver_id"],
        )
        customer_record = find_asof_record(
            customer_records,
            ts_key=customer_fv.batch_source.event_timestamp_column,
            ts_start=order_record[event_timestamp] - customer_fv.ttl,
            ts_end=order_record[event_timestamp],
            filter_key="customer_id",
            filter_value=order_record["customer_id"],
        )
        global_record = find_asof_record(
            global_records,
            ts_key=global_fv.batch_source.event_timestamp_column,
            ts_start=order_record[event_timestamp] - global_fv.ttl,
            ts_end=order_record[event_timestamp],
        )

        order_record.update(
            {
                (f"driver_stats__{k}" if full_feature_names else k): driver_record.get(
                    k, None
                )
                for k in ("conv_rate", "avg_daily_trips")
            }
        )
        order_record.update(
            {
                (
                    f"customer_profile__{k}" if full_feature_names else k
                ): customer_record.get(k, None)
                for k in (
                    "current_balance",
                    "avg_passenger_count",
                    "lifetime_trip_count",
                )
            }
        )
        order_record.update(
            {
                (f"global_stats__{k}" if full_feature_names else k): global_record.get(
                    k, None
                )
                for k in ("num_rides", "avg_ride_length",)
            }
        )

    # Convert records back to pandas dataframe
    expected_df = pd.DataFrame(order_records)

    # Move "event_timestamp" column to front
    current_cols = expected_df.columns.tolist()
    current_cols.remove(event_timestamp)
    expected_df = expected_df[[event_timestamp] + current_cols]

    # Cast some columns to expected types, since we lose information when converting pandas DFs into Python objects.
    if full_feature_names:
        expected_column_types = {
            "order_is_success": "int32",
            "driver_stats__conv_rate": "float32",
            "customer_profile__current_balance": "float32",
            "customer_profile__avg_passenger_count": "float32",
            "global_stats__avg_ride_length": "float32",
        }
    else:
        expected_column_types = {
            "order_is_success": "int32",
            "conv_rate": "float32",
            "current_balance": "float32",
            "avg_passenger_count": "float32",
            "avg_ride_length": "float32",
        }

    for col, typ in expected_column_types.items():
        expected_df[col] = expected_df[col].astype(typ)

    conv_feature_name = "driver_stats__conv_rate" if full_feature_names else "conv_rate"
    expected_df["conv_rate_plus_100"] = expected_df[conv_feature_name] + 100

    return expected_df


@pytest.mark.integration
@pytest.mark.parametrize("full_feature_names", [True, False], ids=lambda v: str(v))
def test_historical_features(environment, universal_data_sources, full_feature_names):
    store = environment.feature_store

    (entities, datasets, data_sources) = universal_data_sources
    feature_views = construct_universal_feature_views(data_sources)

    customer_df, driver_df, orders_df, global_df = (
        datasets["customer"],
        datasets["driver"],
        datasets["orders"],
        datasets["global"],
    )
<<<<<<< HEAD
    customer_fv, driver_fv, global_fv = (
        feature_views["customer"],
        feature_views["driver"],
        feature_views["global"],
    )

    feast_objects = []
    feast_objects.extend([customer_fv, driver_fv, global_fv, driver(), customer()])
=======
    customer_fv, driver_fv, driver_odfv = (
        feature_views["customer"],
        feature_views["driver"],
        feature_views["driver_odfv"],
    )

    feast_objects = []
    feast_objects.extend([customer_fv, driver_fv, driver_odfv, driver(), customer()])
>>>>>>> b0f38adc
    store.apply(feast_objects)

    entity_df_query = None
    orders_table = table_name_from_data_source(data_sources["orders"])
    if orders_table:
        entity_df_query = f"SELECT * FROM {orders_table}"

    event_timestamp = (
        DEFAULT_ENTITY_DF_EVENT_TIMESTAMP_COL
        if DEFAULT_ENTITY_DF_EVENT_TIMESTAMP_COL in orders_df.columns
        else "e_ts"
    )
    expected_df = get_expected_training_df(
        customer_df,
        customer_fv,
        driver_df,
        driver_fv,
        global_df,
        global_fv,
        orders_df,
        event_timestamp,
        full_feature_names,
    )

    if entity_df_query:
        job_from_sql = store.get_historical_features(
            entity_df=entity_df_query,
            features=[
                "driver_stats:conv_rate",
                "driver_stats:avg_daily_trips",
                "customer_profile:current_balance",
                "customer_profile:avg_passenger_count",
                "customer_profile:lifetime_trip_count",
<<<<<<< HEAD
                "global_stats:num_rides",
                "global_stats:avg_ride_length",
=======
                "conv_rate_plus_100",
>>>>>>> b0f38adc
            ],
            full_feature_names=full_feature_names,
        )

        start_time = datetime.utcnow()
        actual_df_from_sql_entities = job_from_sql.to_df()
        end_time = datetime.utcnow()
        print(
            str(f"\nTime to execute job_from_sql.to_df() = '{(end_time - start_time)}'")
        )

        assert sorted(expected_df.columns) == sorted(
            actual_df_from_sql_entities.columns
        )

        actual_df_from_sql_entities = (
            actual_df_from_sql_entities[expected_df.columns]
            .sort_values(by=[event_timestamp, "order_id", "driver_id", "customer_id"])
            .drop_duplicates()
            .reset_index(drop=True)
        )
        expected_df = (
            expected_df.sort_values(
                by=[event_timestamp, "order_id", "driver_id", "customer_id"]
            )
            .drop_duplicates()
            .reset_index(drop=True)
        )

        assert_frame_equal(
            actual_df_from_sql_entities, expected_df, check_dtype=False,
        )

        expected_df_from_arrow = expected_df.drop(columns=["conv_rate_plus_100"])
        table_from_sql_entities = job_from_sql.to_arrow()
        df_from_sql_entities = (
            table_from_sql_entities.to_pandas()[expected_df_from_arrow.columns]
            .sort_values(by=[event_timestamp, "order_id", "driver_id", "customer_id"])
            .drop_duplicates()
            .reset_index(drop=True)
        )

        for col in df_from_sql_entities.columns:
            expected_df_from_arrow[col] = expected_df_from_arrow[col].astype(
                df_from_sql_entities[col].dtype
            )

        assert_frame_equal(expected_df_from_arrow, df_from_sql_entities)

    job_from_df = store.get_historical_features(
        entity_df=orders_df,
        features=[
            "driver_stats:conv_rate",
            "driver_stats:avg_daily_trips",
            "customer_profile:current_balance",
            "customer_profile:avg_passenger_count",
            "customer_profile:lifetime_trip_count",
<<<<<<< HEAD
            "global_stats:num_rides",
            "global_stats:avg_ride_length",
=======
            "conv_rate_plus_100",
>>>>>>> b0f38adc
        ],
        full_feature_names=full_feature_names,
    )

    start_time = datetime.utcnow()
    actual_df_from_df_entities = job_from_df.to_df()

    print(f"actual_df_from_df_entities shape: {actual_df_from_df_entities.shape}")
    end_time = datetime.utcnow()
    print(str(f"Time to execute job_from_df.to_df() = '{(end_time - start_time)}'\n"))

    assert sorted(expected_df.columns) == sorted(actual_df_from_df_entities.columns)
    expected_df: pd.DataFrame = (
        expected_df.sort_values(
            by=[event_timestamp, "order_id", "driver_id", "customer_id"]
        )
        .drop_duplicates()
        .reset_index(drop=True)
    )
    actual_df_from_df_entities = (
        actual_df_from_df_entities[expected_df.columns]
        .sort_values(by=[event_timestamp, "order_id", "driver_id", "customer_id"])
        .drop_duplicates()
        .reset_index(drop=True)
    )

    assert_frame_equal(
        expected_df, actual_df_from_df_entities, check_dtype=False,
    )

    # on demand features is only plumbed through to to_df for now.
    table_from_df_entities: pd.DataFrame = job_from_df.to_arrow().to_pandas()
    actual_df_from_df_entities_for_table = actual_df_from_df_entities.drop(
        columns=["conv_rate_plus_100"]
    )
    assert "conv_rate_plus_100" not in table_from_df_entities.columns

    columns_expected_in_table = expected_df.columns.tolist()
    columns_expected_in_table.remove("conv_rate_plus_100")

    table_from_df_entities = (
        table_from_df_entities[columns_expected_in_table]
        .sort_values(by=[event_timestamp, "order_id", "driver_id", "customer_id"])
        .drop_duplicates()
        .reset_index(drop=True)
    )
    assert_frame_equal(actual_df_from_df_entities_for_table, table_from_df_entities)<|MERGE_RESOLUTION|>--- conflicted
+++ resolved
@@ -176,25 +176,15 @@
         datasets["orders"],
         datasets["global"],
     )
-<<<<<<< HEAD
-    customer_fv, driver_fv, global_fv = (
-        feature_views["customer"],
-        feature_views["driver"],
-        feature_views["global"],
-    )
-
-    feast_objects = []
-    feast_objects.extend([customer_fv, driver_fv, global_fv, driver(), customer()])
-=======
-    customer_fv, driver_fv, driver_odfv = (
+    customer_fv, driver_fv, driver_odfv, global_fv = (
         feature_views["customer"],
         feature_views["driver"],
         feature_views["driver_odfv"],
+        feature_views["global"],
     )
 
     feast_objects = []
-    feast_objects.extend([customer_fv, driver_fv, driver_odfv, driver(), customer()])
->>>>>>> b0f38adc
+    feast_objects.extend([customer_fv, driver_fv, driver_odfv, global_fv, driver(), customer()])
     store.apply(feast_objects)
 
     entity_df_query = None
@@ -228,12 +218,9 @@
                 "customer_profile:current_balance",
                 "customer_profile:avg_passenger_count",
                 "customer_profile:lifetime_trip_count",
-<<<<<<< HEAD
+                "conv_rate_plus_100",
                 "global_stats:num_rides",
                 "global_stats:avg_ride_length",
-=======
-                "conv_rate_plus_100",
->>>>>>> b0f38adc
             ],
             full_feature_names=full_feature_names,
         )
@@ -291,12 +278,9 @@
             "customer_profile:current_balance",
             "customer_profile:avg_passenger_count",
             "customer_profile:lifetime_trip_count",
-<<<<<<< HEAD
+            "conv_rate_plus_100",
             "global_stats:num_rides",
             "global_stats:avg_ride_length",
-=======
-            "conv_rate_plus_100",
->>>>>>> b0f38adc
         ],
         full_feature_names=full_feature_names,
     )
