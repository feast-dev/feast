from datetime import datetime
from typing import Any, Dict, List

import numpy as np
import pandas as pd
import pytest
from pandas.testing import assert_frame_equal
from pytz import utc

from feast import utils
from feast.feature_view import FeatureView
from feast.infra.offline_stores.offline_utils import (
    DEFAULT_ENTITY_DF_EVENT_TIMESTAMP_COL,
)
from tests.integration.feature_repos.repo_configuration import (
    construct_universal_feature_views,
    table_name_from_data_source,
)
from tests.integration.feature_repos.universal.entities import customer, driver

np.random.seed(0)


def convert_timestamp_records_to_utc(
    records: List[Dict[str, Any]], column: str
) -> List[Dict[str, Any]]:
    for record in records:
        record[column] = utils.make_tzaware(record[column]).astimezone(utc)
    return records


# Find the latest record in the given time range and filter
def find_asof_record(
    records: List[Dict[str, Any]],
    ts_key: str,
    ts_start: datetime,
    ts_end: datetime,
    filter_key: str = "",
    filter_value: Any = None,
) -> Dict[str, Any]:
    found_record = {}
    for record in records:
        if (
            not filter_key or record[filter_key] == filter_value
        ) and ts_start <= record[ts_key] <= ts_end:
            if not found_record or found_record[ts_key] < record[ts_key]:
                found_record = record
    return found_record


def get_expected_training_df(
    customer_df: pd.DataFrame,
    customer_fv: FeatureView,
    driver_df: pd.DataFrame,
    driver_fv: FeatureView,
    global_df: pd.DataFrame,
    global_fv: FeatureView,
    orders_df: pd.DataFrame,
    event_timestamp: str,
    full_feature_names: bool = False,
):
    # Convert all pandas dataframes into records with UTC timestamps
    order_records = convert_timestamp_records_to_utc(
        orders_df.to_dict("records"), event_timestamp
    )
    driver_records = convert_timestamp_records_to_utc(
        driver_df.to_dict("records"), driver_fv.batch_source.event_timestamp_column
    )
    customer_records = convert_timestamp_records_to_utc(
        customer_df.to_dict("records"), customer_fv.batch_source.event_timestamp_column
    )
    global_records = convert_timestamp_records_to_utc(
        global_df.to_dict("records"), global_fv.batch_source.event_timestamp_column
    )

    # Manually do point-in-time join of orders to drivers and customers records
    for order_record in order_records:
        driver_record = find_asof_record(
            driver_records,
            ts_key=driver_fv.batch_source.event_timestamp_column,
            ts_start=order_record[event_timestamp] - driver_fv.ttl,
            ts_end=order_record[event_timestamp],
            filter_key="driver_id",
            filter_value=order_record["driver_id"],
        )
        customer_record = find_asof_record(
            customer_records,
            ts_key=customer_fv.batch_source.event_timestamp_column,
            ts_start=order_record[event_timestamp] - customer_fv.ttl,
            ts_end=order_record[event_timestamp],
            filter_key="customer_id",
            filter_value=order_record["customer_id"],
        )
        global_record = find_asof_record(
            global_records,
            ts_key=global_fv.batch_source.event_timestamp_column,
            ts_start=order_record[event_timestamp] - global_fv.ttl,
            ts_end=order_record[event_timestamp],
        )

        order_record.update(
            {
                (f"driver_stats__{k}" if full_feature_names else k): driver_record.get(
                    k, None
                )
                for k in ("conv_rate", "avg_daily_trips")
            }
        )
        order_record.update(
            {
                (
                    f"customer_profile__{k}" if full_feature_names else k
                ): customer_record.get(k, None)
                for k in (
                    "current_balance",
                    "avg_passenger_count",
                    "lifetime_trip_count",
                )
            }
        )
        order_record.update(
            {
                (f"global_stats__{k}" if full_feature_names else k): global_record.get(
                    k, None
                )
                for k in ("num_rides", "avg_ride_length",)
            }
        )

    # Convert records back to pandas dataframe
    expected_df = pd.DataFrame(order_records)

    # Move "event_timestamp" column to front
    current_cols = expected_df.columns.tolist()
    current_cols.remove(event_timestamp)
    expected_df = expected_df[[event_timestamp] + current_cols]

    # Cast some columns to expected types, since we lose information when converting pandas DFs into Python objects.
    if full_feature_names:
        expected_column_types = {
            "order_is_success": "int32",
            "driver_stats__conv_rate": "float32",
            "customer_profile__current_balance": "float32",
            "customer_profile__avg_passenger_count": "float32",
            "global_stats__avg_ride_length": "float32",
        }
    else:
        expected_column_types = {
            "order_is_success": "int32",
            "conv_rate": "float32",
            "current_balance": "float32",
            "avg_passenger_count": "float32",
            "avg_ride_length": "float32",
        }

    for col, typ in expected_column_types.items():
        expected_df[col] = expected_df[col].astype(typ)

    conv_feature_name = "driver_stats__conv_rate" if full_feature_names else "conv_rate"
    expected_df["conv_rate_plus_100"] = expected_df[conv_feature_name] + 100

    return expected_df


@pytest.mark.integration
@pytest.mark.parametrize("full_feature_names", [True, False], ids=lambda v: str(v))
def test_historical_features(environment, universal_data_sources, full_feature_names):
    store = environment.feature_store

    (entities, datasets, data_sources) = universal_data_sources
    feature_views = construct_universal_feature_views(data_sources)

    customer_df, driver_df, orders_df, global_df = (
        datasets["customer"],
        datasets["driver"],
        datasets["orders"],
        datasets["global"],
    )
    customer_fv, driver_fv, driver_odfv, global_fv = (
        feature_views["customer"],
        feature_views["driver"],
        feature_views["driver_odfv"],
        feature_views["global"],
    )

    feast_objects = []
    feast_objects.extend(
        [customer_fv, driver_fv, driver_odfv, global_fv, driver(), customer()]
    )
    store.apply(feast_objects)

    entity_df_query = None
    orders_table = table_name_from_data_source(data_sources["orders"])
    if orders_table:
        entity_df_query = f"SELECT * FROM {orders_table}"

    event_timestamp = (
        DEFAULT_ENTITY_DF_EVENT_TIMESTAMP_COL
        if DEFAULT_ENTITY_DF_EVENT_TIMESTAMP_COL in orders_df.columns
        else "e_ts"
    )
    expected_df = get_expected_training_df(
        customer_df,
        customer_fv,
        driver_df,
        driver_fv,
        global_df,
        global_fv,
        orders_df,
        event_timestamp,
        full_feature_names,
    )

    if entity_df_query:
        job_from_sql = store.get_historical_features(
            entity_df=entity_df_query,
            features=[
                "driver_stats:conv_rate",
                "driver_stats:avg_daily_trips",
                "customer_profile:current_balance",
                "customer_profile:avg_passenger_count",
                "customer_profile:lifetime_trip_count",
<<<<<<< HEAD
                "conv_rate_plus_100:conv_rate_plus_100",
=======
                "conv_rate_plus_100",
                "global_stats:num_rides",
                "global_stats:avg_ride_length",
>>>>>>> b509092c
            ],
            full_feature_names=full_feature_names,
        )

        start_time = datetime.utcnow()
        actual_df_from_sql_entities = job_from_sql.to_df()
        end_time = datetime.utcnow()
        print(
            str(f"\nTime to execute job_from_sql.to_df() = '{(end_time - start_time)}'")
        )

        assert sorted(expected_df.columns) == sorted(
            actual_df_from_sql_entities.columns
        )

        actual_df_from_sql_entities = (
            actual_df_from_sql_entities[expected_df.columns]
            .sort_values(by=[event_timestamp, "order_id", "driver_id", "customer_id"])
            .drop_duplicates()
            .reset_index(drop=True)
        )
        expected_df = (
            expected_df.sort_values(
                by=[event_timestamp, "order_id", "driver_id", "customer_id"]
            )
            .drop_duplicates()
            .reset_index(drop=True)
        )

        assert_frame_equal(
            actual_df_from_sql_entities, expected_df, check_dtype=False,
        )

        expected_df_from_arrow = expected_df.drop(columns=["conv_rate_plus_100"])
        table_from_sql_entities = job_from_sql.to_arrow()
        df_from_sql_entities = (
            table_from_sql_entities.to_pandas()[expected_df_from_arrow.columns]
            .sort_values(by=[event_timestamp, "order_id", "driver_id", "customer_id"])
            .drop_duplicates()
            .reset_index(drop=True)
        )

        for col in df_from_sql_entities.columns:
            expected_df_from_arrow[col] = expected_df_from_arrow[col].astype(
                df_from_sql_entities[col].dtype
            )

        assert_frame_equal(expected_df_from_arrow, df_from_sql_entities)

    job_from_df = store.get_historical_features(
        entity_df=orders_df,
        features=[
            "driver_stats:conv_rate",
            "driver_stats:avg_daily_trips",
            "customer_profile:current_balance",
            "customer_profile:avg_passenger_count",
            "customer_profile:lifetime_trip_count",
<<<<<<< HEAD
            "conv_rate_plus_100:conv_rate_plus_100",
=======
            "conv_rate_plus_100",
            "global_stats:num_rides",
            "global_stats:avg_ride_length",
>>>>>>> b509092c
        ],
        full_feature_names=full_feature_names,
    )

    start_time = datetime.utcnow()
    actual_df_from_df_entities = job_from_df.to_df()

    print(f"actual_df_from_df_entities shape: {actual_df_from_df_entities.shape}")
    end_time = datetime.utcnow()
    print(str(f"Time to execute job_from_df.to_df() = '{(end_time - start_time)}'\n"))

    assert sorted(expected_df.columns) == sorted(actual_df_from_df_entities.columns)
    expected_df: pd.DataFrame = (
        expected_df.sort_values(
            by=[event_timestamp, "order_id", "driver_id", "customer_id"]
        )
        .drop_duplicates()
        .reset_index(drop=True)
    )
    actual_df_from_df_entities = (
        actual_df_from_df_entities[expected_df.columns]
        .sort_values(by=[event_timestamp, "order_id", "driver_id", "customer_id"])
        .drop_duplicates()
        .reset_index(drop=True)
    )

    assert_frame_equal(
        expected_df, actual_df_from_df_entities, check_dtype=False,
    )

    # on demand features is only plumbed through to to_df for now.
    table_from_df_entities: pd.DataFrame = job_from_df.to_arrow().to_pandas()
    actual_df_from_df_entities_for_table = actual_df_from_df_entities.drop(
        columns=["conv_rate_plus_100"]
    )
    assert "conv_rate_plus_100" not in table_from_df_entities.columns

    columns_expected_in_table = expected_df.columns.tolist()
    columns_expected_in_table.remove("conv_rate_plus_100")

    table_from_df_entities = (
        table_from_df_entities[columns_expected_in_table]
        .sort_values(by=[event_timestamp, "order_id", "driver_id", "customer_id"])
        .drop_duplicates()
        .reset_index(drop=True)
    )
    assert_frame_equal(actual_df_from_df_entities_for_table, table_from_df_entities)<|MERGE_RESOLUTION|>--- conflicted
+++ resolved
@@ -220,13 +220,9 @@
                 "customer_profile:current_balance",
                 "customer_profile:avg_passenger_count",
                 "customer_profile:lifetime_trip_count",
-<<<<<<< HEAD
                 "conv_rate_plus_100:conv_rate_plus_100",
-=======
-                "conv_rate_plus_100",
                 "global_stats:num_rides",
                 "global_stats:avg_ride_length",
->>>>>>> b509092c
             ],
             full_feature_names=full_feature_names,
         )
@@ -284,13 +280,9 @@
             "customer_profile:current_balance",
             "customer_profile:avg_passenger_count",
             "customer_profile:lifetime_trip_count",
-<<<<<<< HEAD
             "conv_rate_plus_100:conv_rate_plus_100",
-=======
-            "conv_rate_plus_100",
             "global_stats:num_rides",
             "global_stats:avg_ride_length",
->>>>>>> b509092c
         ],
         full_feature_names=full_feature_names,
     )
