import copy
from datetime import timedelta

import pytest
from typeguard import TypeCheckError

from feast.batch_feature_view import BatchFeatureView
from feast.data_format import AvroFormat
from feast.data_source import KafkaSource
from feast.entity import Entity
from feast.feature_view import FeatureView
from feast.field import Field
from feast.infra.offline_stores.file_source import FileSource
from feast.protos.feast.core.FeatureView_pb2 import FeatureView as FeatureViewProto
from feast.protos.feast.core.FeatureView_pb2 import (
    FeatureViewMeta as FeatureViewMetaProto,
)
from feast.protos.feast.core.FeatureView_pb2 import (
    FeatureViewSpec as FeatureViewSpecProto,
)
from feast.protos.feast.types.Value_pb2 import ValueType
from feast.types import Float32, Int64, String
from feast.utils import _utc_now, make_tzaware


def make_fv(name, fields, entities, ttl):
    """
    Helper to create a simple FeatureView with given field names and dtypes.
    """
    source = FileSource(path="dummy_path")
    schema = [Field(name=fname, dtype=ftype) for fname, ftype in fields]
    fv = FeatureView(
        name=name,
        source=source,
        entities=entities,
        schema=schema,
        ttl=ttl,
    )
    current_time = _utc_now()
    start_date = make_tzaware(current_time - timedelta(days=1))
    end_date = make_tzaware(current_time)
    fv.materialization_intervals.append((start_date, end_date))

    return fv


def make_fv_no_materialization_interval(name, fields, entities, ttl):
    """
    Helper to create a simple FeatureView with given field names and dtypes.
    """
    source = FileSource(path="dummy_path")
    schema = [Field(name=fname, dtype=ftype) for fname, ftype in fields]
    return FeatureView(
        name=name,
        source=source,
        entities=entities,
        schema=schema,
        ttl=ttl,
    )


def test_create_feature_view_with_conflicting_entities():
    user1 = Entity(name="user1", join_keys=["user_id"])
    user2 = Entity(name="user2", join_keys=["user_id"])
    batch_source = FileSource(path="some path")

    with pytest.raises(ValueError):
        _ = FeatureView(
            name="test",
            entities=[user1, user2],
            ttl=timedelta(days=30),
            source=batch_source,
        )


def test_create_batch_feature_view():
    batch_source = FileSource(path="some path")
    BatchFeatureView(
        name="test batch feature view",
        entities=[],
        ttl=timedelta(days=30),
        source=batch_source,
        mode="python",
        udf=lambda x: x,
    )

    with pytest.raises(TypeError):
        BatchFeatureView(
            name="test batch feature view", entities=[], ttl=timedelta(days=30)
        )

    stream_source = KafkaSource(
        name="kafka",
        timestamp_field="event_timestamp",
        kafka_bootstrap_servers="",
        message_format=AvroFormat(""),
        topic="topic",
        batch_source=FileSource(path="some path"),
    )
    with pytest.raises(ValueError):
        BatchFeatureView(
            name="test batch feature view",
            mode="python",
            udf=lambda x: x,
            entities=[],
            ttl=timedelta(days=30),
            source=stream_source,
        )


def simple_udf(x: int):
    return x + 3


def test_hash():
    file_source = FileSource(name="my-file-source", path="test.parquet")
    feature_view_1 = FeatureView(
        name="my-feature-view",
        entities=[],
        schema=[
            Field(name="feature1", dtype=Float32),
            Field(name="feature2", dtype=Float32),
        ],
        source=file_source,
    )
    feature_view_2 = FeatureView(
        name="my-feature-view",
        entities=[],
        schema=[
            Field(name="feature1", dtype=Float32),
            Field(name="feature2", dtype=Float32),
        ],
        source=file_source,
    )
    feature_view_3 = FeatureView(
        name="my-feature-view",
        entities=[],
        schema=[Field(name="feature1", dtype=Float32)],
        source=file_source,
    )
    feature_view_4 = FeatureView(
        name="my-feature-view",
        entities=[],
        schema=[Field(name="feature1", dtype=Float32)],
        source=file_source,
        description="test",
    )

    s1 = {feature_view_1, feature_view_2}
    assert len(s1) == 1

    s2 = {feature_view_1, feature_view_3}
    assert len(s2) == 2

    s3 = {feature_view_3, feature_view_4}
    assert len(s3) == 2

    s4 = {feature_view_1, feature_view_2, feature_view_3, feature_view_4}
    assert len(s4) == 3


def test_proto_conversion():
    file_source = FileSource(name="my-file-source", path="test.parquet")
    feature_view_1 = FeatureView(
        name="my-feature-view",
        entities=[],
        schema=[
            Field(name="feature1", dtype=Float32),
            Field(name="feature2", dtype=Float32),
        ],
        source=file_source,
    )

    feature_view_proto = feature_view_1.to_proto()
    assert (
        feature_view_proto.spec.name == "my-feature-view"
        and feature_view_proto.spec.batch_source.file_options.uri == "test.parquet"
        and feature_view_proto.spec.batch_source.name == "my-file-source"
        and feature_view_proto.spec.batch_source.type == 1
    )


# TODO(felixwang9817): Add tests for field mapping logic.


def test_field_types():
    with pytest.raises(TypeCheckError):
        Field(name="name", dtype=ValueType.INT32)


def test_update_materialization_intervals():
    batch_source = FileSource(path="some path")
    entity = Entity(name="entity_1", description="Some entity")
    # Create a feature view that is already present in the SQL registry
    stored_feature_view = FeatureView(
        name="my-feature-view",
        entities=[entity],
        ttl=timedelta(days=1),
        source=batch_source,
    )

    # Update the Feature View without modifying anything
    updated_feature_view = FeatureView(
        name="my-feature-view",
        entities=[entity],
        ttl=timedelta(days=1),
        source=batch_source,
    )
    updated_feature_view.update_materialization_intervals(
        stored_feature_view.materialization_intervals
    )
    assert len(updated_feature_view.materialization_intervals) == 0

    current_time = _utc_now()
    start_date = make_tzaware(current_time - timedelta(days=1))
    end_date = make_tzaware(current_time)
    updated_feature_view.materialization_intervals.append((start_date, end_date))

    # Update the Feature View, i.e. simply update the name
    second_updated_feature_view = FeatureView(
        name="my-feature-view-1",
        entities=[entity],
        ttl=timedelta(days=1),
        source=batch_source,
    )

    second_updated_feature_view.update_materialization_intervals(
        updated_feature_view.materialization_intervals
    )
    assert len(second_updated_feature_view.materialization_intervals) == 1
    assert (
        second_updated_feature_view.materialization_intervals[0][0]
        == updated_feature_view.materialization_intervals[0][0]
    )
    assert (
        second_updated_feature_view.materialization_intervals[0][1]
        == updated_feature_view.materialization_intervals[0][1]
    )


<<<<<<< HEAD
def test_create_feature_view_with_chained_views():
    file_source = FileSource(name="my-file-source", path="test.parquet")
    sink_source = FileSource(name="my-sink-source", path="sink.parquet")
    feature_view_1 = FeatureView(
        name="my-feature-view-1",
        entities=[],
        schema=[Field(name="feature1", dtype=Float32)],
        source=file_source,
    )
    feature_view_2 = FeatureView(
        name="my-feature-view-2",
        entities=[],
        schema=[Field(name="feature2", dtype=Float32)],
        source=feature_view_1,
        sink_source=sink_source,
    )
    feature_view_3 = FeatureView(
        name="my-feature-view-3",
        entities=[],
        schema=[Field(name="feature3", dtype=Float32)],
        source=[feature_view_1, feature_view_2],
        sink_source=sink_source,
    )

    assert feature_view_2.name == "my-feature-view-2"
    assert feature_view_2.schema == [Field(name="feature2", dtype=Float32)]
    assert feature_view_2.batch_source == sink_source
    assert feature_view_2.source_views == [feature_view_1]

    assert feature_view_3.name == "my-feature-view-3"
    assert feature_view_3.schema == [Field(name="feature3", dtype=Float32)]
    assert feature_view_3.batch_source == sink_source
    assert feature_view_3.source_views == [feature_view_1, feature_view_2]


def test_feature_view_to_proto_with_cycle():
    fv_a = FeatureView(
        name="fv_a",
        schema=[Field(name="feature1", dtype=Float32)],
        source=FileSource(name="source_a", path="source_a.parquet"),
        ttl=timedelta(days=1),
        entities=[],
    )

    fv_b = FeatureView(
        name="fv_b",
        schema=[Field(name="feature1", dtype=Float32)],
        source=[fv_a],
        ttl=timedelta(days=1),
        entities=[],
        sink_source=FileSource(name="sink_source_b", path="sink_b.parquet"),
    )

    fv_a = FeatureView(
        name="fv_a",
        schema=[Field(name="feature1", dtype=Float32)],
        source=[fv_b],
        ttl=timedelta(days=1),
        entities=[],
        sink_source=FileSource(name="sink_source_a", path="sink_a.parquet"),
    )
    with pytest.raises(
        ValueError, match="Cycle detected during serialization of FeatureView: fv_a"
    ):
        fv_a.to_proto()


def test_feature_view_from_proto_with_cycle():
    # Create spec_a
    spec_a = FeatureViewSpecProto()
    spec_a.name = "fv_a"
    spec_a.entities.append("entity_id")
    spec_a.features.append(Field(name="a", dtype=Float32).to_proto())
    spec_a.batch_source.CopyFrom(
        FileSource(name="source_a", path="source_a.parquet").to_proto()
    )

    # Create spec_b
    spec_b = FeatureViewSpecProto()
    spec_b.name = "fv_b"
    spec_b.entities.append("entity_id")
    spec_b.features.append(Field(name="b", dtype=Float32).to_proto())
    spec_b.batch_source.CopyFrom(
        FileSource(name="source_b", path="source_b.parquet").to_proto()
    )

    # Create the cycle: A → B → A
    spec_b.source_views.append(spec_a)
    spec_a.source_views.append(spec_b)

    # Trigger deserialization
    proto_a = FeatureViewProto(spec=spec_a, meta=FeatureViewMetaProto())

    with pytest.raises(
        ValueError, match="Cycle detected while deserializing FeatureView: fv_a"
    ):
        FeatureView.from_proto(proto_a)
=======
def test_get_online_store_tags_retrieval():
    # Test when TTL is set as a valid integer in tags
    file_source = FileSource(name="my-file-source", path="test.parquet")
    feature_view = FeatureView(
        name="feature_view_with_ttl",
        entities=[],
        schema=[Field(name="feature1", dtype=Float32)],
        source=file_source,
        tags={"online_store_key_ttl_seconds": "3600", "online_store_batch_size": "100"},
    )
    expected = {"key_ttl_seconds": "3600", "batch_size": "100"}
    assert feature_view.get_online_store_tags == expected


def test_get_online_store_tags_none_when_not_set():
    # Test when TTL is not set in tags, expecting None
    file_source = FileSource(name="my-file-source", path="test.parquet")
    feature_view = FeatureView(
        name="feature_view_without_ttl",
        entities=[],
        schema=[Field(name="feature1", dtype=Float32)],
        source=file_source,
        tags={},
    )
    expected = {}
    assert feature_view.get_online_store_tags == expected


def test_fv_compatibility_same():
    """
    Two identical FeatureViews should be compatible with no reasons.
    """
    entity = Entity(name="e1", join_keys=["e1_id"])
    fv1 = make_fv(
        "fv", [("feat1", Int64), ("feat2", String)], [entity], timedelta(days=1)
    )
    fv2 = copy.copy(fv1)

    ok, reasons = fv1.is_update_compatible_with(fv2)
    assert ok
    assert reasons == []


def test_fv_compatibility_remove_non_entity_feature(caplog):
    """
    Removing a non-entity feature should be compatible, warning logged.
    """
    entity = Entity(name="e1", join_keys=["e1_id"])
    fv1 = make_fv(
        "fv", [("feat1", Int64), ("feat2", String)], [entity], timedelta(days=1)
    )
    fv2 = make_fv("fv", [("feat1", Int64)], [entity], timedelta(days=1))
    caplog.set_level("INFO")
    ok, reasons = fv1.is_update_compatible_with(fv2)
    assert ok
    assert reasons == []
    assert "Feature 'feat2' removed from FeatureView 'fv'." in caplog.text


def test_fv_compatibility_change_entities():
    """
    Changing the entity list should be incompatible and list reason.
    """
    ent1 = Entity(name="e1", join_keys=["e1_id"])
    ent2 = Entity(name="e2", join_keys=["e2_id"])
    fv1 = make_fv("fv", [("feat1", Int64)], [ent1], timedelta(days=1))
    fv2 = make_fv("fv", [("feat1", Int64)], [ent2], timedelta(days=1))

    ok, reasons = fv1.is_update_compatible_with(fv2)
    assert not ok
    assert "entity definitions cannot change for FeatureView: fv" in reasons


def test_fv_compatibility_change_entities_with_no_materialization_interval():
    """
    Changing the entity list should be ok.
    """
    ent1 = Entity(name="e1", join_keys=["e1_id"])
    ent2 = Entity(name="e2", join_keys=["e2_id"])
    fv1 = make_fv_no_materialization_interval(
        "fv", [("feat1", Int64)], [ent1], timedelta(days=1)
    )
    fv2 = make_fv_no_materialization_interval(
        "fv", [("feat1", Int64)], [ent2], timedelta(days=1)
    )

    ok, reasons = fv1.is_update_compatible_with(fv2)
    assert ok
    assert reasons == []
>>>>>>> 2f4dd623
<|MERGE_RESOLUTION|>--- conflicted
+++ resolved
@@ -238,7 +238,6 @@
     )
 
 
-<<<<<<< HEAD
 def test_create_feature_view_with_chained_views():
     file_source = FileSource(name="my-file-source", path="test.parquet")
     sink_source = FileSource(name="my-sink-source", path="sink.parquet")
@@ -336,7 +335,8 @@
         ValueError, match="Cycle detected while deserializing FeatureView: fv_a"
     ):
         FeatureView.from_proto(proto_a)
-=======
+
+
 def test_get_online_store_tags_retrieval():
     # Test when TTL is set as a valid integer in tags
     file_source = FileSource(name="my-file-source", path="test.parquet")
@@ -425,5 +425,4 @@
 
     ok, reasons = fv1.is_update_compatible_with(fv2)
     assert ok
-    assert reasons == []
->>>>>>> 2f4dd623
+    assert reasons == []