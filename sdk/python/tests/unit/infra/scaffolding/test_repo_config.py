import tempfile
from pathlib import Path
from textwrap import dedent
from typing import Optional

from feast.infra.materialization.contrib.spark.spark_materialization_engine import (
    SparkMaterializationEngineConfig,
)
from feast.infra.offline_stores.contrib.spark_offline_store.spark import (
    SparkOfflineStoreConfig,
)
from feast.infra.online_stores.redis import RedisOnlineStoreConfig
from feast.infra.online_stores.sqlite import SqliteOnlineStoreConfig
from feast.repo_config import FeastConfigError, load_repo_config


def _test_config(config_text, expect_error: Optional[str]):
    """
    Try loading a repo config and check raised error against a regex.
    """
    with tempfile.TemporaryDirectory() as repo_dir_name:
        repo_path = Path(repo_dir_name)

        repo_config = repo_path / "feature_store.yaml"

        repo_config.write_text(config_text)
        error = None
        rc = None
        try:
            rc = load_repo_config(repo_path, repo_config)
        except FeastConfigError as e:
            error = e

        if expect_error is not None:
            assert expect_error in str(error)
        else:
            print(f"error: {error}")
            assert error is None

        return rc


def test_nullable_online_store_local():
    _test_config(
        dedent(
            """
        project: foo
        registry: "registry.db"
        provider: local
        online_store: null
        entity_key_serialization_version: 2
        """
        ),
        expect_error=None,
    )


def test_local_config():
    _test_config(
        dedent(
            """
        project: foo
        registry: "registry.db"
        provider: local
        entity_key_serialization_version: 2
        """
        ),
        expect_error=None,
    )


def test_local_config_with_full_online_class():
    c = _test_config(
        dedent(
            """
        project: foo
        registry: "registry.db"
        provider: local
        online_store:
            type: feast.infra.online_stores.sqlite.SqliteOnlineStore
        entity_key_serialization_version: 2
        """
        ),
        expect_error=None,
    )
    assert isinstance(c.online_store, SqliteOnlineStoreConfig)


def test_local_config_with_full_online_class_directly():
    c = _test_config(
        dedent(
            """
        project: foo
        registry: "registry.db"
        provider: local
        online_store: feast.infra.online_stores.sqlite.SqliteOnlineStore
        entity_key_serialization_version: 2
        """
        ),
        expect_error=None,
    )
    assert isinstance(c.online_store, SqliteOnlineStoreConfig)


def test_extra_field():
    _test_config(
        dedent(
            """
        project: foo
        registry: "registry.db"
        provider: local
        online_store:
            type: sqlite
            that_field_should_not_be_here: yes
            path: "online_store.db"
        """
        ),
        expect_error="1 validation error for RepoConfig\nthat_field_should_not_be_here\n  Extra inputs are not permitted",
    )


def test_no_online_store_type():
    _test_config(
        dedent(
            """
        project: foo
        registry: "registry.db"
        provider: local
        online_store:
            path: "blah"
        entity_key_serialization_version: 2
        """
        ),
        expect_error=None,
    )


def test_bad_type():
    _test_config(
        dedent(
            """
        project: foo
        registry: "registry.db"
        provider: local
        online_store:
            path: 100500
        """
        ),
        expect_error="1 validation error for RepoConfig\npath\n  Input should be a valid string",
    )


def test_no_project():
    _test_config(
        dedent(
            """
        registry: "registry.db"
        provider: local
        online_store:
            path: foo
        entity_key_serialization_version: 2
        """
        ),
        expect_error="1 validation error for RepoConfig\nproject\n  Field required",
    )


def test_invalid_project_name():
    _test_config(
        dedent(
            """
        project: foo-1
        registry: "registry.db"
        provider: local
        """
        ),
        expect_error="alphanumerical values ",
    )

    _test_config(
        dedent(
            """
        project: _foo
        registry: "registry.db"
        provider: local
        """
        ),
        expect_error="alphanumerical values ",
    )


<<<<<<< HEAD
def test_repo_config_init_expedia_provider():
    c = _test_config(
=======
def test_no_provider():
    _test_config(
>>>>>>> 5a163643
        dedent(
            """
        project: foo
        registry: "registry.db"
<<<<<<< HEAD
        provider: expedia
=======
        online_store:
            path: "blah"
>>>>>>> 5a163643
        entity_key_serialization_version: 2
        """
        ),
        expect_error=None,
<<<<<<< HEAD
    )
    assert c.registry_config == "registry.db"
    assert c.offline_config["type"] == "spark"
    assert c.online_config == "redis"
    assert c.batch_engine_config == "spark.engine"
    assert isinstance(c.online_store, RedisOnlineStoreConfig)
    assert isinstance(c.batch_engine, SparkMaterializationEngineConfig)
    assert isinstance(c.offline_store, SparkOfflineStoreConfig)
=======
    )
>>>>>>> 5a163643
<|MERGE_RESOLUTION|>--- conflicted
+++ resolved
@@ -189,28 +189,32 @@
     )
 
 
-<<<<<<< HEAD
+def test_no_provider():
+    _test_config(
+        dedent(
+            """
+        project: foo
+        registry: "registry.db"
+        online_store:
+            path: "blah"
+        entity_key_serialization_version: 2
+        """
+        ),
+        expect_error=None,
+    )
+
+
 def test_repo_config_init_expedia_provider():
     c = _test_config(
-=======
-def test_no_provider():
-    _test_config(
->>>>>>> 5a163643
-        dedent(
-            """
-        project: foo
-        registry: "registry.db"
-<<<<<<< HEAD
+        dedent(
+            """
+        project: foo
+        registry: "registry.db"
         provider: expedia
-=======
-        online_store:
-            path: "blah"
->>>>>>> 5a163643
-        entity_key_serialization_version: 2
-        """
-        ),
-        expect_error=None,
-<<<<<<< HEAD
+        entity_key_serialization_version: 2
+        """
+        ),
+        expect_error=None,
     )
     assert c.registry_config == "registry.db"
     assert c.offline_config["type"] == "spark"
@@ -218,7 +222,4 @@
     assert c.batch_engine_config == "spark.engine"
     assert isinstance(c.online_store, RedisOnlineStoreConfig)
     assert isinstance(c.batch_engine, SparkMaterializationEngineConfig)
-    assert isinstance(c.offline_store, SparkOfflineStoreConfig)
-=======
-    )
->>>>>>> 5a163643
+    assert isinstance(c.offline_store, SparkOfflineStoreConfig)