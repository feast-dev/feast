from copy import deepcopy
from dataclasses import dataclass
from datetime import datetime
from typing import Optional

import boto3
import pytest
from moto import mock_dynamodb

from feast.infra.offline_stores.dask import DaskOfflineStoreConfig
from feast.infra.online_stores.dynamodb import (
    DynamoDBOnlineStore,
    DynamoDBOnlineStoreConfig,
<<<<<<< HEAD
    DynamoDBTable,
    _DynamoTableManager,
=======
>>>>>>> bca0e1c8
    _latest_data_to_write,
)
from feast.protos.feast.types.EntityKey_pb2 import EntityKey as EntityKeyProto
from feast.protos.feast.types.Value_pb2 import Value as ValueProto
from feast.repo_config import RepoConfig
from tests.utils.dynamo_table_creator import (
    create_n_customer_test_samples,
    create_test_table,
    insert_data_test_table,
)

REGISTRY = "s3://test_registry/registry.db"
PROJECT = "test_aws"
PROVIDER = "aws"
TABLE_NAME = "dynamodb_online_store"
REGION = "us-west-2"


@dataclass
class MockFeatureView:
    name: str
    tags: Optional[dict[str, str]] = None


@dataclass
class MockOnlineConfig:
    tags: Optional[dict[str, str]] = None


@pytest.fixture
def repo_config():
    return RepoConfig(
        registry=REGISTRY,
        project=PROJECT,
        provider=PROVIDER,
        online_store=DynamoDBOnlineStoreConfig(region=REGION),
        # online_store={"type": "dynamodb", "region": REGION},
        offline_store=DaskOfflineStoreConfig(),
        entity_key_serialization_version=2,
    )


@pytest.fixture
def dynamodb_online_store():
    return DynamoDBOnlineStore()


def test_dynamodb_online_store_config_default():
    """Test DynamoDBOnlineStoreConfig default parameters."""
    aws_region = "us-west-2"
    dynamodb_store_config = DynamoDBOnlineStoreConfig(region=aws_region)
    assert dynamodb_store_config.type == "dynamodb"
    assert dynamodb_store_config.batch_size == 40
    assert dynamodb_store_config.endpoint_url is None
    assert dynamodb_store_config.region == aws_region
    assert dynamodb_store_config.table_name_template == "{project}.{table_name}"


def test_dynamodb_online_store_config_custom_params():
    """Test DynamoDBOnlineStoreConfig custom parameters."""
    aws_region = "us-west-2"
    batch_size = 20
    endpoint_url = "http://localhost:8000"
    table_name_template = "feast_test.dynamodb_table"
    dynamodb_store_config = DynamoDBOnlineStoreConfig(
        region=aws_region,
        batch_size=batch_size,
        endpoint_url=endpoint_url,
        table_name_template=table_name_template,
    )
    assert dynamodb_store_config.type == "dynamodb"
    assert dynamodb_store_config.batch_size == batch_size
    assert dynamodb_store_config.endpoint_url == endpoint_url
    assert dynamodb_store_config.region == aws_region
    assert dynamodb_store_config.table_name_template == table_name_template


def test_dynamodb_online_store_config_dynamodb_client(dynamodb_online_store):
    """Test DynamoDBOnlineStoreConfig configure DynamoDB client with endpoint_url."""
    aws_region = "us-west-2"
    endpoint_url = "http://localhost:8000"
    dynamodb_store_config = DynamoDBOnlineStoreConfig(
        region=aws_region, endpoint_url=endpoint_url
    )
    dynamodb_client = dynamodb_online_store._get_dynamodb_client(
        dynamodb_store_config.region, dynamodb_store_config.endpoint_url
    )
    assert dynamodb_client.meta.region_name == aws_region
    assert dynamodb_client.meta.endpoint_url == endpoint_url


def test_dynamodb_online_store_config_dynamodb_resource(dynamodb_online_store):
    """Test DynamoDBOnlineStoreConfig configure DynamoDB Resource with endpoint_url."""
    aws_region = "us-west-2"
    endpoint_url = "http://localhost:8000"
    dynamodb_store_config = DynamoDBOnlineStoreConfig(
        region=aws_region, endpoint_url=endpoint_url
    )
    dynamodb_resource = dynamodb_online_store._get_dynamodb_resource(
        dynamodb_store_config.region, dynamodb_store_config.endpoint_url
    )
    assert dynamodb_resource.meta.client.meta.region_name == aws_region
    assert dynamodb_resource.meta.client.meta.endpoint_url == endpoint_url


@mock_dynamodb
@pytest.mark.parametrize("n_samples", [5, 50, 100])
def test_dynamodb_online_store_online_read(
    repo_config, dynamodb_online_store, n_samples
):
    """Test DynamoDBOnlineStore online_read method."""
    db_table_name = f"{TABLE_NAME}_online_read_{n_samples}"
    create_test_table(PROJECT, db_table_name, REGION)
    data = create_n_customer_test_samples(n=n_samples)
    insert_data_test_table(data, PROJECT, db_table_name, REGION)

    entity_keys, features, *rest = zip(*data)
    returned_items = dynamodb_online_store.online_read(
        config=repo_config,
        table=MockFeatureView(name=db_table_name),
        entity_keys=entity_keys,
    )
    assert len(returned_items) == len(data)
    assert [item[1] for item in returned_items] == list(features)


@mock_dynamodb
@pytest.mark.parametrize("n_samples", [5, 50, 100])
def test_dynamodb_online_store_online_write_batch(
    repo_config, dynamodb_online_store, n_samples
):
    """Test DynamoDBOnlineStore online_write_batch method."""
    db_table_name = f"{TABLE_NAME}_online_write_batch_{n_samples}"
    create_test_table(PROJECT, db_table_name, REGION)
    data = create_n_customer_test_samples()

    entity_keys, features, *rest = zip(*data)
    dynamodb_online_store.online_write_batch(
        config=repo_config,
        table=MockFeatureView(name=db_table_name),
        data=data,
        progress=None,
    )
    stored_items = dynamodb_online_store.online_read(
        config=repo_config,
        table=MockFeatureView(name=db_table_name),
        entity_keys=entity_keys,
    )
    assert stored_items is not None
    assert len(stored_items) == len(data)
    assert [item[1] for item in stored_items] == list(features)


def _get_tags(dynamodb_client, table_name):
    table_arn = dynamodb_client.describe_table(TableName=table_name)["Table"][
        "TableArn"
    ]
    return dynamodb_client.list_tags_of_resource(ResourceArn=table_arn).get("Tags")


@mock_dynamodb
def test_dynamodb_online_store_update(repo_config, dynamodb_online_store):
    """Test DynamoDBOnlineStore update method."""
    # create dummy table to keep
    db_table_keep_name = f"{TABLE_NAME}_keep_update"
    create_test_table(PROJECT, db_table_keep_name, REGION)
    # create dummy table to delete
    db_table_delete_name = f"{TABLE_NAME}_delete_update"
    create_test_table(PROJECT, db_table_delete_name, REGION)

    dynamodb_online_store.update(
        config=repo_config,
        tables_to_delete=[MockFeatureView(name=db_table_delete_name)],
        tables_to_keep=[MockFeatureView(name=db_table_keep_name, tags={"some": "tag"})],
        entities_to_delete=None,
        entities_to_keep=None,
        partial=None,
    )

    # check only db_table_keep_name exists
    dynamodb_client = dynamodb_online_store._get_dynamodb_client(REGION)
    existing_tables = dynamodb_client.list_tables()
    existing_tables = existing_tables.get("TableNames", None)

    assert existing_tables is not None
    assert len(existing_tables) == 1
    assert existing_tables[0] == f"test_aws.{db_table_keep_name}"

    # default behavior: no dynamo table tags
    assert _get_tags(dynamodb_client, existing_tables[0]) == []


@mock_dynamodb
def test_dynamodb_online_store_update_tags(repo_config, dynamodb_online_store):
    """Test DynamoDBOnlineStore update method."""
    repo_config.online_config.tag_aws_resources = True

    # create dummy table to update with new tags and tag values
    table_name = f"{TABLE_NAME}_keep_update_tags"
    create_test_table(PROJECT, table_name, REGION)

    # add tags on update
    dynamodb_online_store.update(
        config=repo_config,
        tables_to_delete=[],
        tables_to_keep=[
            MockFeatureView(
                name=table_name, tags={"key1": "val1", "key2": "val2", "key3": "val3"}
            )
        ],
        entities_to_delete=[],
        entities_to_keep=[],
        partial=None,
    )

    # update tags
    dynamodb_online_store.update(
        config=repo_config,
        tables_to_delete=[],
        tables_to_keep=[
            MockFeatureView(
                name=table_name,
                tags={"key1": "new-val1", "key2": "val2", "key4": "val4"},
            )
        ],
        entities_to_delete=[],
        entities_to_keep=[],
        partial=None,
    )

    # check only db_table_keep_name exists
    dynamodb_client = dynamodb_online_store._get_dynamodb_client(REGION)
    existing_tables = dynamodb_client.list_tables().get("TableNames", None)

    expected_tags = [
        {"Key": "key1", "Value": "new-val1"},
        {"Key": "key2", "Value": "val2"},
        {"Key": "key4", "Value": "val4"},
    ]
    assert _get_tags(dynamodb_client, existing_tables[0]) == expected_tags

    # and then remove all tags
    dynamodb_online_store.update(
        config=repo_config,
        tables_to_delete=[],
        tables_to_keep=[MockFeatureView(name=table_name, tags=None)],
        entities_to_delete=[],
        entities_to_keep=[],
        partial=None,
    )

    assert _get_tags(dynamodb_client, existing_tables[0]) == []


@mock_dynamodb
@pytest.mark.parametrize(
    "global_tags, table_tags, expected",
    [
        (None, {"key": "val"}, [{"Key": "key", "Value": "val"}]),
        ({"key": "val"}, None, [{"Key": "key", "Value": "val"}]),
        (
            {"key1": "val1"},
            {"key2": "val2"},
            [{"Key": "key1", "Value": "val1"}, {"Key": "key2", "Value": "val2"}],
        ),
        (
            {"key": "val", "key2": "val2"},
            {"key": "new-val"},
            [{"Key": "key", "Value": "new-val"}, {"Key": "key2", "Value": "val2"}],
        ),
    ],
)
def test_dynamodb_online_store_tag_priority(
    repo_config, global_tags, table_tags, expected
):
    repo_config.online_config = MockOnlineConfig(tags=global_tags)
    actual = _DynamoTableManager(
        None,
        repo_config,
        MockFeatureView(name="table", tags=table_tags),
    ).table_tags()
    assert actual == expected


@mock_dynamodb
def test_dynamodb_online_store_teardown(repo_config, dynamodb_online_store):
    """Test DynamoDBOnlineStore teardown method."""
    db_table_delete_name_one = f"{TABLE_NAME}_delete_teardown_1"
    db_table_delete_name_two = f"{TABLE_NAME}_delete_teardown_2"
    create_test_table(PROJECT, db_table_delete_name_one, REGION)
    create_test_table(PROJECT, db_table_delete_name_two, REGION)

    dynamodb_online_store.teardown(
        config=repo_config,
        tables=[
            MockFeatureView(name=db_table_delete_name_one),
            MockFeatureView(name=db_table_delete_name_two),
        ],
        entities=None,
    )

    # Check tables non exist
    dynamodb_client = dynamodb_online_store._get_dynamodb_client(REGION)
    existing_tables = dynamodb_client.list_tables()
    existing_tables = existing_tables.get("TableNames", None)

    assert existing_tables is not None
    assert len(existing_tables) == 0


@mock_dynamodb
def test_dynamodb_online_store_online_read_unknown_entity(
    repo_config, dynamodb_online_store
):
    """Test DynamoDBOnlineStore online_read method."""
    n_samples = 2
    create_test_table(PROJECT, f"{TABLE_NAME}_unknown_entity_{n_samples}", REGION)
    data = create_n_customer_test_samples(n=n_samples)
    insert_data_test_table(
        data, PROJECT, f"{TABLE_NAME}_unknown_entity_{n_samples}", REGION
    )

    entity_keys, features, *rest = zip(*data)
    # Append a nonsensical entity to search for
    entity_keys = list(entity_keys)
    features = list(features)

    # Have the unknown entity be in the beginning, middle, and end of the list of entities.
    for pos in range(len(entity_keys)):
        entity_keys_with_unknown = deepcopy(entity_keys)
        entity_keys_with_unknown.insert(
            pos,
            EntityKeyProto(
                join_keys=["customer"], entity_values=[ValueProto(string_val="12359")]
            ),
        )
        features_with_none = deepcopy(features)
        features_with_none.insert(pos, None)
        returned_items = dynamodb_online_store.online_read(
            config=repo_config,
            table=MockFeatureView(name=f"{TABLE_NAME}_unknown_entity_{n_samples}"),
            entity_keys=entity_keys_with_unknown,
        )
        assert len(returned_items) == len(entity_keys_with_unknown)
        assert [item[1] for item in returned_items] == list(features_with_none)
        # The order should match the original entity key order
        assert returned_items[pos] == (None, None)


@mock_dynamodb
def test_write_batch_non_duplicates(repo_config, dynamodb_online_store):
    """Test DynamoDBOnline Store deduplicate write batch request items."""
    dynamodb_tbl = f"{TABLE_NAME}_batch_non_duplicates"
    create_test_table(PROJECT, dynamodb_tbl, REGION)
    data = create_n_customer_test_samples()
    data_duplicate = deepcopy(data)
    dynamodb_resource = boto3.resource("dynamodb", region_name=REGION)
    table_instance = dynamodb_resource.Table(f"{PROJECT}.{dynamodb_tbl}")
    # Insert duplicate data
    dynamodb_online_store._write_batch_non_duplicates(
        table_instance, data + data_duplicate, None, repo_config
    )
    # Request more items than inserted
    response = table_instance.scan(Limit=20)
    returned_items = response.get("Items", None)
    assert returned_items is not None
    assert len(returned_items) == len(data)


@mock_dynamodb
def test_dynamodb_online_store_online_read_unknown_entity_end_of_batch(
    repo_config, dynamodb_online_store
):
    """
    Test DynamoDBOnlineStore online_read method with unknown entities at
    the end of the batch.
    """
    batch_size = repo_config.online_store.batch_size
    n_samples = batch_size
    create_test_table(PROJECT, f"{TABLE_NAME}_unknown_entity_{n_samples}", REGION)
    data = create_n_customer_test_samples(n=n_samples)
    insert_data_test_table(
        data, PROJECT, f"{TABLE_NAME}_unknown_entity_{n_samples}", REGION
    )

    entity_keys, features, *rest = zip(*data)
    entity_keys = list(entity_keys)
    features = list(features)

    # Append a nonsensical entity to search for as the only item in the 2nd batch
    entity_keys.append(
        EntityKeyProto(
            join_keys=["customer"], entity_values=[ValueProto(string_val="12359")]
        )
    )
    features.append(None)

    returned_items = dynamodb_online_store.online_read(
        config=repo_config,
        table=MockFeatureView(name=f"{TABLE_NAME}_unknown_entity_{n_samples}"),
        entity_keys=entity_keys,
    )

    # ensure the entity is not dropped
    assert len(returned_items) == len(entity_keys)
    assert returned_items[-1] == (None, None)


def test_batch_write_deduplication():
    def to_ek_proto(val):
        return EntityKeyProto(
            join_keys=["customer"], entity_values=[ValueProto(string_val=val)]
        )

    # is out of order and has duplicate keys
    data = [
        (to_ek_proto("key-1"), {}, datetime(2024, 1, 1), None),
        (to_ek_proto("key-2"), {}, datetime(2024, 1, 1), None),
        (to_ek_proto("key-1"), {}, datetime(2024, 1, 3), None),
        (to_ek_proto("key-1"), {}, datetime(2024, 1, 2), None),
        (to_ek_proto("key-3"), {}, datetime(2024, 1, 2), None),
    ]

    # assert we only keep the most recent record per key
    actual = list(_latest_data_to_write(data))
    expected = [data[2], data[1], data[4]]
    assert expected == actual<|MERGE_RESOLUTION|>--- conflicted
+++ resolved
@@ -11,11 +11,7 @@
 from feast.infra.online_stores.dynamodb import (
     DynamoDBOnlineStore,
     DynamoDBOnlineStoreConfig,
-<<<<<<< HEAD
-    DynamoDBTable,
     _DynamoTableManager,
-=======
->>>>>>> bca0e1c8
     _latest_data_to_write,
 )
 from feast.protos.feast.types.EntityKey_pb2 import EntityKey as EntityKeyProto
