--- conflicted
+++ resolved
@@ -28,13 +28,10 @@
     Float64,
     Int64,
     String,
-<<<<<<< HEAD
     UnixTimestamp,
     _utc_now,
-=======
     ValueType,
     from_value_type,
->>>>>>> 9646f031
 )
 
 
