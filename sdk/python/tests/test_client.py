# Copyright 2019 The Feast Authors
#
# Licensed under the Apache License, Version 2.0 (the "License");
# you may not use this file except in compliance with the License.
# You may obtain a copy of the License at
#
#     https://www.apache.org/licenses/LICENSE-2.0
#
# Unless required by applicable law or agreed to in writing, software
# distributed under the License is distributed on an "AS IS" BASIS,
# WITHOUT WARRANTIES OR CONDITIONS OF ANY KIND, either express or implied.
# See the License for the specific language governing permissions and
# limitations under the License.
<<<<<<< HEAD
import pkgutil
import tempfile
from concurrent import futures
from datetime import datetime
from unittest import mock

import grpc
import pandas as pd
import pytest
from google.protobuf.duration_pb2 import Duration
from mock import MagicMock, patch
from pandavro import to_avro
from pytz import timezone
=======


import pkgutil
from concurrent import futures
from unittest import mock

import grpc
import pytest
from google.protobuf.duration_pb2 import Duration
from mock import MagicMock, patch
>>>>>>> de8e4e1f

import dataframes
import feast.core.CoreService_pb2_grpc as Core
import feast.serving.ServingService_pb2_grpc as Serving
from feast.client import Client
from feast.core.CoreService_pb2 import (
    GetFeastCoreVersionResponse,
    GetFeatureSetResponse,
    ListIngestionJobsResponse,
<<<<<<< HEAD
)
from feast.core.Store_pb2 import Store
from feast.core.IngestionJob_pb2 import (
    IngestionJob as IngestJobProto,
    IngestionJobStatus,
=======
>>>>>>> de8e4e1f
)
from feast.core.FeatureSet_pb2 import EntitySpec as EntitySpecProto
from feast.core.FeatureSet_pb2 import FeatureSet as FeatureSetProto
from feast.core.FeatureSet_pb2 import FeatureSetMeta as FeatureSetMetaProto
from feast.core.FeatureSet_pb2 import FeatureSetSpec as FeatureSetSpecProto
from feast.core.FeatureSet_pb2 import FeatureSetStatus as FeatureSetStatusProto
from feast.core.FeatureSet_pb2 import FeatureSpec as FeatureSpecProto
<<<<<<< HEAD
from feast.core.Source_pb2 import KafkaSourceConfig, Source, SourceType
=======
from feast.core.IngestionJob_pb2 import IngestionJob as IngestJobProto
from feast.core.IngestionJob_pb2 import IngestionJobStatus
from feast.core.Source_pb2 import KafkaSourceConfig, Source, SourceType
from feast.core.Store_pb2 import Store
>>>>>>> de8e4e1f
from feast.entity import Entity
from feast.feature_set import Feature, FeatureSet, FeatureSetRef
from feast.job import IngestJob
from feast.serving.ServingService_pb2 import (
    GetFeastServingInfoResponse,
    GetOnlineFeaturesRequest,
<<<<<<< HEAD
)
from feast.serving.ServingService_pb2 import Job as BatchFeaturesJob
from feast.serving.ServingService_pb2 import JobStatus, JobType
=======
    GetOnlineFeaturesResponse,
)
>>>>>>> de8e4e1f
from feast.source import KafkaSource
from feast.types import Value_pb2 as ValueProto
from feast.value_type import ValueType
from feast_core_server import CoreServicer
from feast_serving_server import ServingServicer

CORE_URL = "core.feast.example.com"
SERVING_URL = "serving.example.com"
_PRIVATE_KEY_RESOURCE_PATH = "data/localhost.key"
_CERTIFICATE_CHAIN_RESOURCE_PATH = "data/localhost.pem"
_ROOT_CERTIFICATE_RESOURCE_PATH = "data/localhost.crt"


class TestClient:
    @pytest.fixture
    def secure_mock_client(self, mocker):
        client = Client(
            core_url=CORE_URL,
            serving_url=SERVING_URL,
            core_secure=True,
            serving_secure=True,
        )
        mocker.patch.object(client, "_connect_core")
        mocker.patch.object(client, "_connect_serving")
        client._core_url = CORE_URL
        client._serving_url = SERVING_URL
        return client

    @pytest.fixture
    def mock_client(self, mocker):
        client = Client(core_url=CORE_URL, serving_url=SERVING_URL)
        mocker.patch.object(client, "_connect_core")
        mocker.patch.object(client, "_connect_serving")
        client._core_url = CORE_URL
        client._serving_url = SERVING_URL
        return client

    @pytest.fixture
    def server_credentials(self):
        private_key = pkgutil.get_data(__name__, _PRIVATE_KEY_RESOURCE_PATH)
        certificate_chain = pkgutil.get_data(__name__, _CERTIFICATE_CHAIN_RESOURCE_PATH)
        return grpc.ssl_server_credentials(((private_key, certificate_chain),))

    @pytest.fixture
    def core_server(self):
        server = grpc.server(futures.ThreadPoolExecutor(max_workers=10))
        Core.add_CoreServiceServicer_to_server(CoreServicer(), server)
        server.add_insecure_port("[::]:50051")
        server.start()
        yield server
        server.stop(0)

    @pytest.fixture
    def serving_server(self):
        server = grpc.server(futures.ThreadPoolExecutor(max_workers=10))
        Serving.add_ServingServiceServicer_to_server(ServingServicer(), server)
        server.add_insecure_port("[::]:50052")
        server.start()
        yield server
        server.stop(0)

    @pytest.fixture
    def secure_core_server(self, server_credentials):
        server = grpc.server(futures.ThreadPoolExecutor(max_workers=10))
        Core.add_CoreServiceServicer_to_server(CoreServicer(), server)
        server.add_secure_port("[::]:50053", server_credentials)
        server.start()
        yield server
        server.stop(0)

    @pytest.fixture
    def secure_serving_server(self, server_credentials):
        server = grpc.server(futures.ThreadPoolExecutor(max_workers=10))
        Serving.add_ServingServiceServicer_to_server(ServingServicer(), server)

        server.add_secure_port("[::]:50054", server_credentials)
        server.start()
        yield server
        server.stop(0)

    @pytest.fixture
    def secure_client(self, secure_core_server, secure_serving_server):
        root_certificate_credentials = pkgutil.get_data(
            __name__, _ROOT_CERTIFICATE_RESOURCE_PATH
        )
        # this is needed to establish a secure connection using self-signed certificates, for the purpose of the test
        ssl_channel_credentials = grpc.ssl_channel_credentials(
            root_certificates=root_certificate_credentials
        )
        with mock.patch(
            "grpc.ssl_channel_credentials",
            MagicMock(return_value=ssl_channel_credentials),
        ):
            yield Client(
                core_url="localhost:50053",
                serving_url="localhost:50054",
                core_secure=True,
                serving_secure=True,
            )

    @pytest.fixture
    def client(self, core_server, serving_server):
        return Client(core_url="localhost:50051", serving_url="localhost:50052")

    @pytest.mark.parametrize(
        "mocked_client",
        [pytest.lazy_fixture("mock_client"), pytest.lazy_fixture("secure_mock_client")],
    )
    def test_version(self, mocked_client, mocker):
        mocked_client._core_service_stub = Core.CoreServiceStub(
            grpc.insecure_channel("")
        )
        mocked_client._serving_service_stub = Serving.ServingServiceStub(
            grpc.insecure_channel("")
        )

        mocker.patch.object(
            mocked_client._core_service_stub,
            "GetFeastCoreVersion",
            return_value=GetFeastCoreVersionResponse(version="0.3.2"),
        )

        mocker.patch.object(
            mocked_client._serving_service_stub,
            "GetFeastServingInfo",
            return_value=GetFeastServingInfoResponse(version="0.3.2"),
        )

        status = mocked_client.version()
        assert (
            status["core"]["url"] == CORE_URL
            and status["core"]["version"] == "0.3.2"
            and status["serving"]["url"] == SERVING_URL
            and status["serving"]["version"] == "0.3.2"
        )

    @pytest.mark.parametrize(
        "mocked_client",
        [pytest.lazy_fixture("mock_client"), pytest.lazy_fixture("secure_mock_client")],
    )
    def test_get_online_features(self, mocked_client, mocker):
        ROW_COUNT = 300

        mocked_client._serving_service_stub = Serving.ServingServiceStub(
            grpc.insecure_channel("")
        )

        fields = dict()
        for feature_num in range(1, 10):
            fields[f"my_project/feature_{str(feature_num)}:1"] = ValueProto.Value(
                int64_val=feature_num
            )
        field_values = GetOnlineFeaturesResponse.FieldValues(fields=fields)

        response = GetOnlineFeaturesResponse()
        entity_rows = []
        for row_number in range(1, ROW_COUNT + 1):
            response.field_values.append(field_values)
            entity_rows.append(
                GetOnlineFeaturesRequest.EntityRow(
                    fields={"customer_id": ValueProto.Value(int64_val=row_number)}
                )
            )

        mocker.patch.object(
            mocked_client._serving_service_stub,
            "GetOnlineFeatures",
            return_value=response,
        )

        response = mocked_client.get_online_features(
            entity_rows=entity_rows,
            feature_refs=[
                "my_project/feature_1:1",
                "my_project/feature_2:1",
                "my_project/feature_3:1",
                "my_project/feature_4:1",
                "my_project/feature_5:1",
                "my_project/feature_6:1",
                "my_project/feature_7:1",
                "my_project/feature_8:1",
                "my_project/feature_9:1",
            ],
        )  # type: GetOnlineFeaturesResponse

        assert (
            response.field_values[0].fields["my_project/feature_1:1"].int64_val == 1
            and response.field_values[0].fields["my_project/feature_9:1"].int64_val == 9
        )

    @pytest.mark.parametrize(
        "mocked_client",
        [pytest.lazy_fixture("mock_client"), pytest.lazy_fixture("secure_mock_client")],
    )
    def test_get_feature_set(self, mocked_client, mocker):
        mocked_client._core_service_stub = Core.CoreServiceStub(
            grpc.insecure_channel("")
        )

        from google.protobuf.duration_pb2 import Duration

        mocker.patch.object(
            mocked_client._core_service_stub,
            "GetFeatureSet",
            return_value=GetFeatureSetResponse(
                feature_set=FeatureSetProto(
                    spec=FeatureSetSpecProto(
                        name="my_feature_set",
                        version=2,
                        max_age=Duration(seconds=3600),
                        features=[
                            FeatureSpecProto(
                                name="my_feature_1",
                                value_type=ValueProto.ValueType.FLOAT,
                            ),
                            FeatureSpecProto(
                                name="my_feature_2",
                                value_type=ValueProto.ValueType.FLOAT,
                            ),
                        ],
                        entities=[
                            EntitySpecProto(
                                name="my_entity_1",
                                value_type=ValueProto.ValueType.INT64,
                            )
                        ],
                        source=Source(
                            type=SourceType.KAFKA,
                            kafka_source_config=KafkaSourceConfig(
                                bootstrap_servers="localhost:9092", topic="topic"
                            ),
                        ),
                    ),
                    meta=FeatureSetMetaProto(),
                )
            ),
        )
        mocked_client.set_project("my_project")
        feature_set = mocked_client.get_feature_set("my_feature_set", version=2)

        assert (
            feature_set.name == "my_feature_set"
            and feature_set.version == 2
            and feature_set.fields["my_feature_1"].name == "my_feature_1"
            and feature_set.fields["my_feature_1"].dtype == ValueType.FLOAT
            and feature_set.fields["my_entity_1"].name == "my_entity_1"
            and feature_set.fields["my_entity_1"].dtype == ValueType.INT64
            and len(feature_set.features) == 2
            and len(feature_set.entities) == 1
        )

    @pytest.mark.parametrize(
        "mocked_client",
        [pytest.lazy_fixture("mock_client"), pytest.lazy_fixture("secure_mock_client")],
    )
    def test_list_ingest_jobs(self, mocked_client, mocker):
        mocker.patch.object(
            mocked_client,
            "_core_service_stub",
            return_value=Core.CoreServiceStub(grpc.insecure_channel("")),
        )

        feature_set_proto = FeatureSetProto(
            spec=FeatureSetSpecProto(
                project="test", name="driver", max_age=Duration(seconds=3600),
            )
        )

        mocker.patch.object(
            mocked_client._core_service_stub,
            "ListIngestionJobs",
            return_value=ListIngestionJobsResponse(
                jobs=[
                    IngestJobProto(
                        id="kafka-to-redis",
                        external_id="job-2222",
                        status=IngestionJobStatus.RUNNING,
                        feature_sets=[feature_set_proto],
                        source=Source(
                            type=SourceType.KAFKA,
                            kafka_source_config=KafkaSourceConfig(
                                bootstrap_servers="localhost:9092", topic="topic"
                            ),
                        ),
                        store=Store(name="redis"),
                    )
                ]
            ),
        )

        # list ingestion jobs by target feature set reference
        ingest_jobs = mocked_client.list_ingest_jobs(
            feature_set_ref=FeatureSetRef.from_feature_set(
                FeatureSet.from_proto(feature_set_proto)
            )
        )
        assert len(ingest_jobs) >= 1

        ingest_job = ingest_jobs[0]
        assert (
            ingest_job.status == IngestionJobStatus.RUNNING
            and ingest_job.id == "kafka-to-redis"
            and ingest_job.external_id == "job-2222"
            and ingest_job.feature_sets[0].name == "driver"
            and ingest_job.source.source_type == "Kafka"
        )

    @pytest.mark.parametrize(
        "mocked_client",
        [pytest.lazy_fixture("mock_client"), pytest.lazy_fixture("secure_mock_client")],
    )
    def test_restart_ingest_job(self, mocked_client, mocker):
        mocker.patch.object(
            mocked_client,
            "_core_service_stub",
            return_value=Core.CoreServiceStub(grpc.insecure_channel("")),
        )

        ingest_job = IngestJob(
            job_proto=IngestJobProto(
                id="kafka-to-redis",
                external_id="job#2222",
                status=IngestionJobStatus.ERROR,
            ),
            core_stub=mocked_client._core_service_stub,
        )

        mocked_client.restart_ingest_job(ingest_job)
        assert mocked_client._core_service_stub.RestartIngestionJob.called

    @pytest.mark.parametrize(
        "mocked_client",
        [pytest.lazy_fixture("mock_client"), pytest.lazy_fixture("secure_mock_client")],
    )
    def test_stop_ingest_job(self, mocked_client, mocker):
        mocker.patch.object(
            mocked_client,
            "_core_service_stub",
            return_value=Core.CoreServiceStub(grpc.insecure_channel("")),
        )

        ingest_job = IngestJob(
            job_proto=IngestJobProto(
                id="kafka-to-redis",
                external_id="job#2222",
                status=IngestionJobStatus.RUNNING,
            ),
            core_stub=mocked_client._core_service_stub,
        )

        mocked_client.stop_ingest_job(ingest_job)
        assert mocked_client._core_service_stub.StopIngestionJob.called
<<<<<<< HEAD
=======

    # @pytest.mark.parametrize
    #     "mocked_client",
    #     [pytest.lazy_fixture("mock_client"), pytest.lazy_fixture("secure_mock_client")],
    # )
    # def test_get_batch_features(self, mocked_client, mocker):
    #
    #     mocked_client._serving_service_stub = Serving.ServingServiceStub(
    #         grpc.insecure_channel("")
    #     )
    #     mocked_client._core_service_stub = Core.CoreServiceStub(
    #         grpc.insecure_channel("")
    #     )
    #
    #     mocker.patch.object(
    #         mocked_client._core_service_stub,
    #         "GetFeatureSet",
    #         return_value=GetFeatureSetResponse(
    #             feature_set=FeatureSetProto(
    #                 spec=FeatureSetSpecProto(
    #                     name="customer_fs",
    #                     version=1,
    #                     project="my_project",
    #                     entities=[
    #                         EntitySpecProto(
    #                             name="customer", value_type=ValueProto.ValueType.INT64
    #                         ),
    #                         EntitySpecProto(
    #                             name="transaction",
    #                             value_type=ValueProto.ValueType.INT64,
    #                         ),
    #                     ],
    #                     features=[
    #                         FeatureSpecProto(
    #                             name="customer_feature_1",
    #                             value_type=ValueProto.ValueType.FLOAT,
    #                         ),
    #                         FeatureSpecProto(
    #                             name="customer_feature_2",
    #                             value_type=ValueProto.ValueType.STRING,
    #                         ),
    #                     ],
    #                 ),
    #                 meta=FeatureSetMetaProto(status=FeatureSetStatusProto.STATUS_READY),
    #             )
    #         ),
    #     )
    #
    #     expected_dataframe = pd.DataFrame(
    #         {
    #             "datetime": [datetime.utcnow() for _ in range(3)],
    #             "customer": [1001, 1002, 1003],
    #             "transaction": [1001, 1002, 1003],
    #             "my_project/customer_feature_1:1": [1001, 1002, 1003],
    #             "my_project/customer_feature_2:1": [1001, 1002, 1003],
    #         }
    #     )
    #
    #     final_results = tempfile.mktemp()
    #     to_avro(file_path_or_buffer=final_results, df=expected_dataframe)
    #
    #     mocker.patch.object(
    #         mocked_client._serving_service_stub,
    #         "GetBatchFeatures",
    #         return_value=GetBatchFeaturesResponse(
    #             job=BatchFeaturesJob(
    #                 id="123",
    #                 type=JobType.JOB_TYPE_DOWNLOAD,
    #                 status=JobStatus.JOB_STATUS_DONE,
    #                 file_uris=[f"file://{final_results}"],
    #                 data_format=DataFormat.DATA_FORMAT_AVRO,
    #             )
    #         ),
    #     )
    #
    #     mocker.patch.object(
    #         mocked_client._serving_service_stub,
    #         "GetJob",
    #         return_value=GetJobResponse(
    #             job=BatchFeaturesJob(
    #                 id="123",
    #                 type=JobType.JOB_TYPE_DOWNLOAD,
    #                 status=JobStatus.JOB_STATUS_DONE,
    #                 file_uris=[f"file://{final_results}"],
    #                 data_format=DataFormat.DATA_FORMAT_AVRO,
    #             )
    #         ),
    #     )
    #
    #     mocker.patch.object(
    #         mocked_client._serving_service_stub,
    #         "GetFeastServingInfo",
    #         return_value=GetFeastServingInfoResponse(
    #             job_staging_location=f"file://{tempfile.mkdtemp()}/",
    #             type=FeastServingType.FEAST_SERVING_TYPE_BATCH,
    #         ),
    #     )
    #
    #     mocked_client.set_project("project1")
    #     response = mocked_client.get_batch_features(
    #         entity_rows=pd.DataFrame(
    #             {
    #                 "datetime": [
    #                     pd.datetime.now(tz=timezone("Asia/Singapore")) for _ in range(3)
    #                 ],
    #                 "customer": [1001, 1002, 1003],
    #                 "transaction": [1001, 1002, 1003],
    #             }
    #         ),
    #         feature_refs=[
    #             "my_project/customer_feature_1:1",
    #             "my_project/customer_feature_2:1",
    #         ],
    #     )  # type: Job
    #
    #     assert response.id == "123" and response.status == JobStatus.JOB_STATUS_DONE
    #
    #     actual_dataframe = response.to_dataframe()
    #
    #     assert actual_dataframe[
    #         ["my_project/customer_feature_1:1", "my_project/customer_feature_2:1"]
    #     ].equals(
    #         expected_dataframe[
    #             ["my_project/customer_feature_1:1", "my_project/customer_feature_2:1"]
    #         ]
    #     )
>>>>>>> de8e4e1f

    @pytest.mark.parametrize(
        "test_client",
        [pytest.lazy_fixture("client"), pytest.lazy_fixture("secure_client")],
    )
    def test_apply_feature_set_success(self, test_client):

        test_client.set_project("project1")

        # Create Feature Sets
        fs1 = FeatureSet("my-feature-set-1")
        fs1.add(Feature(name="fs1-my-feature-1", dtype=ValueType.INT64))
        fs1.add(Feature(name="fs1-my-feature-2", dtype=ValueType.STRING))
        fs1.add(Entity(name="fs1-my-entity-1", dtype=ValueType.INT64))

        fs2 = FeatureSet("my-feature-set-2")
        fs2.add(Feature(name="fs2-my-feature-1", dtype=ValueType.STRING_LIST))
        fs2.add(Feature(name="fs2-my-feature-2", dtype=ValueType.BYTES_LIST))
        fs2.add(Entity(name="fs2-my-entity-1", dtype=ValueType.INT64))

        # Register Feature Set with Core
        test_client.apply(fs1)
        test_client.apply(fs2)

        feature_sets = test_client.list_feature_sets()

        # List Feature Sets
        assert (
            len(feature_sets) == 2
            and feature_sets[0].name == "my-feature-set-1"
            and feature_sets[0].features[0].name == "fs1-my-feature-1"
            and feature_sets[0].features[0].dtype == ValueType.INT64
            and feature_sets[0].features[1].name == "fs1-my-feature-2"
            and feature_sets[0].features[1].dtype == ValueType.STRING
            and feature_sets[0].entities[0].name == "fs1-my-entity-1"
            and feature_sets[0].entities[0].dtype == ValueType.INT64
            and feature_sets[1].features[0].name == "fs2-my-feature-1"
            and feature_sets[1].features[0].dtype == ValueType.STRING_LIST
            and feature_sets[1].features[1].name == "fs2-my-feature-2"
            and feature_sets[1].features[1].dtype == ValueType.BYTES_LIST
            and feature_sets[1].entities[0].name == "fs2-my-entity-1"
            and feature_sets[1].entities[0].dtype == ValueType.INT64
        )

    @pytest.mark.parametrize(
        "dataframe,test_client",
        [
            (dataframes.GOOD, pytest.lazy_fixture("client")),
            (dataframes.GOOD, pytest.lazy_fixture("secure_client")),
        ],
    )
    def test_feature_set_ingest_success(self, dataframe, test_client, mocker):
        test_client.set_project("project1")
        driver_fs = FeatureSet(
            "driver-feature-set", source=KafkaSource(brokers="kafka:9092", topic="test")
        )
        driver_fs.add(Feature(name="feature_1", dtype=ValueType.FLOAT))
        driver_fs.add(Feature(name="feature_2", dtype=ValueType.STRING))
        driver_fs.add(Feature(name="feature_3", dtype=ValueType.INT64))
        driver_fs.add(Entity(name="entity_id", dtype=ValueType.INT64))

        # Register with Feast core
        test_client.apply(driver_fs)
        driver_fs = driver_fs.to_proto()
        driver_fs.meta.status = FeatureSetStatusProto.STATUS_READY

        mocker.patch.object(
            test_client._core_service_stub,
            "GetFeatureSet",
            return_value=GetFeatureSetResponse(feature_set=driver_fs),
        )

        # Need to create a mock producer
        with patch("feast.client.get_producer"):
            # Ingest data into Feast
            test_client.ingest("driver-feature-set", dataframe)

    @pytest.mark.parametrize(
        "dataframe,exception,test_client",
        [
            (dataframes.GOOD, TimeoutError, pytest.lazy_fixture("client")),
            (dataframes.GOOD, TimeoutError, pytest.lazy_fixture("secure_client")),
        ],
    )
    def test_feature_set_ingest_fail_if_pending(
        self, dataframe, exception, test_client, mocker
    ):
        with pytest.raises(exception):
            test_client.set_project("project1")
            driver_fs = FeatureSet(
                "driver-feature-set",
                source=KafkaSource(brokers="kafka:9092", topic="test"),
            )
            driver_fs.add(Feature(name="feature_1", dtype=ValueType.FLOAT))
            driver_fs.add(Feature(name="feature_2", dtype=ValueType.STRING))
            driver_fs.add(Feature(name="feature_3", dtype=ValueType.INT64))
            driver_fs.add(Entity(name="entity_id", dtype=ValueType.INT64))

            # Register with Feast core
            test_client.apply(driver_fs)
            driver_fs = driver_fs.to_proto()
            driver_fs.meta.status = FeatureSetStatusProto.STATUS_PENDING

            mocker.patch.object(
                test_client._core_service_stub,
                "GetFeatureSet",
                return_value=GetFeatureSetResponse(feature_set=driver_fs),
            )

            # Need to create a mock producer
            with patch("feast.client.get_producer"):
                # Ingest data into Feast
                test_client.ingest("driver-feature-set", dataframe, timeout=1)

    @pytest.mark.parametrize(
        "dataframe,exception,test_client",
        [
            (dataframes.BAD_NO_DATETIME, Exception, pytest.lazy_fixture("client")),
            (
                dataframes.BAD_INCORRECT_DATETIME_TYPE,
                Exception,
                pytest.lazy_fixture("client"),
            ),
            (dataframes.BAD_NO_ENTITY, Exception, pytest.lazy_fixture("client")),
            (dataframes.NO_FEATURES, Exception, pytest.lazy_fixture("client")),
            (
                dataframes.BAD_NO_DATETIME,
                Exception,
                pytest.lazy_fixture("secure_client"),
            ),
            (
                dataframes.BAD_INCORRECT_DATETIME_TYPE,
                Exception,
                pytest.lazy_fixture("secure_client"),
            ),
            (dataframes.BAD_NO_ENTITY, Exception, pytest.lazy_fixture("secure_client")),
            (dataframes.NO_FEATURES, Exception, pytest.lazy_fixture("secure_client")),
        ],
    )
    def test_feature_set_ingest_failure(self, test_client, dataframe, exception):
        with pytest.raises(exception):
            # Create feature set
            driver_fs = FeatureSet("driver-feature-set")

            # Update based on dataset
            driver_fs.infer_fields_from_df(dataframe)

            # Register with Feast core
            test_client.apply(driver_fs)

            # Ingest data into Feast
            test_client.ingest(driver_fs, dataframe=dataframe)

    @pytest.mark.parametrize(
        "dataframe,test_client",
        [
            (dataframes.ALL_TYPES, pytest.lazy_fixture("client")),
            (dataframes.ALL_TYPES, pytest.lazy_fixture("secure_client")),
        ],
    )
    def test_feature_set_types_success(self, test_client, dataframe, mocker):

        test_client.set_project("project1")

        all_types_fs = FeatureSet(
            name="all_types",
            entities=[Entity(name="user_id", dtype=ValueType.INT64)],
            features=[
                Feature(name="float_feature", dtype=ValueType.FLOAT),
                Feature(name="int64_feature", dtype=ValueType.INT64),
                Feature(name="int32_feature", dtype=ValueType.INT32),
                Feature(name="string_feature", dtype=ValueType.STRING),
                Feature(name="bytes_feature", dtype=ValueType.BYTES),
                Feature(name="bool_feature", dtype=ValueType.BOOL),
                Feature(name="double_feature", dtype=ValueType.DOUBLE),
                Feature(name="float_list_feature", dtype=ValueType.FLOAT_LIST),
                Feature(name="int64_list_feature", dtype=ValueType.INT64_LIST),
                Feature(name="int32_list_feature", dtype=ValueType.INT32_LIST),
                Feature(name="string_list_feature", dtype=ValueType.STRING_LIST),
                Feature(name="bytes_list_feature", dtype=ValueType.BYTES_LIST),
                # Feature(name="bool_list_feature",
                # dtype=ValueType.BOOL_LIST), # TODO: Add support for this
                #  type again https://github.com/gojek/feast/issues/341
                Feature(name="double_list_feature", dtype=ValueType.DOUBLE_LIST),
            ],
            max_age=Duration(seconds=3600),
        )

        # Register with Feast core
        test_client.apply(all_types_fs)

        mocker.patch.object(
            test_client._core_service_stub,
            "GetFeatureSet",
            return_value=GetFeatureSetResponse(feature_set=all_types_fs.to_proto()),
        )

        # Need to create a mock producer
        with patch("feast.client.get_producer"):
            # Ingest data into Feast
            test_client.ingest(all_types_fs, dataframe)

    @patch("grpc.channel_ready_future")
    def test_secure_channel_creation_with_secure_client(self, _mocked_obj):
        client = Client(
            core_url="localhost:50051",
            serving_url="localhost:50052",
            serving_secure=True,
            core_secure=True,
        )
        with mock.patch("grpc.secure_channel") as _grpc_mock, mock.patch(
            "grpc.ssl_channel_credentials", MagicMock(return_value="test")
        ) as _mocked_credentials:
            client._connect_serving()
            _grpc_mock.assert_called_with(
                client.serving_url, _mocked_credentials.return_value
            )

    @mock.patch("grpc.channel_ready_future")
    def test_secure_channel_creation_with_secure_serving_url(
        self, _mocked_obj,
    ):
        client = Client(core_url="localhost:50051", serving_url="localhost:443")
        with mock.patch("grpc.secure_channel") as _grpc_mock, mock.patch(
            "grpc.ssl_channel_credentials", MagicMock(return_value="test")
        ) as _mocked_credentials:
            client._connect_serving()
            _grpc_mock.assert_called_with(
                client.serving_url, _mocked_credentials.return_value
            )

    @patch("grpc.channel_ready_future")
    def test_secure_channel_creation_with_secure_core_url(self, _mocked_obj):
        client = Client(core_url="localhost:443", serving_url="localhost:50054")
        with mock.patch("grpc.secure_channel") as _grpc_mock, mock.patch(
            "grpc.ssl_channel_credentials", MagicMock(return_value="test")
        ) as _mocked_credentials:
            client._connect_core()
            _grpc_mock.assert_called_with(
                client.core_url, _mocked_credentials.return_value
            )<|MERGE_RESOLUTION|>--- conflicted
+++ resolved
@@ -11,21 +11,6 @@
 # WITHOUT WARRANTIES OR CONDITIONS OF ANY KIND, either express or implied.
 # See the License for the specific language governing permissions and
 # limitations under the License.
-<<<<<<< HEAD
-import pkgutil
-import tempfile
-from concurrent import futures
-from datetime import datetime
-from unittest import mock
-
-import grpc
-import pandas as pd
-import pytest
-from google.protobuf.duration_pb2 import Duration
-from mock import MagicMock, patch
-from pandavro import to_avro
-from pytz import timezone
-=======
 
 
 import pkgutil
@@ -36,7 +21,6 @@
 import pytest
 from google.protobuf.duration_pb2 import Duration
 from mock import MagicMock, patch
->>>>>>> de8e4e1f
 
 import dataframes
 import feast.core.CoreService_pb2_grpc as Core
@@ -46,14 +30,6 @@
     GetFeastCoreVersionResponse,
     GetFeatureSetResponse,
     ListIngestionJobsResponse,
-<<<<<<< HEAD
-)
-from feast.core.Store_pb2 import Store
-from feast.core.IngestionJob_pb2 import (
-    IngestionJob as IngestJobProto,
-    IngestionJobStatus,
-=======
->>>>>>> de8e4e1f
 )
 from feast.core.FeatureSet_pb2 import EntitySpec as EntitySpecProto
 from feast.core.FeatureSet_pb2 import FeatureSet as FeatureSetProto
@@ -61,28 +37,18 @@
 from feast.core.FeatureSet_pb2 import FeatureSetSpec as FeatureSetSpecProto
 from feast.core.FeatureSet_pb2 import FeatureSetStatus as FeatureSetStatusProto
 from feast.core.FeatureSet_pb2 import FeatureSpec as FeatureSpecProto
-<<<<<<< HEAD
-from feast.core.Source_pb2 import KafkaSourceConfig, Source, SourceType
-=======
 from feast.core.IngestionJob_pb2 import IngestionJob as IngestJobProto
 from feast.core.IngestionJob_pb2 import IngestionJobStatus
 from feast.core.Source_pb2 import KafkaSourceConfig, Source, SourceType
 from feast.core.Store_pb2 import Store
->>>>>>> de8e4e1f
 from feast.entity import Entity
 from feast.feature_set import Feature, FeatureSet, FeatureSetRef
 from feast.job import IngestJob
 from feast.serving.ServingService_pb2 import (
     GetFeastServingInfoResponse,
     GetOnlineFeaturesRequest,
-<<<<<<< HEAD
-)
-from feast.serving.ServingService_pb2 import Job as BatchFeaturesJob
-from feast.serving.ServingService_pb2 import JobStatus, JobType
-=======
     GetOnlineFeaturesResponse,
 )
->>>>>>> de8e4e1f
 from feast.source import KafkaSource
 from feast.types import Value_pb2 as ValueProto
 from feast.value_type import ValueType
@@ -435,8 +401,6 @@
 
         mocked_client.stop_ingest_job(ingest_job)
         assert mocked_client._core_service_stub.StopIngestionJob.called
-<<<<<<< HEAD
-=======
 
     # @pytest.mark.parametrize
     #     "mocked_client",
@@ -563,7 +527,6 @@
     #             ["my_project/customer_feature_1:1", "my_project/customer_feature_2:1"]
     #         ]
     #     )
->>>>>>> de8e4e1f
 
     @pytest.mark.parametrize(
         "test_client",
