# This file was autogenerated by uv via the following command:
#    uv pip compile --system --no-strip-extras setup.py --extra ci --output-file sdk/python/requirements/py3.10-ci-requirements.txt
aiobotocore==2.13.1
aiohttp==3.9.5
    # via aiobotocore
aioitertools==0.11.0
    # via aiobotocore
aiosignal==1.3.1
    # via aiohttp
alabaster==0.7.16
    # via sphinx
altair==4.2.2
    # via great-expectations
annotated-types==0.7.0
    # via pydantic
anyio==4.4.0
    # via
    #   httpx
    #   jupyter-server
    #   starlette
    #   watchfiles
argon2-cffi==23.1.0
    # via jupyter-server
argon2-cffi-bindings==21.2.0
    # via argon2-cffi
arrow==1.3.0
    # via isoduration
asn1crypto==1.5.1
    # via snowflake-connector-python
assertpy==1.1
asttokens==2.4.1
    # via stack-data
async-lru==2.0.4
    # via jupyterlab
async-timeout==4.0.3
    # via
    #   aiohttp
    #   redis
atpublic==4.1.0
    # via ibis-framework
attrs==23.2.0
    # via
    #   aiohttp
    #   jsonschema
    #   referencing
azure-core==1.30.2
    # via
    #   azure-identity
    #   azure-storage-blob
azure-identity==1.17.1
azure-storage-blob==12.20.0
babel==2.15.0
    # via
    #   jupyterlab-server
    #   sphinx
beautifulsoup4==4.12.3
    # via nbconvert
bidict==0.23.1
    # via ibis-framework
bleach==6.1.0
    # via nbconvert
boto3==1.34.131
    # via moto
botocore==1.34.131
    # via
    #   aiobotocore
    #   boto3
    #   moto
    #   s3transfer
build==1.2.1
    # via
    #   pip-tools
    #   singlestoredb
cachetools==5.3.3
    # via google-auth
cassandra-driver==3.29.1
certifi==2024.7.4
    # via
    #   elastic-transport
    #   httpcore
    #   httpx
    #   kubernetes
    #   minio
    #   requests
    #   snowflake-connector-python
cffi==1.16.0
    # via
    #   argon2-cffi-bindings
    #   cryptography
    #   snowflake-connector-python
cfgv==3.4.0
    # via pre-commit
charset-normalizer==3.3.2
    # via
    #   requests
    #   snowflake-connector-python
click==8.1.7
    # via
    #   dask
    #   geomet
    #   great-expectations
    #   pip-tools
    #   typer
    #   uvicorn
cloudpickle==3.0.0
    # via dask
colorama==0.4.6
    # via great-expectations
comm==0.2.2
    # via
    #   ipykernel
    #   ipywidgets
coverage[toml]==7.5.4
    # via pytest-cov
cryptography==42.0.8
    # via
    #   azure-identity
    #   azure-storage-blob
    #   great-expectations
    #   moto
    #   msal
    #   pyjwt
    #   pyopenssl
    #   snowflake-connector-python
    #   types-pyopenssl
    #   types-redis
dask[dataframe]==2024.6.2
    # via dask-expr
dask-expr==1.1.6
    # via dask
db-dtypes==1.2.0
    # via google-cloud-bigquery
debugpy==1.8.2
    # via ipykernel
decorator==5.1.1
    # via ipython
defusedxml==0.7.1
    # via nbconvert
deltalake==0.18.1
dill==0.3.8
distlib==0.3.8
    # via virtualenv
dnspython==2.6.1
    # via email-validator
docker==7.1.0
    # via testcontainers
docutils==0.19
    # via sphinx
duckdb==0.10.3
    # via ibis-framework
elastic-transport==8.13.1
    # via elasticsearch
elasticsearch==8.14.0
email-validator==2.2.0
    # via fastapi
entrypoints==0.4
    # via altair
exceptiongroup==1.2.1
    # via
    #   anyio
    #   ipython
    #   pytest
execnet==2.1.1
    # via pytest-xdist
executing==2.0.1
    # via stack-data
fastapi==0.111.0
fastapi-cli==0.0.4
    # via fastapi
fastjsonschema==2.20.0
    # via nbformat
filelock==3.15.4
    # via
    #   snowflake-connector-python
    #   virtualenv
fqdn==1.5.1
    # via jsonschema
frozenlist==1.4.1
    # via
    #   aiohttp
    #   aiosignal
fsspec==2023.12.2
    # via dask
geojson==2.5.0
    # via rockset
geomet==0.2.1.post1
    # via cassandra-driver
google-api-core[grpc]==2.19.1
    # via
    #   google-cloud-bigquery
    #   google-cloud-bigquery-storage
    #   google-cloud-bigtable
    #   google-cloud-core
    #   google-cloud-datastore
    #   google-cloud-storage
google-auth==2.30.0
    # via
    #   google-api-core
    #   google-cloud-bigquery-storage
    #   google-cloud-core
    #   google-cloud-storage
    #   kubernetes
google-cloud-bigquery[pandas]==3.13.0
google-cloud-bigquery-storage==2.25.0
google-cloud-bigtable==2.24.0
google-cloud-core==2.4.1
    # via
    #   google-cloud-bigquery
    #   google-cloud-bigtable
    #   google-cloud-datastore
    #   google-cloud-storage
google-cloud-datastore==2.19.0
google-cloud-storage==2.17.0
google-crc32c==1.5.0
    # via
    #   google-cloud-storage
    #   google-resumable-media
google-resumable-media==2.7.1
    # via
    #   google-cloud-bigquery
    #   google-cloud-storage
googleapis-common-protos[grpc]==1.63.2
    # via
    #   google-api-core
    #   grpc-google-iam-v1
    #   grpcio-status
great-expectations==0.18.16
<<<<<<< HEAD
    # via feast (setup.py)
=======
>>>>>>> 56b41178
greenlet==3.0.3
    # via sqlalchemy
grpc-google-iam-v1==0.13.1
    # via google-cloud-bigtable
grpcio==1.64.1
    # via
    #   google-api-core
    #   google-cloud-bigquery
    #   googleapis-common-protos
    #   grpc-google-iam-v1
    #   grpcio-health-checking
    #   grpcio-reflection
    #   grpcio-status
    #   grpcio-testing
    #   grpcio-tools
grpcio-health-checking==1.62.2
grpcio-reflection==1.62.2
grpcio-status==1.62.2
    # via google-api-core
grpcio-testing==1.62.2
grpcio-tools==1.62.2
gunicorn==22.0.0
h11==0.14.0
    # via
    #   httpcore
    #   uvicorn
happybase==1.2.0
hazelcast-python-client==5.4.0
hiredis==2.3.2
httpcore==1.0.5
    # via httpx
httptools==0.6.1
    # via uvicorn
httpx==0.27.0
    # via
    #   fastapi
    #   jupyterlab
ibis-framework[duckdb]==9.1.0
    # via ibis-substrait
ibis-substrait==4.0.0
identify==2.5.36
    # via pre-commit
idna==3.7
    # via
    #   anyio
    #   email-validator
    #   httpx
    #   jsonschema
    #   requests
    #   snowflake-connector-python
    #   yarl
imagesize==1.4.1
    # via sphinx
importlib-metadata==8.0.0
    # via dask
iniconfig==2.0.0
    # via pytest
ipykernel==6.29.4
    # via jupyterlab
ipython==8.25.0
    # via
    #   great-expectations
    #   ipykernel
    #   ipywidgets
ipywidgets==8.1.3
    # via great-expectations
isodate==0.6.1
    # via azure-storage-blob
isoduration==20.11.0
    # via jsonschema
jedi==0.19.1
    # via ipython
jinja2==3.1.4
    # via
    #   altair
    #   fastapi
    #   great-expectations
    #   jupyter-server
    #   jupyterlab
    #   jupyterlab-server
    #   moto
    #   nbconvert
    #   sphinx
jmespath==1.0.1
    # via
    #   boto3
    #   botocore
json5==0.9.25
    # via jupyterlab-server
jsonpatch==1.33
    # via great-expectations
jsonpointer==3.0.0
    # via
    #   jsonpatch
    #   jsonschema
jsonschema[format-nongpl]==4.22.0
    # via
    #   altair
    #   great-expectations
    #   jupyter-events
    #   jupyterlab-server
    #   nbformat
jsonschema-specifications==2023.12.1
    # via jsonschema
jupyter-client==8.6.2
    # via
    #   ipykernel
    #   jupyter-server
    #   nbclient
jupyter-core==5.7.2
    # via
    #   ipykernel
    #   jupyter-client
    #   jupyter-server
    #   jupyterlab
    #   nbclient
    #   nbconvert
    #   nbformat
jupyter-events==0.10.0
    # via jupyter-server
jupyter-lsp==2.2.5
    # via jupyterlab
jupyter-server==2.14.1
    # via
    #   jupyter-lsp
    #   jupyterlab
    #   jupyterlab-server
    #   notebook
    #   notebook-shim
jupyter-server-terminals==0.5.3
    # via jupyter-server
jupyterlab==4.2.3
    # via notebook
jupyterlab-pygments==0.3.0
    # via nbconvert
jupyterlab-server==2.27.2
    # via
    #   jupyterlab
    #   notebook
jupyterlab-widgets==3.0.11
    # via ipywidgets
kubernetes==20.13.0
locket==1.0.0
    # via partd
makefun==1.15.2
    # via great-expectations
markdown-it-py==3.0.0
    # via rich
markupsafe==2.1.5
    # via
    #   jinja2
    #   nbconvert
    #   werkzeug
marshmallow==3.21.3
    # via great-expectations
matplotlib-inline==0.1.7
    # via
    #   ipykernel
    #   ipython
mdurl==0.1.2
    # via markdown-it-py
minio==7.1.0
mistune==3.0.2
    # via
    #   great-expectations
    #   nbconvert
mmh3==4.1.0
mock==2.0.0
moto==4.2.14
msal==1.29.0
    # via
    #   azure-identity
    #   msal-extensions
msal-extensions==1.2.0
    # via azure-identity
multidict==6.0.5
    # via
    #   aiohttp
    #   yarl
mypy==1.10.1
    # via sqlalchemy
mypy-extensions==1.0.0
    # via mypy
mypy-protobuf==3.3.0
nbclient==0.10.0
    # via nbconvert
nbconvert==7.16.4
    # via jupyter-server
nbformat==5.10.4
    # via
    #   great-expectations
    #   jupyter-server
    #   nbclient
    #   nbconvert
nest-asyncio==1.6.0
    # via ipykernel
nodeenv==1.9.1
    # via pre-commit
notebook==7.2.1
    # via great-expectations
notebook-shim==0.2.4
    # via
    #   jupyterlab
    #   notebook
numpy==1.26.4
    # via
    #   altair
    #   dask
    #   db-dtypes
    #   great-expectations
    #   ibis-framework
    #   pandas
    #   pyarrow
    #   scipy
oauthlib==3.2.2
    # via requests-oauthlib
orjson==3.10.5
    # via fastapi
overrides==7.7.0
    # via jupyter-server
packaging==24.1
    # via
    #   build
    #   dask
    #   db-dtypes
    #   google-cloud-bigquery
    #   great-expectations
    #   gunicorn
    #   ibis-substrait
    #   ipykernel
    #   jupyter-server
    #   jupyterlab
    #   jupyterlab-server
    #   marshmallow
    #   nbconvert
    #   pytest
    #   snowflake-connector-python
    #   sphinx
pandas==2.2.2
    # via
    #   altair
    #   dask
    #   dask-expr
    #   db-dtypes
    #   google-cloud-bigquery
    #   great-expectations
    #   ibis-framework
    #   snowflake-connector-python
pandocfilters==1.5.1
    # via nbconvert
parsimonious==0.10.0
    # via singlestoredb
parso==0.8.4
    # via jedi
parsy==2.1
    # via ibis-framework
partd==1.4.2
    # via dask
pbr==6.0.0
    # via mock
pexpect==4.9.0
    # via ipython
pip==24.1.1
    # via pip-tools
pip-tools==7.4.1
platformdirs==3.11.0
    # via
    #   jupyter-core
    #   snowflake-connector-python
    #   virtualenv
pluggy==1.5.0
    # via pytest
ply==3.11
    # via thriftpy2
portalocker==2.10.0
    # via msal-extensions
pre-commit==3.3.1
prometheus-client==0.20.0
    # via jupyter-server
prompt-toolkit==3.0.47
    # via ipython
proto-plus==1.24.0
    # via
    #   google-api-core
    #   google-cloud-bigquery
    #   google-cloud-bigquery-storage
    #   google-cloud-bigtable
    #   google-cloud-datastore
protobuf==4.25.3
    # via
    #   google-api-core
    #   google-cloud-bigquery
    #   google-cloud-bigquery-storage
    #   google-cloud-bigtable
    #   google-cloud-datastore
    #   googleapis-common-protos
    #   grpc-google-iam-v1
    #   grpcio-health-checking
    #   grpcio-reflection
    #   grpcio-status
    #   grpcio-testing
    #   grpcio-tools
    #   mypy-protobuf
    #   proto-plus
    #   substrait
psutil==5.9.0
    # via ipykernel
psycopg[binary, pool]==3.1.19
psycopg-binary==3.1.19
    # via psycopg
psycopg-pool==3.2.2
    # via psycopg
ptyprocess==0.7.0
    # via
    #   pexpect
    #   terminado
pure-eval==0.2.2
    # via stack-data
py==1.11.0
py-cpuinfo==9.0.0
    # via pytest-benchmark
py4j==0.10.9.7
    # via pyspark
pyarrow==15.0.2
    # via
    #   dask-expr
    #   db-dtypes
    #   deltalake
    #   google-cloud-bigquery
    #   ibis-framework
    #   snowflake-connector-python
pyarrow-hotfix==0.6
    # via
    #   deltalake
    #   ibis-framework
pyasn1==0.6.0
    # via
    #   pyasn1-modules
    #   rsa
pyasn1-modules==0.4.0
    # via google-auth
pybindgen==0.22.1
pycparser==2.22
    # via cffi
pydantic==2.7.4
    # via
    #   fastapi
    #   great-expectations
pydantic-core==2.18.4
    # via pydantic
pygments==2.18.0
    # via
    #   ipython
    #   nbconvert
    #   rich
    #   sphinx
pyjwt[crypto]==2.8.0
    # via
    #   msal
    #   singlestoredb
    #   snowflake-connector-python
pymssql==2.3.0
pymysql==1.1.1
pyodbc==5.1.0
pyopenssl==24.1.0
    # via snowflake-connector-python
pyparsing==3.1.2
    # via great-expectations
pyproject-hooks==1.1.0
    # via
    #   build
    #   pip-tools
pyspark==3.5.1
pytest==7.4.4
    # via
    #   pytest-benchmark
    #   pytest-cov
    #   pytest-env
    #   pytest-lazy-fixture
    #   pytest-mock
    #   pytest-ordering
    #   pytest-timeout
    #   pytest-xdist
pytest-benchmark==3.4.1
pytest-cov==5.0.0
pytest-env==1.1.3
pytest-lazy-fixture==0.6.3
pytest-mock==1.10.4
pytest-ordering==0.6
pytest-timeout==1.4.2
pytest-xdist==3.6.1
python-dateutil==2.9.0.post0
    # via
    #   arrow
    #   botocore
    #   google-cloud-bigquery
    #   great-expectations
    #   ibis-framework
    #   jupyter-client
    #   kubernetes
    #   moto
    #   pandas
    #   rockset
    #   trino
python-dotenv==1.0.1
    # via uvicorn
python-json-logger==2.0.7
    # via jupyter-events
python-multipart==0.0.9
    # via fastapi
pytz==2024.1
    # via
    #   great-expectations
    #   ibis-framework
    #   pandas
    #   snowflake-connector-python
    #   trino
pyyaml==6.0.1
    # via
    #   dask
    #   ibis-substrait
    #   jupyter-events
    #   kubernetes
    #   pre-commit
    #   responses
    #   uvicorn
pyzmq==26.0.3
    # via
    #   ipykernel
    #   jupyter-client
    #   jupyter-server
redis==4.6.0
referencing==0.35.1
    # via
    #   jsonschema
    #   jsonschema-specifications
    #   jupyter-events
regex==2024.5.15
    # via parsimonious
requests==2.32.3
    # via
    #   azure-core
    #   docker
    #   google-api-core
    #   google-cloud-bigquery
    #   google-cloud-storage
    #   great-expectations
    #   jupyterlab-server
    #   kubernetes
    #   moto
    #   msal
    #   requests-oauthlib
    #   responses
    #   singlestoredb
    #   snowflake-connector-python
    #   sphinx
    #   trino
requests-oauthlib==2.0.0
    # via kubernetes
responses==0.25.3
    # via moto
rfc3339-validator==0.1.4
    # via
    #   jsonschema
    #   jupyter-events
rfc3986-validator==0.1.1
    # via
    #   jsonschema
    #   jupyter-events
rich==13.7.1
    # via
    #   ibis-framework
    #   typer
rockset==2.1.2
rpds-py==0.18.1
    # via
    #   jsonschema
    #   referencing
rsa==4.9
    # via google-auth
ruamel-yaml==0.17.17
    # via great-expectations
ruff==0.4.10
s3transfer==0.10.2
    # via boto3
scipy==1.14.0
    # via great-expectations
send2trash==1.8.3
    # via jupyter-server
setuptools==70.1.1
    # via
    #   grpcio-tools
    #   jupyterlab
    #   kubernetes
    #   pip-tools
    #   singlestoredb
shellingham==1.5.4
    # via typer
singlestoredb==1.4.0
six==1.16.0
    # via
    #   asttokens
    #   azure-core
    #   bleach
    #   geomet
    #   happybase
    #   isodate
    #   kubernetes
    #   mock
    #   python-dateutil
    #   rfc3339-validator
    #   thriftpy2
sniffio==1.3.1
    # via
    #   anyio
    #   httpx
snowballstemmer==2.2.0
    # via sphinx
snowflake-connector-python[pandas]==3.11.0
sortedcontainers==2.4.0
    # via snowflake-connector-python
soupsieve==2.5
    # via beautifulsoup4
sphinx==6.2.1
sphinxcontrib-applehelp==1.0.8
    # via sphinx
sphinxcontrib-devhelp==1.0.6
    # via sphinx
sphinxcontrib-htmlhelp==2.0.5
    # via sphinx
sphinxcontrib-jsmath==1.0.1
    # via sphinx
sphinxcontrib-qthelp==1.0.7
    # via sphinx
sphinxcontrib-serializinghtml==1.1.10
    # via sphinx
sqlalchemy[mypy]==2.0.31
sqlglot==25.1.0
    # via ibis-framework
sqlite-vec==0.0.1a10
sqlparams==6.0.1
    # via singlestoredb
stack-data==0.6.3
    # via ipython
starlette==0.37.2
    # via fastapi
substrait==0.19.0
    # via ibis-substrait
tabulate==0.9.0
tenacity==8.4.2
terminado==0.18.1
    # via
    #   jupyter-server
    #   jupyter-server-terminals
testcontainers==4.4.0
thriftpy2==0.5.1
    # via happybase
tinycss2==1.3.0
    # via nbconvert
toml==0.10.2
tomli==2.0.1
    # via
    #   build
    #   coverage
    #   jupyterlab
    #   mypy
    #   pip-tools
    #   pytest
    #   pytest-env
    #   singlestoredb
tomlkit==0.12.5
    # via snowflake-connector-python
toolz==0.12.1
    # via
    #   altair
    #   dask
    #   ibis-framework
    #   partd
tornado==6.4.1
    # via
    #   ipykernel
    #   jupyter-client
    #   jupyter-server
    #   jupyterlab
    #   notebook
    #   terminado
tqdm==4.66.4
    # via great-expectations
traitlets==5.14.3
    # via
    #   comm
    #   ipykernel
    #   ipython
    #   ipywidgets
    #   jupyter-client
    #   jupyter-core
    #   jupyter-events
    #   jupyter-server
    #   jupyterlab
    #   matplotlib-inline
    #   nbclient
    #   nbconvert
    #   nbformat
trino==0.328.0
typeguard==4.3.0
typer==0.12.3
    # via fastapi-cli
types-cffi==1.16.0.20240331
    # via types-pyopenssl
types-protobuf==3.19.22
    # via mypy-protobuf
types-pymysql==1.1.0.20240524
types-pyopenssl==24.1.0.20240425
    # via types-redis
types-python-dateutil==2.9.0.20240316
    # via arrow
types-pytz==2024.1.0.20240417
types-pyyaml==6.0.12.20240311
types-redis==4.6.0.20240425
types-requests==2.30.0.0
types-setuptools==70.1.0.20240627
    # via types-cffi
types-tabulate==0.9.0.20240106
types-urllib3==1.26.25.14
    # via types-requests
typing-extensions==4.12.2
    # via
    #   anyio
    #   async-lru
    #   azure-core
    #   azure-identity
    #   azure-storage-blob
    #   fastapi
    #   great-expectations
    #   ibis-framework
    #   ipython
    #   mypy
    #   psycopg
    #   psycopg-pool
    #   pydantic
    #   pydantic-core
    #   snowflake-connector-python
    #   sqlalchemy
    #   testcontainers
    #   typeguard
    #   typer
    #   uvicorn
tzdata==2024.1
    # via pandas
tzlocal==5.2
    # via
    #   great-expectations
    #   trino
ujson==5.10.0
    # via fastapi
uri-template==1.3.0
    # via jsonschema
urllib3==1.26.19
    # via
    #   botocore
    #   docker
    #   elastic-transport
    #   great-expectations
    #   kubernetes
    #   minio
    #   requests
    #   responses
    #   rockset
    #   testcontainers
uvicorn[standard]==0.30.1
    # via fastapi
uvloop==0.19.0
    # via uvicorn
virtualenv==20.23.0
    # via pre-commit
watchfiles==0.22.0
    # via uvicorn
wcwidth==0.2.13
    # via prompt-toolkit
webcolors==24.6.0
    # via jsonschema
webencodings==0.5.1
    # via
    #   bleach
    #   tinycss2
websocket-client==1.8.0
    # via
    #   jupyter-server
    #   kubernetes
websockets==12.0
    # via uvicorn
werkzeug==3.0.3
    # via moto
wheel==0.43.0
    # via
    #   pip-tools
    #   singlestoredb
widgetsnbextension==4.0.11
    # via ipywidgets
wrapt==1.16.0
    # via
    #   aiobotocore
    #   testcontainers
xmltodict==0.13.0
    # via moto
yarl==1.9.4
    # via aiohttp
zipp==3.19.1
    # via importlib-metadata<|MERGE_RESOLUTION|>--- conflicted
+++ resolved
@@ -225,10 +225,6 @@
     #   grpc-google-iam-v1
     #   grpcio-status
 great-expectations==0.18.16
-<<<<<<< HEAD
-    # via feast (setup.py)
-=======
->>>>>>> 56b41178
 greenlet==3.0.3
     # via sqlalchemy
 grpc-google-iam-v1==0.13.1
