--- conflicted
+++ resolved
@@ -98,7 +98,6 @@
     # via feast (setup.py)
 certifi==2025.1.31
     # via
-    #   clickhouse-connect
     #   docling
     #   elastic-transport
     #   httpcore
@@ -129,8 +128,6 @@
     #   pip-tools
     #   typer
     #   uvicorn
-clickhouse-connect==0.8.15
-    # via feast (setup.py)
 cloudpickle==3.1.1
     # via dask
 colorama==0.4.6
@@ -317,11 +314,8 @@
     #   grpcio-status
 great-expectations==0.18.22
     # via feast (setup.py)
-<<<<<<< HEAD
-=======
 greenlet==3.1.1
     # via sqlalchemy
->>>>>>> e3946b4a
 grpc-google-iam-v1==0.14.1
     # via google-cloud-bigtable
 grpcio==1.70.0
@@ -532,9 +526,7 @@
     #   python-docx
     #   python-pptx
 lz4==4.4.3
-    # via
-    #   clickhouse-connect
-    #   trino
+    # via trino
 makefun==1.15.6
     # via great-expectations
 markdown-it-py==3.0.0
@@ -929,10 +921,7 @@
     # via
     #   environs
     #   pydantic-settings
-<<<<<<< HEAD
-=======
     #   testcontainers
->>>>>>> e3946b4a
     #   uvicorn
 python-json-logger==3.3.0
     # via jupyter-events
@@ -942,7 +931,6 @@
     # via docling
 pytz==2025.1
     # via
-    #   clickhouse-connect
     #   great-expectations
     #   ibis-framework
     #   pandas
@@ -1125,7 +1113,7 @@
     # via fastapi
 substrait==0.23.0
     # via ibis-substrait
-sympy==1.13.1
+sympy==1.13.3
     # via torch
 tabulate==0.9.0
     # via
@@ -1146,7 +1134,7 @@
     # via scikit-image
 tinycss2==1.4.0
     # via bleach
-tokenizers==0.21.0
+tokenizers==0.19.1
     # via transformers
 toml==0.10.2
     # via feast (setup.py)
@@ -1168,14 +1156,14 @@
     #   dask
     #   ibis-framework
     #   partd
-torch==2.6.0
+torch==2.2.2
     # via
     #   feast (setup.py)
     #   docling-ibm-models
     #   easyocr
     #   safetensors
     #   torchvision
-torchvision==0.21.0
+torchvision==0.17.2
     # via
     #   feast (setup.py)
     #   docling-ibm-models
@@ -1214,7 +1202,7 @@
     #   nbclient
     #   nbconvert
     #   nbformat
-transformers==4.49.0
+transformers==4.42.4
     # via
     #   docling-core
     #   docling-ibm-models
@@ -1309,7 +1297,6 @@
     # via
     #   feast (setup.py)
     #   botocore
-    #   clickhouse-connect
     #   docker
     #   elastic-transport
     #   great-expectations
@@ -1369,6 +1356,4 @@
 zipp==3.21.0
     # via importlib-metadata
 zstandard==0.23.0
-    # via
-    #   clickhouse-connect
-    #   trino+    # via trino