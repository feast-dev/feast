--- conflicted
+++ resolved
@@ -106,11 +106,7 @@
     # via google-auth
 cassandra-driver==3.25.0
     # via feast (setup.py)
-<<<<<<< HEAD
-certifi==2022.6.15
-=======
 certifi==2022.12.7
->>>>>>> 30f3d34b
     # via
     #   kubernetes
     #   minio
