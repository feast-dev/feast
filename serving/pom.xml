--- conflicted
+++ resolved
@@ -46,8 +46,6 @@
         <configuration>
           <skip>false</skip>
         </configuration>
-<<<<<<< HEAD
-=======
         <executions>
           <execution>
             <id>build-info</id>
@@ -56,7 +54,6 @@
             </goals>
           </execution>
         </executions>
->>>>>>> de8e4e1f
       </plugin>
       <plugin>
         <groupId>org.apache.maven.plugins</groupId>
@@ -87,8 +84,6 @@
       <version>${project.version}</version>
     </dependency>
 
-<<<<<<< HEAD
-=======
 
     <dependency>
       <groupId>dev.feast</groupId>
@@ -114,7 +109,6 @@
       <version>${project.version}</version>
     </dependency>
 
->>>>>>> de8e4e1f
     <!-- TODO: SLF4J is being used via Lombok, but also jog4j - pick one -->
     <dependency>
       <groupId>org.slf4j</groupId>
@@ -176,20 +170,6 @@
       <artifactId>protobuf-java-util</artifactId>
     </dependency>
 
-<<<<<<< HEAD
-    <dependency>
-      <groupId>io.pebbletemplates</groupId>
-      <artifactId>pebble</artifactId>
-      <version>3.1.0</version>
-    </dependency>
-
-    <dependency>
-      <groupId>io.lettuce</groupId>
-      <artifactId>lettuce-core</artifactId>
-    </dependency>
-
-=======
->>>>>>> de8e4e1f
     <!--compile 'com.google.guava:guava:26.0-jre'-->
     <dependency>
       <groupId>com.google.guava</groupId>
