/*
 * SPDX-License-Identifier: Apache-2.0
 * Copyright 2018-2019 The Feast Authors
 *
 * Licensed under the Apache License, Version 2.0 (the "License");
 * you may not use this file except in compliance with the License.
 * You may obtain a copy of the License at
 *
 *     https://www.apache.org/licenses/LICENSE-2.0
 *
 * Unless required by applicable law or agreed to in writing, software
 * distributed under the License is distributed on an "AS IS" BASIS,
 * WITHOUT WARRANTIES OR CONDITIONS OF ANY KIND, either express or implied.
 * See the License for the specific language governing permissions and
 * limitations under the License.
 */
package feast.serving.service;

import static feast.serving.util.Metrics.missingKeyCount;
import static feast.serving.util.Metrics.requestCount;
import static feast.serving.util.Metrics.requestLatency;
import static feast.serving.util.Metrics.staleKeyCount;
import static feast.serving.util.RefUtil.generateFeatureSetStringRef;
import static feast.serving.util.RefUtil.generateFeatureStringRef;

import com.google.common.collect.Maps;
import com.google.protobuf.AbstractMessageLite;
import com.google.protobuf.Duration;
import com.google.protobuf.InvalidProtocolBufferException;
import feast.core.FeatureSetProto.EntitySpec;
import feast.core.FeatureSetProto.FeatureSetSpec;
import feast.serving.ServingAPIProto.FeastServingType;
import feast.serving.ServingAPIProto.FeatureReference;
import feast.serving.ServingAPIProto.GetBatchFeaturesRequest;
import feast.serving.ServingAPIProto.GetBatchFeaturesResponse;
import feast.serving.ServingAPIProto.GetFeastServingInfoRequest;
import feast.serving.ServingAPIProto.GetFeastServingInfoResponse;
import feast.serving.ServingAPIProto.GetJobRequest;
import feast.serving.ServingAPIProto.GetJobResponse;
import feast.serving.ServingAPIProto.GetOnlineFeaturesRequest;
import feast.serving.ServingAPIProto.GetOnlineFeaturesRequest.EntityRow;
import feast.serving.ServingAPIProto.GetOnlineFeaturesResponse;
import feast.serving.ServingAPIProto.GetOnlineFeaturesResponse.FieldValues;
import feast.serving.specs.CachedSpecService;
import feast.serving.specs.FeatureSetRequest;
import feast.serving.util.RefUtil;
import feast.storage.RedisProto.RedisKey;
import feast.types.FeatureRowProto.FeatureRow;
import feast.types.FieldProto.Field;
import feast.types.ValueProto.Value;
import io.grpc.Status;
import io.lettuce.core.api.StatefulRedisConnection;
import io.lettuce.core.api.sync.RedisCommands;
import io.opentracing.Scope;
import io.opentracing.Tracer;
import java.util.List;
import java.util.Map;
import java.util.stream.Collectors;
import org.slf4j.Logger;

public class RedisServingService implements ServingService {

  private static final Logger log = org.slf4j.LoggerFactory.getLogger(RedisServingService.class);
  private final CachedSpecService specService;
  private final Tracer tracer;
  private final RedisCommands<byte[], byte[]> syncCommands;

  public RedisServingService(
      StatefulRedisConnection<byte[], byte[]> connection,
      CachedSpecService specService,
      Tracer tracer) {
    this.syncCommands = connection.sync();
    this.specService = specService;
    this.tracer = tracer;
  }

  /** {@inheritDoc} */
  @Override
  public GetFeastServingInfoResponse getFeastServingInfo(
      GetFeastServingInfoRequest getFeastServingInfoRequest) {
    return GetFeastServingInfoResponse.newBuilder()
        .setType(FeastServingType.FEAST_SERVING_TYPE_ONLINE)
        .build();
  }

  /** {@inheritDoc} */
  @Override
  public GetOnlineFeaturesResponse getOnlineFeatures(GetOnlineFeaturesRequest request) {
    try (Scope scope = tracer.buildSpan("Redis-getOnlineFeatures").startActive(true)) {
      long startTime = System.currentTimeMillis();
      GetOnlineFeaturesResponse.Builder getOnlineFeaturesResponseBuilder =
          GetOnlineFeaturesResponse.newBuilder();

      List<EntityRow> entityRows = request.getEntityRowsList();
      Map<EntityRow, Map<String, Value>> featureValuesMap =
          entityRows.stream()
              .collect(Collectors.toMap(row -> row, row -> Maps.newHashMap(row.getFieldsMap())));
      List<FeatureSetRequest> featureSetRequests =
          specService.getFeatureSets(request.getFeaturesList());
      for (FeatureSetRequest featureSetRequest : featureSetRequests) {

        List<String> featureSetEntityNames =
            featureSetRequest.getSpec().getEntitiesList().stream()
                .map(EntitySpec::getName)
                .collect(Collectors.toList());

        List<RedisKey> redisKeys =
            getRedisKeys(featureSetEntityNames, entityRows, featureSetRequest.getSpec());

        try {
          sendAndProcessMultiGet(redisKeys, entityRows, featureValuesMap, featureSetRequest);
        } catch (InvalidProtocolBufferException e) {
          throw Status.INTERNAL
              .withDescription("Unable to parse protobuf while retrieving feature")
              .withCause(e)
              .asRuntimeException();
        }
      }
      List<FieldValues> fieldValues =
          featureValuesMap.values().stream()
              .map(valueMap -> FieldValues.newBuilder().putAllFields(valueMap).build())
              .collect(Collectors.toList());
      requestLatency
          .labels("getOnlineFeatures")
          .observe((System.currentTimeMillis() - startTime) / 1000);
      return getOnlineFeaturesResponseBuilder.addAllFieldValues(fieldValues).build();
    }
  }

  @Override
  public GetBatchFeaturesResponse getBatchFeatures(GetBatchFeaturesRequest getFeaturesRequest) {
    throw Status.UNIMPLEMENTED.withDescription("Method not implemented").asRuntimeException();
  }

  @Override
  public GetJobResponse getJob(GetJobRequest getJobRequest) {
    throw Status.UNIMPLEMENTED.withDescription("Method not implemented").asRuntimeException();
  }

  /**
   * Build the redis keys for retrieval from the store.
   *
   * @param featureSetEntityNames entity names that actually belong to the featureSet
   * @param entityRows entity values to retrieve for
   * @param featureSetSpec featureSetSpec of the features to retrieve
   * @return list of RedisKeys
   */
  private List<RedisKey> getRedisKeys(
      List<String> featureSetEntityNames,
      List<EntityRow> entityRows,
      FeatureSetSpec featureSetSpec) {
    try (Scope scope = tracer.buildSpan("Redis-makeRedisKeys").startActive(true)) {
      String featureSetRef = generateFeatureSetStringRef(featureSetSpec);
      List<RedisKey> redisKeys =
          entityRows.stream()
              .map(row -> makeRedisKey(featureSetRef, featureSetEntityNames, row))
              .collect(Collectors.toList());
      return redisKeys;
    }
  }

  /**
   * Create {@link RedisKey}
   *
   * @param featureSet featureSet reference of the feature. E.g. feature_set_1:1
   * @param featureSetEntityNames entity names that belong to the featureSet
   * @param entityRow entityRow to build the key from
   * @return {@link RedisKey}
   */
  private RedisKey makeRedisKey(
      String featureSet, List<String> featureSetEntityNames, EntityRow entityRow) {
    RedisKey.Builder builder = RedisKey.newBuilder().setFeatureSet(featureSet);
    Map<String, Value> fieldsMap = entityRow.getFieldsMap();
    featureSetEntityNames.sort(String::compareTo);
    for (int i = 0; i < featureSetEntityNames.size(); i++) {
      String entityName = featureSetEntityNames.get(i);

      if (!fieldsMap.containsKey(entityName)) {
        throw Status.INVALID_ARGUMENT
            .withDescription(
                String.format(
                    "Entity row fields \"%s\" does not contain required entity field \"%s\"",
                    fieldsMap.keySet().toString(), entityName))
            .asRuntimeException();
      }

      builder.addEntities(
          Field.newBuilder().setName(entityName).setValue(fieldsMap.get(entityName)));
    }
    return builder.build();
  }

  private void sendAndProcessMultiGet(
      List<RedisKey> redisKeys,
      List<EntityRow> entityRows,
      Map<EntityRow, Map<String, Value>> featureValuesMap,
      FeatureSetRequest featureSetRequest)
      throws InvalidProtocolBufferException {

    List<byte[]> values = sendMultiGet(redisKeys);
    long startTime = System.currentTimeMillis();
    try (Scope scope = tracer.buildSpan("Redis-processResponse").startActive(true)) {
      FeatureSetSpec spec = featureSetRequest.getSpec();

      Map<String, Value> nullValues =
          featureSetRequest.getFeatureReferences().stream()
              .collect(
                  Collectors.toMap(
                      RefUtil::generateFeatureStringRef,
                      featureReference -> Value.newBuilder().build()));

      for (int i = 0; i < values.size(); i++) {
        EntityRow entityRow = entityRows.get(i);
        Map<String, Value> featureValues = featureValuesMap.get(entityRow);

        byte[] value = values.get(i);
        if (value == null) {
          featureSetRequest
              .getFeatureReferences()
              .parallelStream()
              .forEach(
                  request ->
                      missingKeyCount
                          .labels(
                              spec.getProject(),
                              String.format("%s:%d", request.getName(), request.getVersion()))
                          .inc());
          featureValues.putAll(nullValues);
          continue;
        }

        FeatureRow featureRow = FeatureRow.parseFrom(value);

        boolean stale = isStale(featureSetRequest, entityRow, featureRow);
        if (stale) {
          featureSetRequest
              .getFeatureReferences()
              .parallelStream()
              .forEach(
                  request ->
                      staleKeyCount
                          .labels(
                              spec.getProject(),
                              String.format("%s:%d", request.getName(), request.getVersion()))
                          .inc());
          featureValues.putAll(nullValues);
          continue;
        }

        featureSetRequest
            .getFeatureReferences()
            .parallelStream()
            .forEach(
                request ->
                    requestCount
                        .labels(
                            spec.getProject(),
                            String.format("%s:%d", request.getName(), request.getVersion()))
                        .inc());

        Map<String, FeatureReference> featureNames =
            featureSetRequest.getFeatureReferences().stream()
                .collect(
                    Collectors.toMap(
                        FeatureReference::getName, featureReference -> featureReference));
        featureRow.getFieldsList().stream()
            .filter(field -> featureNames.keySet().contains(field.getName()))
            .forEach(
                field -> {
                  FeatureReference ref = featureNames.get(field.getName());
                  String id = generateFeatureStringRef(ref);
                  featureValues.put(id, field.getValue());
                });
      }
    } finally {
      requestLatency
          .labels("processResponse")
          .observe((System.currentTimeMillis() - startTime) / 1000);
    }
  }

  private boolean isStale(
      FeatureSetRequest featureSetRequest, EntityRow entityRow, FeatureRow featureRow) {
    if (featureSetRequest.getSpec().getMaxAge().equals(Duration.getDefaultInstance())) {
      return false;
    }
    long givenTimestamp = entityRow.getEntityTimestamp().getSeconds();
    if (givenTimestamp == 0) {
      givenTimestamp = System.currentTimeMillis() / 1000;
    }
    long timeDifference = givenTimestamp - featureRow.getEventTimestamp().getSeconds();
    return timeDifference > featureSetRequest.getSpec().getMaxAge().getSeconds();
  }

  /**
   * Send a list of get request as an mget
   *
   * @param keys list of {@link RedisKey}
   * @return list of {@link FeatureRow} in primitive byte representation for each {@link RedisKey}
   */
  private List<byte[]> sendMultiGet(List<RedisKey> keys) {
    try (Scope scope = tracer.buildSpan("Redis-sendMultiGet").startActive(true)) {
      long startTime = System.currentTimeMillis();
      try {
        byte[][] binaryKeys =
            keys.stream()
                .map(AbstractMessageLite::toByteArray)
                .collect(Collectors.toList())
                .toArray(new byte[0][0]);
        return syncCommands.mget(binaryKeys).stream()
            .map(io.lettuce.core.Value::getValue)
            .collect(Collectors.toList());
      } catch (Exception e) {
        throw Status.NOT_FOUND
            .withDescription("Unable to retrieve feature from Redis")
            .withCause(e)
            .asRuntimeException();
      } finally {
        requestLatency
            .labels("sendMultiGet")
<<<<<<< HEAD
            .observe((System.currentTimeMillis() - startTime) / 1000.0);
=======
            .observe((System.currentTimeMillis() - startTime) / 1000d);
>>>>>>> 5758d99a
      }
    }
  }
}<|MERGE_RESOLUTION|>--- conflicted
+++ resolved
@@ -318,11 +318,7 @@
       } finally {
         requestLatency
             .labels("sendMultiGet")
-<<<<<<< HEAD
-            .observe((System.currentTimeMillis() - startTime) / 1000.0);
-=======
             .observe((System.currentTimeMillis() - startTime) / 1000d);
->>>>>>> 5758d99a
       }
     }
   }
