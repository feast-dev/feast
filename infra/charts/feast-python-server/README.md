# Feast Python Feature Server Helm Charts (deprecated)

> Note: this helm chart is deprecated in favor of [feast-feature-server](../feast-feature-server/README.md)

<<<<<<< HEAD
Current chart version is `0.25.1`
=======
Current chart version is `0.26.0`
>>>>>>> 69e4a7d1

## Installation
Docker repository and tag are required. Helm install example:
```
helm install feast-python-server . --set image.repository=REPO --set image.tag=TAG
```

Deployment assumes that `feature_store.yaml` exists on docker image. Example docker image:
```
FROM python:3.8

RUN apt update && \
    apt install -y jq

RUN pip install pip --upgrade

RUN pip install feast

COPY feature_store.yaml /feature_store.yaml
```

## Values

| Key | Type | Default | Description |
|-----|------|---------|-------------|
| affinity | object | `{}` |  |
| fullnameOverride | string | `""` |  |
| image.pullPolicy | string | `"IfNotPresent"` |  |
| image.repository | string | `""` | [required] The repository for the Docker image |
| image.tag | string | `""` | [required] The Docker image tag |
| imagePullSecrets | list | `[]` |  |
| livenessProbe.initialDelaySeconds | int | `30` |  |
| livenessProbe.periodSeconds | int | `30` |  |
| nameOverride | string | `""` |  |
| nodeSelector | object | `{}` |  |
| podAnnotations | object | `{}` |  |
| podSecurityContext | object | `{}` |  |
| readinessProbe.initialDelaySeconds | int | `20` |  |
| readinessProbe.periodSeconds | int | `10` |  |
| replicaCount | int | `1` |  |
| resources | object | `{}` |  |
| securityContext | object | `{}` |  |
| service.port | int | `80` |  |
| service.type | string | `"ClusterIP"` |  |
| tolerations | list | `[]` |  |<|MERGE_RESOLUTION|>--- conflicted
+++ resolved
@@ -2,11 +2,7 @@
 
 > Note: this helm chart is deprecated in favor of [feast-feature-server](../feast-feature-server/README.md)
 
-<<<<<<< HEAD
-Current chart version is `0.25.1`
-=======
 Current chart version is `0.26.0`
->>>>>>> 69e4a7d1
 
 ## Installation
 Docker repository and tag are required. Helm install example:
