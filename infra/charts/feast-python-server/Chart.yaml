--- conflicted
+++ resolved
@@ -2,11 +2,7 @@
 name: feast-python-server
 description: Feast Feature Server in Python
 type: application
-<<<<<<< HEAD
-version: 0.25.1
-=======
 version: 0.26.0
->>>>>>> 69e4a7d1
 keywords:
   - machine learning
   - big data
