--- conflicted
+++ resolved
@@ -1,10 +1,6 @@
 # Feast Python / Go Feature Server Helm Charts
 
-<<<<<<< HEAD
-Current chart version is `0.25.1`
-=======
 Current chart version is `0.26.0`
->>>>>>> 69e4a7d1
 
 ## Installation
 
@@ -34,11 +30,7 @@
 | fullnameOverride | string | `""` |  |
 | image.pullPolicy | string | `"IfNotPresent"` |  |
 | image.repository | string | `"feastdev/feature-server"` | Docker image for Feature Server repository |
-<<<<<<< HEAD
-| image.tag | string | `"0.25.1"` | The Docker image tag (can be overwritten if custom feature server deps are needed for on demand transforms) |
-=======
 | image.tag | string | `"0.26.0"` | The Docker image tag (can be overwritten if custom feature server deps are needed for on demand transforms) |
->>>>>>> 69e4a7d1
 | imagePullSecrets | list | `[]` |  |
 | livenessProbe.initialDelaySeconds | int | `30` |  |
 | livenessProbe.periodSeconds | int | `30` |  |
