--- conflicted
+++ resolved
@@ -49,55 +49,6 @@
 
 prometheus-statsd-exporter:
   enabled: false
-<<<<<<< HEAD
-  statsdexporter:
-    annotations:
-      prometheus.io/scrape: "true"
-      prometheus.io/path: /metrics
-      prometheus.io/port: "9102"
-
-# ============================================================
-# Bundled Prometheus
-# ============================================================
-
-prometheus:
-  enabled: false
-  server:
-    global:
-      scrape_interval: 15s
-  kubeStateMetrics:
-    enabled: false 
-  nodeExporter:
-    enabled: false
-  pushgateway:
-    enabled: false
-
-# ============================================================
-# Bundled Grafana
-# ============================================================
-
-grafana:
-  enabled: false
-  adminUser: admin
-  adminPassword: admin
-  dashboardProviders:
-   dashboardproviders.yaml:
-     apiVersion: 1
-     providers:
-     - name: 'feast'
-       orgId: 1
-       folder: 'feast'
-       type: file
-       disableDeletion: false
-       editable: true
-       options:
-         path: /var/lib/grafana/dashboards/feast
-  dashboards:
-    feast:
-      feast-ingestion-dashboard:
-        url: https://raw.githubusercontent.com/davidheryanto/feast/update-ingestion-metrics-for-validation/ingestion/src/main/resources/grafana-dashboard.json
-=======
->>>>>>> 761dfff8
 
 # ============================================================
 # Feast Core
@@ -126,8 +77,6 @@
 # Helm under certain conditions. For example, if postgresql and kafka dependencies
 # are enabled.
 application.yaml:
-  server:
-    port: 8080
   grpc:
     port: 6565
     enable-reflection: true
