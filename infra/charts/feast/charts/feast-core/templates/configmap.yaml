--- conflicted
+++ resolved
@@ -34,8 +34,6 @@
           {{- if not .Values.kafka.external.enabled }}
           bootstrapServers: {{ printf "%s:9092" (printf "%s-kafka" .Release.Name) }}
           {{- end }}
-<<<<<<< HEAD
-=======
 {{- end }}
 
 {{- if (index .Values "prometheus-statsd-exporter" "enabled" )}}
@@ -47,7 +45,6 @@
           type: statsd
           host: prometheus-statsd-exporter
           port: 9125
->>>>>>> 761dfff8
 {{- end }}
 
 {{- range $name, $content := .Values.springConfigProfiles }}
