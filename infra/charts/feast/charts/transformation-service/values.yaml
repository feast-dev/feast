# replicaCount -- Number of pods that will be created
replicaCount: 1

image:
  # image.repository -- Docker image for Transformation Server repository
  repository: feastdev/feature-transformation-server
  # image.tag -- Image tag
<<<<<<< HEAD
  tag: 0.25.1
=======
  tag: 0.26.0
>>>>>>> 69e4a7d1
  # image.pullPolicy -- Image pull policy
  pullPolicy: IfNotPresent

service:
  # service.type -- Kubernetes service type
  type: ClusterIP
  grpc:
    # service.grpc.port -- Service port for GRPC requests
    port: 6566
    # service.grpc.targetPort -- Container port serving GRPC requests
    targetPort: 6566
    # service.grpc.nodePort -- Port number that each cluster node will listen to
    nodePort:


# resources -- CPU/memory [resource requests/limit](https://kubernetes.io/docs/concepts/configuration/manage-compute-resources-container/#resource-requests-and-limits-of-pod-and-container)
resources: {}

# nodeSelector -- Node labels for pod assignment
nodeSelector: {}

# envOverrides -- Extra environment variables to set
envOverrides: {}

# secrets -- List of Kubernetes secrets to be mounted. These secrets will be mounted on /etc/secrets/<secret name>.
secrets: []

# podLabels -- Labels to be added to Feast Serving pods
podLabels: {}<|MERGE_RESOLUTION|>--- conflicted
+++ resolved
@@ -5,11 +5,7 @@
   # image.repository -- Docker image for Transformation Server repository
   repository: feastdev/feature-transformation-server
   # image.tag -- Image tag
-<<<<<<< HEAD
-  tag: 0.25.1
-=======
   tag: 0.26.0
->>>>>>> 69e4a7d1
   # image.pullPolicy -- Image pull policy
   pullPolicy: IfNotPresent
 
