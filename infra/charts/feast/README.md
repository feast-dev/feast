--- conflicted
+++ resolved
@@ -8,11 +8,7 @@
    
 ## Chart: Feast
 
-<<<<<<< HEAD
-Feature store for machine learning Current chart version is `0.25.1`
-=======
 Feature store for machine learning Current chart version is `0.26.0`
->>>>>>> 69e4a7d1
 
 ## Installation
 
@@ -69,13 +65,8 @@
 | Repository | Name | Version |
 |------------|------|---------|
 | https://charts.helm.sh/stable | redis | 10.5.6 |
-<<<<<<< HEAD
-| https://feast-helm-charts.storage.googleapis.com | feature-server(feature-server) | 0.25.1 |
-| https://feast-helm-charts.storage.googleapis.com | transformation-service(transformation-service) | 0.25.1 |
-=======
 | https://feast-helm-charts.storage.googleapis.com | feature-server(feature-server) | 0.26.0 |
 | https://feast-helm-charts.storage.googleapis.com | transformation-service(transformation-service) | 0.26.0 |
->>>>>>> 69e4a7d1
 
 ## Values
 
