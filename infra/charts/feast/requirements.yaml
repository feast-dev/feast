--- conflicted
+++ resolved
@@ -1,20 +1,12 @@
 dependencies:
 - name: feature-server
   alias: feature-server
-<<<<<<< HEAD
-  version: 0.25.1
-=======
   version: 0.28.0
->>>>>>> 30f3d34b
   condition: feature-server.enabled
   repository: https://feast-helm-charts.storage.googleapis.com
 - name: transformation-service
   alias: transformation-service
-<<<<<<< HEAD
-  version: 0.25.1
-=======
   version: 0.28.0
->>>>>>> 30f3d34b
   condition: transformation-service.enabled
   repository: https://feast-helm-charts.storage.googleapis.com
 - name: redis
