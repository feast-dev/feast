--- conflicted
+++ resolved
@@ -1,20 +1,12 @@
 dependencies:
 - name: feature-server
   alias: feature-server
-<<<<<<< HEAD
-  version: 0.39.1
-=======
   version: 0.40.0
->>>>>>> c42d9fd6
   condition: feature-server.enabled
   repository: https://feast-helm-charts.storage.googleapis.com
 - name: transformation-service
   alias: transformation-service
-<<<<<<< HEAD
-  version: 0.39.1
-=======
   version: 0.40.0
->>>>>>> c42d9fd6
   condition: transformation-service.enabled
   repository: https://feast-helm-charts.storage.googleapis.com
 - name: redis
