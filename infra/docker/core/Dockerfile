FROM openjdk:11-jdk

ARG REVISION=dev
<<<<<<< HEAD
COPY core/target/feast-core-$REVISION.jar /usr/share/feast/feast-core.jar
RUN unzip -d /usr/share/feast/feast-core /usr/share/feast/feast-core.jar
=======
COPY  . /build
WORKDIR /build
#
# Setting Maven repository .m2 directory relative to /build folder gives the
# user to optionally use cached repository when building the image by copying
# the existing .m2 directory to $FEAST_REPO_ROOT/.m2
#
ENV MAVEN_OPTS="-Dmaven.repo.local=/build/.m2/repository -DdependencyLocationsEnabled=false"
RUN mvn --also-make --projects core,ingestion -Drevision=$REVISION \
  -DskipTests=true --batch-mode clean package
#
# Unpack the jar and copy the files into production Docker image
# for faster startup time when starting Dataflow jobs from Feast Core.
# This is because we need to stage the classes and dependencies when using Dataflow.
# The final size of the production image will be bigger but it seems
# a good tradeoff between speed and size.
#
# https://github.com/gojek/feast/pull/291
RUN apt-get -qq update && apt-get -y install unar && \
  unar /build/core/target/feast-core-$REVISION.jar -o /build/core/target/
>>>>>>> a72e2127

ENV JAVA_OPTS=-XX:+UnlockExperimentalVMOptions

<<<<<<< HEAD
ENTRYPOINT java $JAVA_OPTS -jar /usr/share/feast/feast-core.jar
=======
FROM openjdk:11-jre as production
ARG REVISION=dev
COPY --from=builder /build/core/target/feast-core-$REVISION.jar /opt/feast/feast-core.jar
# Required for staging jar dependencies when submitting Dataflow jobs.
COPY --from=builder /build/core/target/feast-core-$REVISION /opt/feast/feast-core
CMD ["java",\
     "-Xms2048m",\
     "-Xmx2048m",\
     "-jar",\
     "/opt/feast/feast-core.jar"]
>>>>>>> a72e2127
<|MERGE_RESOLUTION|>--- conflicted
+++ resolved
@@ -1,45 +1,9 @@
-FROM openjdk:11-jdk
+FROM openjdk:11-jre
 
 ARG REVISION=dev
-<<<<<<< HEAD
 COPY core/target/feast-core-$REVISION.jar /usr/share/feast/feast-core.jar
 RUN unzip -d /usr/share/feast/feast-core /usr/share/feast/feast-core.jar
-=======
-COPY  . /build
-WORKDIR /build
-#
-# Setting Maven repository .m2 directory relative to /build folder gives the
-# user to optionally use cached repository when building the image by copying
-# the existing .m2 directory to $FEAST_REPO_ROOT/.m2
-#
-ENV MAVEN_OPTS="-Dmaven.repo.local=/build/.m2/repository -DdependencyLocationsEnabled=false"
-RUN mvn --also-make --projects core,ingestion -Drevision=$REVISION \
-  -DskipTests=true --batch-mode clean package
-#
-# Unpack the jar and copy the files into production Docker image
-# for faster startup time when starting Dataflow jobs from Feast Core.
-# This is because we need to stage the classes and dependencies when using Dataflow.
-# The final size of the production image will be bigger but it seems
-# a good tradeoff between speed and size.
-#
-# https://github.com/gojek/feast/pull/291
-RUN apt-get -qq update && apt-get -y install unar && \
-  unar /build/core/target/feast-core-$REVISION.jar -o /build/core/target/
->>>>>>> a72e2127
 
 ENV JAVA_OPTS=-XX:+UnlockExperimentalVMOptions
 
-<<<<<<< HEAD
-ENTRYPOINT java $JAVA_OPTS -jar /usr/share/feast/feast-core.jar
-=======
-FROM openjdk:11-jre as production
-ARG REVISION=dev
-COPY --from=builder /build/core/target/feast-core-$REVISION.jar /opt/feast/feast-core.jar
-# Required for staging jar dependencies when submitting Dataflow jobs.
-COPY --from=builder /build/core/target/feast-core-$REVISION /opt/feast/feast-core
-CMD ["java",\
-     "-Xms2048m",\
-     "-Xmx2048m",\
-     "-jar",\
-     "/opt/feast/feast-core.jar"]
->>>>>>> a72e2127
+ENTRYPOINT java $JAVA_OPTS -jar /usr/share/feast/feast-core.jar