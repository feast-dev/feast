--- conflicted
+++ resolved
@@ -18,10 +18,7 @@
 
 import (
 	corev1 "k8s.io/api/core/v1"
-<<<<<<< HEAD
 	"k8s.io/apimachinery/pkg/api/resource"
-=======
->>>>>>> d1d80c0d
 	metav1 "k8s.io/apimachinery/pkg/apis/meta/v1"
 )
 
@@ -61,124 +58,6 @@
 type FeatureStoreSpec struct {
 	// +kubebuilder:validation:Pattern="^[A-Za-z0-9][A-Za-z0-9_]*$"
 	// FeastProject is the Feast project id. This can be any alphanumeric string with underscores, but it cannot start with an underscore. Required.
-<<<<<<< HEAD
-	FeastProject string `json:"feastProject"`
-	// +optional
-	Services *Services `json:"services"`
-}
-
-type Services struct {
-	// +optional
-	OnlineStore *OnlineStore `json:"onlineStore,omitempty"`
-	// +optional
-	OfflineStore *OfflineStore `json:"offlineStore,omitempty"`
-	// +optional
-	Registry *Registry `json:"registry,omitempty"`
-}
-type OnlineStore struct {
-	// +optional
-	Persistence *OnlineStorePersistence `json:"persistence,omitempty"`
-}
-type OfflineStore struct {
-	// +optional
-	Persistence *OfflineStorePersistence `json:"persistence,omitempty"`
-}
-type Registry struct {
-	// +optional
-	Persistence *RegistryPersistence `json:"persistence,omitempty"`
-}
-
-// +kubebuilder:validation:XValidation:rule="!(has(self.file) && has(self.store))",message="One file or store persistence is allowed."
-// +kubebuilder:validation:XValidation:rule="has(self.file) || has(self.store)", message="Either file or store persistence are required."
-type OnlineStorePersistence struct {
-	// +optional
-	FilePersistence *OnlineStoreFilePersistence `json:"file,omitempty"`
-	// +optional
-	StorePersistence *OnlineStoreStorePersistence `json:"store,omitempty"`
-}
-
-// +kubebuilder:validation:XValidation:rule="!(has(self.file) && has(self.store))",message="One file or store persistence is allowed."
-// +kubebuilder:validation:XValidation:rule="has(self.file) || has(self.store)", message="Either file or store persistence are required."
-type OfflineStorePersistence struct {
-	// +optional
-	FilePersistence *OfflineStoreFilePersistence `json:"file,omitempty"`
-	// +optional
-	StorePersistence *OfflineStoreStorePersistence `json:"store,omitempty"`
-}
-
-// +kubebuilder:validation:XValidation:rule="!(has(self.file) && has(self.store))",message="One file or store persistence is allowed."
-// +kubebuilder:validation:XValidation:rule="has(self.file) || has(self.store)", message="Either file or store persistence are required."
-type RegistryPersistence struct {
-	// +optional
-	FilePersistence *RegistryFilePersistence `json:"file,omitempty"`
-	// +optional
-	StorePersistence *RegistryStorePersistence `json:"store,omitempty"`
-}
-
-// +kubebuilder:validation:XValidation:rule="!has(self.pvc) ? self.path.startsWith('/') : true",message="Ephemeral stores must have absolute paths."
-// +kubebuilder:validation:XValidation:rule="has(self.pvc) ? !self.path.startsWith('/') : true",message="PVC path must be a file name only, with no slashes."
-// +kubebuilder:validation:XValidation:rule="!self.path.startsWith('s3://') && !self.path.startsWith('gs://')",message="Online store does not support S3 or GS buckets."
-type OnlineStoreFilePersistence struct {
-	// +optional
-	Path string `json:"path,omitempty"`
-	// +optional
-	PvcStore *PvcStore `json:"pvc,omitempty"`
-}
-type OfflineStoreFilePersistence struct {
-	// +optional
-	// +default:value=dask
-	// +kubebuilder:validation:Enum=dask;duckdb
-	Type string `json:"type,omitempty"`
-	// +optional
-	PvcStore *PvcStore `json:"pvc,omitempty"`
-}
-
-// +kubebuilder:validation:XValidation:rule="!has(self.pvc) ? (self.path.startsWith('/') || self.path.startsWith('s3://') || self.path.startsWith('gs://')) : true",message="Ephemeral stores must have absolute paths."
-// +kubebuilder:validation:XValidation:rule="has(self.pvc) ? !self.path.startsWith('/') : true",message="PVC path must be a file name only, with no slashes."
-// +kubebuilder:validation:XValidation:rule="has(self.pvc) ? !(self.path.startsWith('s3://') || self.path.startsWith('gs://')) : true",message="PVC persistence does not support S3 or GS buckets."
-// +kubebuilder:validation:XValidation:rule="has(self.s3_additional_kwargs) ? self.path.startsWith('s3://') : true",message="Additional S3 settings are available only for S3 buckets."
-type RegistryFilePersistence struct {
-	// +optional
-	Path string `json:"path,omitempty"`
-	// +optional
-	PvcStore *PvcStore `json:"pvc,omitempty"`
-	// +optional
-	S3AddtlKwargs *map[string]string `json:"s3_additional_kwargs,omitempty"`
-}
-type OnlineStoreStorePersistence struct {
-	// +kubebuilder:validation:Enum=snowflake;redis;ikv;datastore;dynamodb;bigtable;postgres;cassandra;mysql;hazelcast;singlestore
-	Type string `json:"type"`
-	// +optional
-	SecretRef corev1.LocalObjectReference `json:"secretRef"`
-}
-type OfflineStoreStorePersistence struct {
-	// +kubebuilder:validation:Enum=snowflake;bigquery;redshift;spark;postgres;trino;mssql
-	Type string `json:"type"`
-	// +optional
-	SecretRef corev1.LocalObjectReference `json:"secretRef"`
-}
-type RegistryStorePersistence struct {
-	// +kubebuilder:validation:Enum=sql;snowflake
-	Type string `json:"type"`
-	// +optional
-	SecretRef corev1.LocalObjectReference `json:"secretRef"`
-}
-
-type PvcStore struct {
-	// The name of the PersistenceVolumeClaim to be created, or reused it is already there
-	Name string `json:"name,omitempty"`
-	// Name of the StorageClass required by the claim.
-	// Only for newly created PVC.
-	// +optional
-	StorageClassName *string `json:"storageClassName,omitempty"`
-	// Default value depend on Feast service.
-	// Only for newly created PVC.
-	// +optional
-	Storage *resource.Quantity `json:"storage,omitempty"`
-	// Default path depend on Feast service.
-	// +optional
-	MountPath *string `json:"mountPath,omitempty"`
-=======
 	FeastProject string                `json:"feastProject"`
 	Services     *FeatureStoreServices `json:"services,omitempty"`
 }
@@ -193,16 +72,22 @@
 // OfflineStore configures the deployed offline store service
 type OfflineStore struct {
 	ServiceConfigs `json:",inline"`
+	// +optional
+	Persistence *OfflineStorePersistence `json:"persistence,omitempty"`
 }
 
 // OnlineStore configures the deployed online store service
 type OnlineStore struct {
 	ServiceConfigs `json:",inline"`
+	// +optional
+	Persistence *OnlineStorePersistence `json:"persistence,omitempty"`
 }
 
 // LocalRegistryConfig configures the deployed registry service
 type LocalRegistryConfig struct {
 	ServiceConfigs `json:",inline"`
+	// +optional
+	Persistence *RegistryPersistence `json:"persistence,omitempty"`
 }
 
 // Registry configures the registry service. One selection is required. Local is the default setting.
@@ -245,7 +130,98 @@
 type OptionalConfigs struct {
 	ImagePullPolicy *corev1.PullPolicy           `json:"imagePullPolicy,omitempty"`
 	Resources       *corev1.ResourceRequirements `json:"resources,omitempty"`
->>>>>>> d1d80c0d
+}
+
+// +kubebuilder:validation:XValidation:rule="!(has(self.file) && has(self.store))",message="One file or store persistence is allowed."
+// +kubebuilder:validation:XValidation:rule="has(self.file) || has(self.store)", message="Either file or store persistence are required."
+type OnlineStorePersistence struct {
+	// +optional
+	FilePersistence *OnlineStoreFilePersistence `json:"file,omitempty"`
+	// +optional
+	StorePersistence *OnlineStoreStorePersistence `json:"store,omitempty"`
+}
+
+// +kubebuilder:validation:XValidation:rule="!(has(self.file) && has(self.store))",message="One file or store persistence is allowed."
+// +kubebuilder:validation:XValidation:rule="has(self.file) || has(self.store)", message="Either file or store persistence are required."
+type OfflineStorePersistence struct {
+	// +optional
+	FilePersistence *OfflineStoreFilePersistence `json:"file,omitempty"`
+	// +optional
+	StorePersistence *OfflineStoreStorePersistence `json:"store,omitempty"`
+}
+
+// +kubebuilder:validation:XValidation:rule="!(has(self.file) && has(self.store))",message="One file or store persistence is allowed."
+// +kubebuilder:validation:XValidation:rule="has(self.file) || has(self.store)", message="Either file or store persistence are required."
+type RegistryPersistence struct {
+	// +optional
+	FilePersistence *RegistryFilePersistence `json:"file,omitempty"`
+	// +optional
+	StorePersistence *RegistryStorePersistence `json:"store,omitempty"`
+}
+
+// +kubebuilder:validation:XValidation:rule="!has(self.pvc) ? self.path.startsWith('/') : true",message="Ephemeral stores must have absolute paths."
+// +kubebuilder:validation:XValidation:rule="has(self.pvc) ? !self.path.startsWith('/') : true",message="PVC path must be a file name only, with no slashes."
+// +kubebuilder:validation:XValidation:rule="!self.path.startsWith('s3://') && !self.path.startsWith('gs://')",message="Online store does not support S3 or GS buckets."
+type OnlineStoreFilePersistence struct {
+	// +optional
+	Path string `json:"path,omitempty"`
+	// +optional
+	PvcStore *PvcStore `json:"pvc,omitempty"`
+}
+type OfflineStoreFilePersistence struct {
+	// +optional
+	// +default:value=dask
+	// +kubebuilder:validation:Enum=dask;duckdb
+	Type string `json:"type,omitempty"`
+	// +optional
+	PvcStore *PvcStore `json:"pvc,omitempty"`
+}
+
+// +kubebuilder:validation:XValidation:rule="!has(self.pvc) ? (self.path.startsWith('/') || self.path.startsWith('s3://') || self.path.startsWith('gs://')) : true",message="Ephemeral stores must have absolute paths."
+// +kubebuilder:validation:XValidation:rule="has(self.pvc) ? !self.path.startsWith('/') : true",message="PVC path must be a file name only, with no slashes."
+// +kubebuilder:validation:XValidation:rule="has(self.pvc) ? !(self.path.startsWith('s3://') || self.path.startsWith('gs://')) : true",message="PVC persistence does not support S3 or GS buckets."
+// +kubebuilder:validation:XValidation:rule="has(self.s3_additional_kwargs) ? self.path.startsWith('s3://') : true",message="Additional S3 settings are available only for S3 buckets."
+type RegistryFilePersistence struct {
+	// +optional
+	Path string `json:"path,omitempty"`
+	// +optional
+	PvcStore *PvcStore `json:"pvc,omitempty"`
+	// +optional
+	S3AddtlKwargs *map[string]string `json:"s3_additional_kwargs,omitempty"`
+}
+type OnlineStoreStorePersistence struct {
+	// +kubebuilder:validation:Enum=snowflake;redis;ikv;datastore;dynamodb;bigtable;postgres;cassandra;mysql;hazelcast;singlestore
+	Type string `json:"type"`
+	// +optional
+	SecretRef corev1.LocalObjectReference `json:"secretRef"`
+}
+type OfflineStoreStorePersistence struct {
+	// +kubebuilder:validation:Enum=snowflake;bigquery;redshift;spark;postgres;trino;mssql
+	Type string `json:"type"`
+	// +optional
+	SecretRef corev1.LocalObjectReference `json:"secretRef"`
+}
+type RegistryStorePersistence struct {
+	// +kubebuilder:validation:Enum=sql;snowflake
+	Type string `json:"type"`
+	// +optional
+	SecretRef corev1.LocalObjectReference `json:"secretRef"`
+}
+
+type PvcStore struct {
+	// The name of the PersistenceVolumeClaim to be created, or reused it is already there
+	Name string `json:"name,omitempty"`
+	// Name of the StorageClass required by the claim.
+	// Only for newly created PVC.
+	// +optional
+	StorageClassName *string `json:"storageClassName,omitempty"`
+	// Default value depend on Feast service.
+	// Only for newly created PVC.
+	// +optional
+	Storage *resource.Quantity `json:"storage,omitempty"`
+	// Default path depend on Feast service.
+	// +optional
+	MountPath *string `json:"mountPath,omitempty"`
 }
 
 // FeatureStoreStatus defines the observed state of FeatureStore
