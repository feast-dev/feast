---
apiVersion: apiextensions.k8s.io/v1
kind: CustomResourceDefinition
metadata:
  annotations:
    controller-gen.kubebuilder.io/version: v0.14.0
  name: featurestores.feast.dev
spec:
  group: feast.dev
  names:
    kind: FeatureStore
    listKind: FeatureStoreList
    plural: featurestores
    shortNames:
    - feast
    singular: featurestore
  scope: Namespaced
  versions:
  - additionalPrinterColumns:
    - jsonPath: .status.phase
      name: Status
      type: string
    - jsonPath: .metadata.creationTimestamp
      name: Age
      type: date
    name: v1alpha1
    schema:
      openAPIV3Schema:
        description: FeatureStore is the Schema for the featurestores API
        properties:
          apiVersion:
            description: |-
              APIVersion defines the versioned schema of this representation of an object.
              Servers should convert recognized schemas to the latest internal value, and
              may reject unrecognized values.
              More info: https://git.k8s.io/community/contributors/devel/sig-architecture/api-conventions.md#resources
            type: string
          kind:
            description: |-
              Kind is a string value representing the REST resource this object represents.
              Servers may infer this from the endpoint the client submits requests to.
              Cannot be updated.
              In CamelCase.
              More info: https://git.k8s.io/community/contributors/devel/sig-architecture/api-conventions.md#types-kinds
            type: string
          metadata:
            type: object
          spec:
            description: FeatureStoreSpec defines the desired state of FeatureStore
            properties:
              feastProject:
                description: FeastProject is the Feast project id. This can be any
                  alphanumeric string with underscores, but it cannot start with an
                  underscore. Required.
                pattern: ^[A-Za-z0-9][A-Za-z0-9_]*$
                type: string
              services:
<<<<<<< HEAD
                properties:
                  offlineStore:
                    properties:
                      persistence:
                        properties:
                          file:
                            properties:
                              pvc:
                                properties:
                                  mountPath:
                                    description: Default path depend on Feast service.
                                    type: string
                                  name:
                                    description: The name of the PersistenceVolumeClaim
                                      to be created, or reused it is already there
                                    type: string
                                  storage:
                                    anyOf:
                                    - type: integer
                                    - type: string
                                    description: |-
                                      Default value depend on Feast service.
                                      Only for newly created PVC.
                                    pattern: ^(\+|-)?(([0-9]+(\.[0-9]*)?)|(\.[0-9]+))(([KMGTPE]i)|[numkMGTPE]|([eE](\+|-)?(([0-9]+(\.[0-9]*)?)|(\.[0-9]+))))?$
                                    x-kubernetes-int-or-string: true
                                  storageClassName:
                                    description: |-
                                      Name of the StorageClass required by the claim.
                                      Only for newly created PVC.
                                    type: string
                                type: object
                              type:
                                enum:
                                - dask
                                - duckdb
                                type: string
                            type: object
                          store:
                            properties:
                              secretRef:
                                description: |-
                                  LocalObjectReference contains enough information to let you locate the
                                  referenced object inside the same namespace.
                                properties:
                                  name:
                                    description: |-
                                      Name of the referent.
                                      More info: https://kubernetes.io/docs/concepts/overview/working-with-objects/names/#names
                                      TODO: Add other useful fields. apiVersion, kind, uid?
                                    type: string
                                type: object
                                x-kubernetes-map-type: atomic
                              type:
                                enum:
                                - snowflake
                                - bigquery
                                - redshift
                                - spark
                                - postgres
                                - trino
                                - mssql
                                type: string
                            required:
                            - type
                            type: object
                        type: object
                        x-kubernetes-validations:
                        - message: One file or store persistence is allowed.
                          rule: '!(has(self.file) && has(self.store))'
                        - message: Either file or store persistence are required.
                          rule: has(self.file) || has(self.store)
                    type: object
                  onlineStore:
                    properties:
                      persistence:
                        properties:
                          file:
                            properties:
                              path:
                                type: string
                              pvc:
                                properties:
                                  mountPath:
                                    description: Default path depend on Feast service.
                                    type: string
                                  name:
                                    description: The name of the PersistenceVolumeClaim
                                      to be created, or reused it is already there
                                    type: string
                                  storage:
                                    anyOf:
                                    - type: integer
                                    - type: string
                                    description: |-
                                      Default value depend on Feast service.
                                      Only for newly created PVC.
                                    pattern: ^(\+|-)?(([0-9]+(\.[0-9]*)?)|(\.[0-9]+))(([KMGTPE]i)|[numkMGTPE]|([eE](\+|-)?(([0-9]+(\.[0-9]*)?)|(\.[0-9]+))))?$
                                    x-kubernetes-int-or-string: true
                                  storageClassName:
                                    description: |-
                                      Name of the StorageClass required by the claim.
                                      Only for newly created PVC.
                                    type: string
                                type: object
                            type: object
                            x-kubernetes-validations:
                            - message: Ephemeral stores must have absolute paths.
                              rule: '!has(self.pvc) ? self.path.startsWith(''/'')
                                : true'
                            - message: PVC path must be a file name only, with no
                                slashes.
                              rule: 'has(self.pvc) ? !self.path.startsWith(''/'')
                                : true'
                            - message: Online store does not support S3 or GS buckets.
                              rule: '!self.path.startsWith(''s3://'') && !self.path.startsWith(''gs://'')'
                          store:
                            properties:
                              secretRef:
                                description: |-
                                  LocalObjectReference contains enough information to let you locate the
                                  referenced object inside the same namespace.
                                properties:
                                  name:
                                    description: |-
                                      Name of the referent.
                                      More info: https://kubernetes.io/docs/concepts/overview/working-with-objects/names/#names
                                      TODO: Add other useful fields. apiVersion, kind, uid?
                                    type: string
                                type: object
                                x-kubernetes-map-type: atomic
                              type:
                                enum:
                                - snowflake
                                - redis
                                - ikv
                                - datastore
                                - dynamodb
                                - bigtable
                                - postgres
                                - cassandra
                                - mysql
                                - hazelcast
                                - singlestore
                                type: string
                            required:
                            - type
                            type: object
                        type: object
                        x-kubernetes-validations:
                        - message: One file or store persistence is allowed.
                          rule: '!(has(self.file) && has(self.store))'
                        - message: Either file or store persistence are required.
                          rule: has(self.file) || has(self.store)
                    type: object
                  registry:
                    properties:
                      persistence:
                        properties:
                          file:
                            properties:
                              path:
                                type: string
                              pvc:
                                properties:
                                  mountPath:
                                    description: Default path depend on Feast service.
                                    type: string
                                  name:
                                    description: The name of the PersistenceVolumeClaim
                                      to be created, or reused it is already there
                                    type: string
                                  storage:
                                    anyOf:
                                    - type: integer
                                    - type: string
                                    description: |-
                                      Default value depend on Feast service.
                                      Only for newly created PVC.
                                    pattern: ^(\+|-)?(([0-9]+(\.[0-9]*)?)|(\.[0-9]+))(([KMGTPE]i)|[numkMGTPE]|([eE](\+|-)?(([0-9]+(\.[0-9]*)?)|(\.[0-9]+))))?$
                                    x-kubernetes-int-or-string: true
                                  storageClassName:
                                    description: |-
                                      Name of the StorageClass required by the claim.
                                      Only for newly created PVC.
                                    type: string
                                type: object
                              s3_additional_kwargs:
                                additionalProperties:
                                  type: string
                                type: object
                            type: object
                            x-kubernetes-validations:
                            - message: Ephemeral stores must have absolute paths.
                              rule: '!has(self.pvc) ? (self.path.startsWith(''/'')
                                || self.path.startsWith(''s3://'') || self.path.startsWith(''gs://''))
                                : true'
                            - message: PVC path must be a file name only, with no
                                slashes.
                              rule: 'has(self.pvc) ? !self.path.startsWith(''/'')
                                : true'
                            - message: PVC persistence does not support S3 or GS buckets.
                              rule: 'has(self.pvc) ? !(self.path.startsWith(''s3://'')
                                || self.path.startsWith(''gs://'')) : true'
                            - message: Additional S3 settings are available only for
                                S3 buckets.
                              rule: 'has(self.s3_additional_kwargs) ? self.path.startsWith(''s3://'')
                                : true'
                          store:
                            properties:
                              secretRef:
                                description: |-
                                  LocalObjectReference contains enough information to let you locate the
                                  referenced object inside the same namespace.
                                properties:
                                  name:
                                    description: |-
                                      Name of the referent.
                                      More info: https://kubernetes.io/docs/concepts/overview/working-with-objects/names/#names
                                      TODO: Add other useful fields. apiVersion, kind, uid?
                                    type: string
                                type: object
                                x-kubernetes-map-type: atomic
                              type:
                                enum:
                                - sql
                                - snowflake
                                type: string
                            required:
                            - type
                            type: object
                        type: object
                        x-kubernetes-validations:
                        - message: One file or store persistence is allowed.
                          rule: '!(has(self.file) && has(self.store))'
                        - message: Either file or store persistence are required.
                          rule: has(self.file) || has(self.store)
                    type: object
=======
                description: FeatureStoreServices defines the desired feast service
                  deployments. ephemeral registry is deployed by default.
                properties:
                  offlineStore:
                    description: OfflineStore configures the deployed offline store
                      service
                    properties:
                      image:
                        type: string
                      imagePullPolicy:
                        description: PullPolicy describes a policy for if/when to
                          pull a container image
                        type: string
                      resources:
                        description: ResourceRequirements describes the compute resource
                          requirements.
                        properties:
                          claims:
                            description: |-
                              Claims lists the names of resources, defined in spec.resourceClaims,
                              that are used by this container.


                              This is an alpha field and requires enabling the
                              DynamicResourceAllocation feature gate.


                              This field is immutable. It can only be set for containers.
                            items:
                              description: ResourceClaim references one entry in PodSpec.ResourceClaims.
                              properties:
                                name:
                                  description: |-
                                    Name must match the name of one entry in pod.spec.resourceClaims of
                                    the Pod where this field is used. It makes that resource available
                                    inside a container.
                                  type: string
                              required:
                              - name
                              type: object
                            type: array
                            x-kubernetes-list-map-keys:
                            - name
                            x-kubernetes-list-type: map
                          limits:
                            additionalProperties:
                              anyOf:
                              - type: integer
                              - type: string
                              pattern: ^(\+|-)?(([0-9]+(\.[0-9]*)?)|(\.[0-9]+))(([KMGTPE]i)|[numkMGTPE]|([eE](\+|-)?(([0-9]+(\.[0-9]*)?)|(\.[0-9]+))))?$
                              x-kubernetes-int-or-string: true
                            description: |-
                              Limits describes the maximum amount of compute resources allowed.
                              More info: https://kubernetes.io/docs/concepts/configuration/manage-resources-containers/
                            type: object
                          requests:
                            additionalProperties:
                              anyOf:
                              - type: integer
                              - type: string
                              pattern: ^(\+|-)?(([0-9]+(\.[0-9]*)?)|(\.[0-9]+))(([KMGTPE]i)|[numkMGTPE]|([eE](\+|-)?(([0-9]+(\.[0-9]*)?)|(\.[0-9]+))))?$
                              x-kubernetes-int-or-string: true
                            description: |-
                              Requests describes the minimum amount of compute resources required.
                              If Requests is omitted for a container, it defaults to Limits if that is explicitly specified,
                              otherwise to an implementation-defined value. Requests cannot exceed Limits.
                              More info: https://kubernetes.io/docs/concepts/configuration/manage-resources-containers/
                            type: object
                        type: object
                    type: object
                  onlineStore:
                    description: OnlineStore configures the deployed online store
                      service
                    properties:
                      image:
                        type: string
                      imagePullPolicy:
                        description: PullPolicy describes a policy for if/when to
                          pull a container image
                        type: string
                      resources:
                        description: ResourceRequirements describes the compute resource
                          requirements.
                        properties:
                          claims:
                            description: |-
                              Claims lists the names of resources, defined in spec.resourceClaims,
                              that are used by this container.


                              This is an alpha field and requires enabling the
                              DynamicResourceAllocation feature gate.


                              This field is immutable. It can only be set for containers.
                            items:
                              description: ResourceClaim references one entry in PodSpec.ResourceClaims.
                              properties:
                                name:
                                  description: |-
                                    Name must match the name of one entry in pod.spec.resourceClaims of
                                    the Pod where this field is used. It makes that resource available
                                    inside a container.
                                  type: string
                              required:
                              - name
                              type: object
                            type: array
                            x-kubernetes-list-map-keys:
                            - name
                            x-kubernetes-list-type: map
                          limits:
                            additionalProperties:
                              anyOf:
                              - type: integer
                              - type: string
                              pattern: ^(\+|-)?(([0-9]+(\.[0-9]*)?)|(\.[0-9]+))(([KMGTPE]i)|[numkMGTPE]|([eE](\+|-)?(([0-9]+(\.[0-9]*)?)|(\.[0-9]+))))?$
                              x-kubernetes-int-or-string: true
                            description: |-
                              Limits describes the maximum amount of compute resources allowed.
                              More info: https://kubernetes.io/docs/concepts/configuration/manage-resources-containers/
                            type: object
                          requests:
                            additionalProperties:
                              anyOf:
                              - type: integer
                              - type: string
                              pattern: ^(\+|-)?(([0-9]+(\.[0-9]*)?)|(\.[0-9]+))(([KMGTPE]i)|[numkMGTPE]|([eE](\+|-)?(([0-9]+(\.[0-9]*)?)|(\.[0-9]+))))?$
                              x-kubernetes-int-or-string: true
                            description: |-
                              Requests describes the minimum amount of compute resources required.
                              If Requests is omitted for a container, it defaults to Limits if that is explicitly specified,
                              otherwise to an implementation-defined value. Requests cannot exceed Limits.
                              More info: https://kubernetes.io/docs/concepts/configuration/manage-resources-containers/
                            type: object
                        type: object
                    type: object
                  registry:
                    description: Registry configures the registry service. One selection
                      is required. Local is the default setting.
                    properties:
                      local:
                        description: LocalRegistryConfig configures the deployed registry
                          service
                        properties:
                          image:
                            type: string
                          imagePullPolicy:
                            description: PullPolicy describes a policy for if/when
                              to pull a container image
                            type: string
                          resources:
                            description: ResourceRequirements describes the compute
                              resource requirements.
                            properties:
                              claims:
                                description: |-
                                  Claims lists the names of resources, defined in spec.resourceClaims,
                                  that are used by this container.


                                  This is an alpha field and requires enabling the
                                  DynamicResourceAllocation feature gate.


                                  This field is immutable. It can only be set for containers.
                                items:
                                  description: ResourceClaim references one entry
                                    in PodSpec.ResourceClaims.
                                  properties:
                                    name:
                                      description: |-
                                        Name must match the name of one entry in pod.spec.resourceClaims of
                                        the Pod where this field is used. It makes that resource available
                                        inside a container.
                                      type: string
                                  required:
                                  - name
                                  type: object
                                type: array
                                x-kubernetes-list-map-keys:
                                - name
                                x-kubernetes-list-type: map
                              limits:
                                additionalProperties:
                                  anyOf:
                                  - type: integer
                                  - type: string
                                  pattern: ^(\+|-)?(([0-9]+(\.[0-9]*)?)|(\.[0-9]+))(([KMGTPE]i)|[numkMGTPE]|([eE](\+|-)?(([0-9]+(\.[0-9]*)?)|(\.[0-9]+))))?$
                                  x-kubernetes-int-or-string: true
                                description: |-
                                  Limits describes the maximum amount of compute resources allowed.
                                  More info: https://kubernetes.io/docs/concepts/configuration/manage-resources-containers/
                                type: object
                              requests:
                                additionalProperties:
                                  anyOf:
                                  - type: integer
                                  - type: string
                                  pattern: ^(\+|-)?(([0-9]+(\.[0-9]*)?)|(\.[0-9]+))(([KMGTPE]i)|[numkMGTPE]|([eE](\+|-)?(([0-9]+(\.[0-9]*)?)|(\.[0-9]+))))?$
                                  x-kubernetes-int-or-string: true
                                description: |-
                                  Requests describes the minimum amount of compute resources required.
                                  If Requests is omitted for a container, it defaults to Limits if that is explicitly specified,
                                  otherwise to an implementation-defined value. Requests cannot exceed Limits.
                                  More info: https://kubernetes.io/docs/concepts/configuration/manage-resources-containers/
                                type: object
                            type: object
                        type: object
                      remote:
                        description: |-
                          RemoteRegistryConfig points to a remote feast registry server. When set, the operator will not deploy a registry for this FeatureStore CR.
                          Instead, this FeatureStore CR's online/offline services will use a remote registry. One selection is required.
                        properties:
                          feastRef:
                            description: Reference to an existing `FeatureStore` CR
                              in the same k8s cluster.
                            properties:
                              name:
                                description: Name of the FeatureStore
                                type: string
                              namespace:
                                description: Namespace of the FeatureStore
                                type: string
                            required:
                            - name
                            type: object
                          hostname:
                            description: Host address of the remote registry service
                              - <domain>:<port>, e.g. `registry.<namespace>.svc.cluster.local:80`
                            type: string
                        type: object
                        x-kubernetes-validations:
                        - message: One selection required.
                          rule: '[has(self.hostname), has(self.feastRef)].exists_one(c,
                            c)'
                    type: object
                    x-kubernetes-validations:
                    - message: One selection required.
                      rule: '[has(self.local), has(self.remote)].exists_one(c, c)'
>>>>>>> d1d80c0d
                type: object
            required:
            - feastProject
            type: object
          status:
            description: FeatureStoreStatus defines the observed state of FeatureStore
            properties:
              applied:
                description: Shows the currently applied feast configuration, including
                  any pertinent defaults
                properties:
                  feastProject:
                    description: FeastProject is the Feast project id. This can be
                      any alphanumeric string with underscores, but it cannot start
                      with an underscore. Required.
                    pattern: ^[A-Za-z0-9][A-Za-z0-9_]*$
                    type: string
                  services:
<<<<<<< HEAD
                    properties:
                      offlineStore:
                        properties:
                          persistence:
                            properties:
                              file:
                                properties:
                                  pvc:
                                    properties:
                                      mountPath:
                                        description: Default path depend on Feast
                                          service.
                                        type: string
                                      name:
                                        description: The name of the PersistenceVolumeClaim
                                          to be created, or reused it is already there
                                        type: string
                                      storage:
                                        anyOf:
                                        - type: integer
                                        - type: string
                                        description: |-
                                          Default value depend on Feast service.
                                          Only for newly created PVC.
                                        pattern: ^(\+|-)?(([0-9]+(\.[0-9]*)?)|(\.[0-9]+))(([KMGTPE]i)|[numkMGTPE]|([eE](\+|-)?(([0-9]+(\.[0-9]*)?)|(\.[0-9]+))))?$
                                        x-kubernetes-int-or-string: true
                                      storageClassName:
                                        description: |-
                                          Name of the StorageClass required by the claim.
                                          Only for newly created PVC.
                                        type: string
                                    type: object
                                  type:
                                    enum:
                                    - dask
                                    - duckdb
                                    type: string
                                type: object
                              store:
                                properties:
                                  secretRef:
                                    description: |-
                                      LocalObjectReference contains enough information to let you locate the
                                      referenced object inside the same namespace.
                                    properties:
                                      name:
                                        description: |-
                                          Name of the referent.
                                          More info: https://kubernetes.io/docs/concepts/overview/working-with-objects/names/#names
                                          TODO: Add other useful fields. apiVersion, kind, uid?
                                        type: string
                                    type: object
                                    x-kubernetes-map-type: atomic
                                  type:
                                    enum:
                                    - snowflake
                                    - bigquery
                                    - redshift
                                    - spark
                                    - postgres
                                    - trino
                                    - mssql
                                    type: string
                                required:
                                - type
                                type: object
                            type: object
                            x-kubernetes-validations:
                            - message: One file or store persistence is allowed.
                              rule: '!(has(self.file) && has(self.store))'
                            - message: Either file or store persistence are required.
                              rule: has(self.file) || has(self.store)
                        type: object
                      onlineStore:
                        properties:
                          persistence:
                            properties:
                              file:
                                properties:
                                  path:
                                    type: string
                                  pvc:
                                    properties:
                                      mountPath:
                                        description: Default path depend on Feast
                                          service.
                                        type: string
                                      name:
                                        description: The name of the PersistenceVolumeClaim
                                          to be created, or reused it is already there
                                        type: string
                                      storage:
                                        anyOf:
                                        - type: integer
                                        - type: string
                                        description: |-
                                          Default value depend on Feast service.
                                          Only for newly created PVC.
                                        pattern: ^(\+|-)?(([0-9]+(\.[0-9]*)?)|(\.[0-9]+))(([KMGTPE]i)|[numkMGTPE]|([eE](\+|-)?(([0-9]+(\.[0-9]*)?)|(\.[0-9]+))))?$
                                        x-kubernetes-int-or-string: true
                                      storageClassName:
                                        description: |-
                                          Name of the StorageClass required by the claim.
                                          Only for newly created PVC.
                                        type: string
                                    type: object
                                type: object
                                x-kubernetes-validations:
                                - message: Ephemeral stores must have absolute paths.
                                  rule: '!has(self.pvc) ? self.path.startsWith(''/'')
                                    : true'
                                - message: PVC path must be a file name only, with
                                    no slashes.
                                  rule: 'has(self.pvc) ? !self.path.startsWith(''/'')
                                    : true'
                                - message: Online store does not support S3 or GS
                                    buckets.
                                  rule: '!self.path.startsWith(''s3://'') && !self.path.startsWith(''gs://'')'
                              store:
                                properties:
                                  secretRef:
                                    description: |-
                                      LocalObjectReference contains enough information to let you locate the
                                      referenced object inside the same namespace.
                                    properties:
                                      name:
                                        description: |-
                                          Name of the referent.
                                          More info: https://kubernetes.io/docs/concepts/overview/working-with-objects/names/#names
                                          TODO: Add other useful fields. apiVersion, kind, uid?
                                        type: string
                                    type: object
                                    x-kubernetes-map-type: atomic
                                  type:
                                    enum:
                                    - snowflake
                                    - redis
                                    - ikv
                                    - datastore
                                    - dynamodb
                                    - bigtable
                                    - postgres
                                    - cassandra
                                    - mysql
                                    - hazelcast
                                    - singlestore
                                    type: string
                                required:
                                - type
                                type: object
                            type: object
                            x-kubernetes-validations:
                            - message: One file or store persistence is allowed.
                              rule: '!(has(self.file) && has(self.store))'
                            - message: Either file or store persistence are required.
                              rule: has(self.file) || has(self.store)
                        type: object
                      registry:
                        properties:
                          persistence:
                            properties:
                              file:
                                properties:
                                  path:
                                    type: string
                                  pvc:
                                    properties:
                                      mountPath:
                                        description: Default path depend on Feast
                                          service.
                                        type: string
                                      name:
                                        description: The name of the PersistenceVolumeClaim
                                          to be created, or reused it is already there
                                        type: string
                                      storage:
                                        anyOf:
                                        - type: integer
                                        - type: string
                                        description: |-
                                          Default value depend on Feast service.
                                          Only for newly created PVC.
                                        pattern: ^(\+|-)?(([0-9]+(\.[0-9]*)?)|(\.[0-9]+))(([KMGTPE]i)|[numkMGTPE]|([eE](\+|-)?(([0-9]+(\.[0-9]*)?)|(\.[0-9]+))))?$
                                        x-kubernetes-int-or-string: true
                                      storageClassName:
                                        description: |-
                                          Name of the StorageClass required by the claim.
                                          Only for newly created PVC.
                                        type: string
                                    type: object
                                  s3_additional_kwargs:
                                    additionalProperties:
                                      type: string
                                    type: object
                                type: object
                                x-kubernetes-validations:
                                - message: Ephemeral stores must have absolute paths.
                                  rule: '!has(self.pvc) ? (self.path.startsWith(''/'')
                                    || self.path.startsWith(''s3://'') || self.path.startsWith(''gs://''))
                                    : true'
                                - message: PVC path must be a file name only, with
                                    no slashes.
                                  rule: 'has(self.pvc) ? !self.path.startsWith(''/'')
                                    : true'
                                - message: PVC persistence does not support S3 or
                                    GS buckets.
                                  rule: 'has(self.pvc) ? !(self.path.startsWith(''s3://'')
                                    || self.path.startsWith(''gs://'')) : true'
                                - message: Additional S3 settings are available only
                                    for S3 buckets.
                                  rule: 'has(self.s3_additional_kwargs) ? self.path.startsWith(''s3://'')
                                    : true'
                              store:
                                properties:
                                  secretRef:
                                    description: |-
                                      LocalObjectReference contains enough information to let you locate the
                                      referenced object inside the same namespace.
                                    properties:
                                      name:
                                        description: |-
                                          Name of the referent.
                                          More info: https://kubernetes.io/docs/concepts/overview/working-with-objects/names/#names
                                          TODO: Add other useful fields. apiVersion, kind, uid?
                                        type: string
                                    type: object
                                    x-kubernetes-map-type: atomic
                                  type:
                                    enum:
                                    - sql
                                    - snowflake
                                    type: string
                                required:
                                - type
                                type: object
                            type: object
                            x-kubernetes-validations:
                            - message: One file or store persistence is allowed.
                              rule: '!(has(self.file) && has(self.store))'
                            - message: Either file or store persistence are required.
                              rule: has(self.file) || has(self.store)
                        type: object
=======
                    description: FeatureStoreServices defines the desired feast service
                      deployments. ephemeral registry is deployed by default.
                    properties:
                      offlineStore:
                        description: OfflineStore configures the deployed offline
                          store service
                        properties:
                          image:
                            type: string
                          imagePullPolicy:
                            description: PullPolicy describes a policy for if/when
                              to pull a container image
                            type: string
                          resources:
                            description: ResourceRequirements describes the compute
                              resource requirements.
                            properties:
                              claims:
                                description: |-
                                  Claims lists the names of resources, defined in spec.resourceClaims,
                                  that are used by this container.


                                  This is an alpha field and requires enabling the
                                  DynamicResourceAllocation feature gate.


                                  This field is immutable. It can only be set for containers.
                                items:
                                  description: ResourceClaim references one entry
                                    in PodSpec.ResourceClaims.
                                  properties:
                                    name:
                                      description: |-
                                        Name must match the name of one entry in pod.spec.resourceClaims of
                                        the Pod where this field is used. It makes that resource available
                                        inside a container.
                                      type: string
                                  required:
                                  - name
                                  type: object
                                type: array
                                x-kubernetes-list-map-keys:
                                - name
                                x-kubernetes-list-type: map
                              limits:
                                additionalProperties:
                                  anyOf:
                                  - type: integer
                                  - type: string
                                  pattern: ^(\+|-)?(([0-9]+(\.[0-9]*)?)|(\.[0-9]+))(([KMGTPE]i)|[numkMGTPE]|([eE](\+|-)?(([0-9]+(\.[0-9]*)?)|(\.[0-9]+))))?$
                                  x-kubernetes-int-or-string: true
                                description: |-
                                  Limits describes the maximum amount of compute resources allowed.
                                  More info: https://kubernetes.io/docs/concepts/configuration/manage-resources-containers/
                                type: object
                              requests:
                                additionalProperties:
                                  anyOf:
                                  - type: integer
                                  - type: string
                                  pattern: ^(\+|-)?(([0-9]+(\.[0-9]*)?)|(\.[0-9]+))(([KMGTPE]i)|[numkMGTPE]|([eE](\+|-)?(([0-9]+(\.[0-9]*)?)|(\.[0-9]+))))?$
                                  x-kubernetes-int-or-string: true
                                description: |-
                                  Requests describes the minimum amount of compute resources required.
                                  If Requests is omitted for a container, it defaults to Limits if that is explicitly specified,
                                  otherwise to an implementation-defined value. Requests cannot exceed Limits.
                                  More info: https://kubernetes.io/docs/concepts/configuration/manage-resources-containers/
                                type: object
                            type: object
                        type: object
                      onlineStore:
                        description: OnlineStore configures the deployed online store
                          service
                        properties:
                          image:
                            type: string
                          imagePullPolicy:
                            description: PullPolicy describes a policy for if/when
                              to pull a container image
                            type: string
                          resources:
                            description: ResourceRequirements describes the compute
                              resource requirements.
                            properties:
                              claims:
                                description: |-
                                  Claims lists the names of resources, defined in spec.resourceClaims,
                                  that are used by this container.


                                  This is an alpha field and requires enabling the
                                  DynamicResourceAllocation feature gate.


                                  This field is immutable. It can only be set for containers.
                                items:
                                  description: ResourceClaim references one entry
                                    in PodSpec.ResourceClaims.
                                  properties:
                                    name:
                                      description: |-
                                        Name must match the name of one entry in pod.spec.resourceClaims of
                                        the Pod where this field is used. It makes that resource available
                                        inside a container.
                                      type: string
                                  required:
                                  - name
                                  type: object
                                type: array
                                x-kubernetes-list-map-keys:
                                - name
                                x-kubernetes-list-type: map
                              limits:
                                additionalProperties:
                                  anyOf:
                                  - type: integer
                                  - type: string
                                  pattern: ^(\+|-)?(([0-9]+(\.[0-9]*)?)|(\.[0-9]+))(([KMGTPE]i)|[numkMGTPE]|([eE](\+|-)?(([0-9]+(\.[0-9]*)?)|(\.[0-9]+))))?$
                                  x-kubernetes-int-or-string: true
                                description: |-
                                  Limits describes the maximum amount of compute resources allowed.
                                  More info: https://kubernetes.io/docs/concepts/configuration/manage-resources-containers/
                                type: object
                              requests:
                                additionalProperties:
                                  anyOf:
                                  - type: integer
                                  - type: string
                                  pattern: ^(\+|-)?(([0-9]+(\.[0-9]*)?)|(\.[0-9]+))(([KMGTPE]i)|[numkMGTPE]|([eE](\+|-)?(([0-9]+(\.[0-9]*)?)|(\.[0-9]+))))?$
                                  x-kubernetes-int-or-string: true
                                description: |-
                                  Requests describes the minimum amount of compute resources required.
                                  If Requests is omitted for a container, it defaults to Limits if that is explicitly specified,
                                  otherwise to an implementation-defined value. Requests cannot exceed Limits.
                                  More info: https://kubernetes.io/docs/concepts/configuration/manage-resources-containers/
                                type: object
                            type: object
                        type: object
                      registry:
                        description: Registry configures the registry service. One
                          selection is required. Local is the default setting.
                        properties:
                          local:
                            description: LocalRegistryConfig configures the deployed
                              registry service
                            properties:
                              image:
                                type: string
                              imagePullPolicy:
                                description: PullPolicy describes a policy for if/when
                                  to pull a container image
                                type: string
                              resources:
                                description: ResourceRequirements describes the compute
                                  resource requirements.
                                properties:
                                  claims:
                                    description: |-
                                      Claims lists the names of resources, defined in spec.resourceClaims,
                                      that are used by this container.


                                      This is an alpha field and requires enabling the
                                      DynamicResourceAllocation feature gate.


                                      This field is immutable. It can only be set for containers.
                                    items:
                                      description: ResourceClaim references one entry
                                        in PodSpec.ResourceClaims.
                                      properties:
                                        name:
                                          description: |-
                                            Name must match the name of one entry in pod.spec.resourceClaims of
                                            the Pod where this field is used. It makes that resource available
                                            inside a container.
                                          type: string
                                      required:
                                      - name
                                      type: object
                                    type: array
                                    x-kubernetes-list-map-keys:
                                    - name
                                    x-kubernetes-list-type: map
                                  limits:
                                    additionalProperties:
                                      anyOf:
                                      - type: integer
                                      - type: string
                                      pattern: ^(\+|-)?(([0-9]+(\.[0-9]*)?)|(\.[0-9]+))(([KMGTPE]i)|[numkMGTPE]|([eE](\+|-)?(([0-9]+(\.[0-9]*)?)|(\.[0-9]+))))?$
                                      x-kubernetes-int-or-string: true
                                    description: |-
                                      Limits describes the maximum amount of compute resources allowed.
                                      More info: https://kubernetes.io/docs/concepts/configuration/manage-resources-containers/
                                    type: object
                                  requests:
                                    additionalProperties:
                                      anyOf:
                                      - type: integer
                                      - type: string
                                      pattern: ^(\+|-)?(([0-9]+(\.[0-9]*)?)|(\.[0-9]+))(([KMGTPE]i)|[numkMGTPE]|([eE](\+|-)?(([0-9]+(\.[0-9]*)?)|(\.[0-9]+))))?$
                                      x-kubernetes-int-or-string: true
                                    description: |-
                                      Requests describes the minimum amount of compute resources required.
                                      If Requests is omitted for a container, it defaults to Limits if that is explicitly specified,
                                      otherwise to an implementation-defined value. Requests cannot exceed Limits.
                                      More info: https://kubernetes.io/docs/concepts/configuration/manage-resources-containers/
                                    type: object
                                type: object
                            type: object
                          remote:
                            description: |-
                              RemoteRegistryConfig points to a remote feast registry server. When set, the operator will not deploy a registry for this FeatureStore CR.
                              Instead, this FeatureStore CR's online/offline services will use a remote registry. One selection is required.
                            properties:
                              feastRef:
                                description: Reference to an existing `FeatureStore`
                                  CR in the same k8s cluster.
                                properties:
                                  name:
                                    description: Name of the FeatureStore
                                    type: string
                                  namespace:
                                    description: Namespace of the FeatureStore
                                    type: string
                                required:
                                - name
                                type: object
                              hostname:
                                description: Host address of the remote registry service
                                  - <domain>:<port>, e.g. `registry.<namespace>.svc.cluster.local:80`
                                type: string
                            type: object
                            x-kubernetes-validations:
                            - message: One selection required.
                              rule: '[has(self.hostname), has(self.feastRef)].exists_one(c,
                                c)'
                        type: object
                        x-kubernetes-validations:
                        - message: One selection required.
                          rule: '[has(self.local), has(self.remote)].exists_one(c,
                            c)'
>>>>>>> d1d80c0d
                    type: object
                required:
                - feastProject
                type: object
              clientConfigMap:
                description: ConfigMap in this namespace containing a client `feature_store.yaml`
                  for this feast deployment
                type: string
              conditions:
                items:
                  description: "Condition contains details for one aspect of the current
                    state of this API Resource.\n---\nThis struct is intended for
                    direct use as an array at the field path .status.conditions.  For
                    example,\n\n\n\ttype FooStatus struct{\n\t    // Represents the
                    observations of a foo's current state.\n\t    // Known .status.conditions.type
                    are: \"Available\", \"Progressing\", and \"Degraded\"\n\t    //
                    +patchMergeKey=type\n\t    // +patchStrategy=merge\n\t    // +listType=map\n\t
                    \   // +listMapKey=type\n\t    Conditions []metav1.Condition `json:\"conditions,omitempty\"
                    patchStrategy:\"merge\" patchMergeKey:\"type\" protobuf:\"bytes,1,rep,name=conditions\"`\n\n\n\t
                    \   // other fields\n\t}"
                  properties:
                    lastTransitionTime:
                      description: |-
                        lastTransitionTime is the last time the condition transitioned from one status to another.
                        This should be when the underlying condition changed.  If that is not known, then using the time when the API field changed is acceptable.
                      format: date-time
                      type: string
                    message:
                      description: |-
                        message is a human readable message indicating details about the transition.
                        This may be an empty string.
                      maxLength: 32768
                      type: string
                    observedGeneration:
                      description: |-
                        observedGeneration represents the .metadata.generation that the condition was set based upon.
                        For instance, if .metadata.generation is currently 12, but the .status.conditions[x].observedGeneration is 9, the condition is out of date
                        with respect to the current state of the instance.
                      format: int64
                      minimum: 0
                      type: integer
                    reason:
                      description: |-
                        reason contains a programmatic identifier indicating the reason for the condition's last transition.
                        Producers of specific condition types may define expected values and meanings for this field,
                        and whether the values are considered a guaranteed API.
                        The value should be a CamelCase string.
                        This field may not be empty.
                      maxLength: 1024
                      minLength: 1
                      pattern: ^[A-Za-z]([A-Za-z0-9_,:]*[A-Za-z0-9_])?$
                      type: string
                    status:
                      description: status of the condition, one of True, False, Unknown.
                      enum:
                      - "True"
                      - "False"
                      - Unknown
                      type: string
                    type:
                      description: |-
                        type of condition in CamelCase or in foo.example.com/CamelCase.
                        ---
                        Many .condition.type values are consistent across resources like Available, but because arbitrary conditions can be
                        useful (see .node.status.conditions), the ability to deconflict is important.
                        The regex it matches is (dns1123SubdomainFmt/)?(qualifiedNameFmt)
                      maxLength: 316
                      pattern: ^([a-z0-9]([-a-z0-9]*[a-z0-9])?(\.[a-z0-9]([-a-z0-9]*[a-z0-9])?)*/)?(([A-Za-z0-9][-A-Za-z0-9_.]*)?[A-Za-z0-9])$
                      type: string
                  required:
                  - lastTransitionTime
                  - message
                  - reason
                  - status
                  - type
                  type: object
                type: array
              feastVersion:
                description: Version of feast that's currently deployed
                type: string
              phase:
                type: string
              serviceHostnames:
                description: ServiceHostnames defines the service hostnames in the
                  format of <domain>:<port>, e.g. example.svc.cluster.local:80
                properties:
                  offlineStore:
                    type: string
                  onlineStore:
                    type: string
                  registry:
                    type: string
                type: object
            type: object
        type: object
    served: true
    storage: true
    subresources:
      status: {}<|MERGE_RESOLUTION|>--- conflicted
+++ resolved
@@ -55,10 +55,19 @@
                 pattern: ^[A-Za-z0-9][A-Za-z0-9_]*$
                 type: string
               services:
-<<<<<<< HEAD
+                description: FeatureStoreServices defines the desired feast service
+                  deployments. ephemeral registry is deployed by default.
                 properties:
                   offlineStore:
+                    description: OfflineStore configures the deployed offline store
+                      service
                     properties:
+                      image:
+                        type: string
+                      imagePullPolicy:
+                        description: PullPolicy describes a policy for if/when to
+                          pull a container image
+                        type: string
                       persistence:
                         properties:
                           file:
@@ -127,186 +136,6 @@
                           rule: '!(has(self.file) && has(self.store))'
                         - message: Either file or store persistence are required.
                           rule: has(self.file) || has(self.store)
-                    type: object
-                  onlineStore:
-                    properties:
-                      persistence:
-                        properties:
-                          file:
-                            properties:
-                              path:
-                                type: string
-                              pvc:
-                                properties:
-                                  mountPath:
-                                    description: Default path depend on Feast service.
-                                    type: string
-                                  name:
-                                    description: The name of the PersistenceVolumeClaim
-                                      to be created, or reused it is already there
-                                    type: string
-                                  storage:
-                                    anyOf:
-                                    - type: integer
-                                    - type: string
-                                    description: |-
-                                      Default value depend on Feast service.
-                                      Only for newly created PVC.
-                                    pattern: ^(\+|-)?(([0-9]+(\.[0-9]*)?)|(\.[0-9]+))(([KMGTPE]i)|[numkMGTPE]|([eE](\+|-)?(([0-9]+(\.[0-9]*)?)|(\.[0-9]+))))?$
-                                    x-kubernetes-int-or-string: true
-                                  storageClassName:
-                                    description: |-
-                                      Name of the StorageClass required by the claim.
-                                      Only for newly created PVC.
-                                    type: string
-                                type: object
-                            type: object
-                            x-kubernetes-validations:
-                            - message: Ephemeral stores must have absolute paths.
-                              rule: '!has(self.pvc) ? self.path.startsWith(''/'')
-                                : true'
-                            - message: PVC path must be a file name only, with no
-                                slashes.
-                              rule: 'has(self.pvc) ? !self.path.startsWith(''/'')
-                                : true'
-                            - message: Online store does not support S3 or GS buckets.
-                              rule: '!self.path.startsWith(''s3://'') && !self.path.startsWith(''gs://'')'
-                          store:
-                            properties:
-                              secretRef:
-                                description: |-
-                                  LocalObjectReference contains enough information to let you locate the
-                                  referenced object inside the same namespace.
-                                properties:
-                                  name:
-                                    description: |-
-                                      Name of the referent.
-                                      More info: https://kubernetes.io/docs/concepts/overview/working-with-objects/names/#names
-                                      TODO: Add other useful fields. apiVersion, kind, uid?
-                                    type: string
-                                type: object
-                                x-kubernetes-map-type: atomic
-                              type:
-                                enum:
-                                - snowflake
-                                - redis
-                                - ikv
-                                - datastore
-                                - dynamodb
-                                - bigtable
-                                - postgres
-                                - cassandra
-                                - mysql
-                                - hazelcast
-                                - singlestore
-                                type: string
-                            required:
-                            - type
-                            type: object
-                        type: object
-                        x-kubernetes-validations:
-                        - message: One file or store persistence is allowed.
-                          rule: '!(has(self.file) && has(self.store))'
-                        - message: Either file or store persistence are required.
-                          rule: has(self.file) || has(self.store)
-                    type: object
-                  registry:
-                    properties:
-                      persistence:
-                        properties:
-                          file:
-                            properties:
-                              path:
-                                type: string
-                              pvc:
-                                properties:
-                                  mountPath:
-                                    description: Default path depend on Feast service.
-                                    type: string
-                                  name:
-                                    description: The name of the PersistenceVolumeClaim
-                                      to be created, or reused it is already there
-                                    type: string
-                                  storage:
-                                    anyOf:
-                                    - type: integer
-                                    - type: string
-                                    description: |-
-                                      Default value depend on Feast service.
-                                      Only for newly created PVC.
-                                    pattern: ^(\+|-)?(([0-9]+(\.[0-9]*)?)|(\.[0-9]+))(([KMGTPE]i)|[numkMGTPE]|([eE](\+|-)?(([0-9]+(\.[0-9]*)?)|(\.[0-9]+))))?$
-                                    x-kubernetes-int-or-string: true
-                                  storageClassName:
-                                    description: |-
-                                      Name of the StorageClass required by the claim.
-                                      Only for newly created PVC.
-                                    type: string
-                                type: object
-                              s3_additional_kwargs:
-                                additionalProperties:
-                                  type: string
-                                type: object
-                            type: object
-                            x-kubernetes-validations:
-                            - message: Ephemeral stores must have absolute paths.
-                              rule: '!has(self.pvc) ? (self.path.startsWith(''/'')
-                                || self.path.startsWith(''s3://'') || self.path.startsWith(''gs://''))
-                                : true'
-                            - message: PVC path must be a file name only, with no
-                                slashes.
-                              rule: 'has(self.pvc) ? !self.path.startsWith(''/'')
-                                : true'
-                            - message: PVC persistence does not support S3 or GS buckets.
-                              rule: 'has(self.pvc) ? !(self.path.startsWith(''s3://'')
-                                || self.path.startsWith(''gs://'')) : true'
-                            - message: Additional S3 settings are available only for
-                                S3 buckets.
-                              rule: 'has(self.s3_additional_kwargs) ? self.path.startsWith(''s3://'')
-                                : true'
-                          store:
-                            properties:
-                              secretRef:
-                                description: |-
-                                  LocalObjectReference contains enough information to let you locate the
-                                  referenced object inside the same namespace.
-                                properties:
-                                  name:
-                                    description: |-
-                                      Name of the referent.
-                                      More info: https://kubernetes.io/docs/concepts/overview/working-with-objects/names/#names
-                                      TODO: Add other useful fields. apiVersion, kind, uid?
-                                    type: string
-                                type: object
-                                x-kubernetes-map-type: atomic
-                              type:
-                                enum:
-                                - sql
-                                - snowflake
-                                type: string
-                            required:
-                            - type
-                            type: object
-                        type: object
-                        x-kubernetes-validations:
-                        - message: One file or store persistence is allowed.
-                          rule: '!(has(self.file) && has(self.store))'
-                        - message: Either file or store persistence are required.
-                          rule: has(self.file) || has(self.store)
-                    type: object
-=======
-                description: FeatureStoreServices defines the desired feast service
-                  deployments. ephemeral registry is deployed by default.
-                properties:
-                  offlineStore:
-                    description: OfflineStore configures the deployed offline store
-                      service
-                    properties:
-                      image:
-                        type: string
-                      imagePullPolicy:
-                        description: PullPolicy describes a policy for if/when to
-                          pull a container image
-                        type: string
                       resources:
                         description: ResourceRequirements describes the compute resource
                           requirements.
@@ -374,6 +203,85 @@
                         description: PullPolicy describes a policy for if/when to
                           pull a container image
                         type: string
+                      persistence:
+                        properties:
+                          file:
+                            properties:
+                              path:
+                                type: string
+                              pvc:
+                                properties:
+                                  mountPath:
+                                    description: Default path depend on Feast service.
+                                    type: string
+                                  name:
+                                    description: The name of the PersistenceVolumeClaim
+                                      to be created, or reused it is already there
+                                    type: string
+                                  storage:
+                                    anyOf:
+                                    - type: integer
+                                    - type: string
+                                    description: |-
+                                      Default value depend on Feast service.
+                                      Only for newly created PVC.
+                                    pattern: ^(\+|-)?(([0-9]+(\.[0-9]*)?)|(\.[0-9]+))(([KMGTPE]i)|[numkMGTPE]|([eE](\+|-)?(([0-9]+(\.[0-9]*)?)|(\.[0-9]+))))?$
+                                    x-kubernetes-int-or-string: true
+                                  storageClassName:
+                                    description: |-
+                                      Name of the StorageClass required by the claim.
+                                      Only for newly created PVC.
+                                    type: string
+                                type: object
+                            type: object
+                            x-kubernetes-validations:
+                            - message: Ephemeral stores must have absolute paths.
+                              rule: '!has(self.pvc) ? self.path.startsWith(''/'')
+                                : true'
+                            - message: PVC path must be a file name only, with no
+                                slashes.
+                              rule: 'has(self.pvc) ? !self.path.startsWith(''/'')
+                                : true'
+                            - message: Online store does not support S3 or GS buckets.
+                              rule: '!self.path.startsWith(''s3://'') && !self.path.startsWith(''gs://'')'
+                          store:
+                            properties:
+                              secretRef:
+                                description: |-
+                                  LocalObjectReference contains enough information to let you locate the
+                                  referenced object inside the same namespace.
+                                properties:
+                                  name:
+                                    description: |-
+                                      Name of the referent.
+                                      More info: https://kubernetes.io/docs/concepts/overview/working-with-objects/names/#names
+                                      TODO: Add other useful fields. apiVersion, kind, uid?
+                                    type: string
+                                type: object
+                                x-kubernetes-map-type: atomic
+                              type:
+                                enum:
+                                - snowflake
+                                - redis
+                                - ikv
+                                - datastore
+                                - dynamodb
+                                - bigtable
+                                - postgres
+                                - cassandra
+                                - mysql
+                                - hazelcast
+                                - singlestore
+                                type: string
+                            required:
+                            - type
+                            type: object
+                        type: object
+                        x-kubernetes-validations:
+                        - message: One file or store persistence is allowed.
+                          rule: '!(has(self.file) && has(self.store))'
+                        - message: Either file or store persistence are required.
+                          rule: has(self.file) || has(self.store)
                       resources:
                         description: ResourceRequirements describes the compute resource
                           requirements.
@@ -445,6 +353,88 @@
                             description: PullPolicy describes a policy for if/when
                               to pull a container image
                             type: string
+                          persistence:
+                            properties:
+                              file:
+                                properties:
+                                  path:
+                                    type: string
+                                  pvc:
+                                    properties:
+                                      mountPath:
+                                        description: Default path depend on Feast
+                                          service.
+                                        type: string
+                                      name:
+                                        description: The name of the PersistenceVolumeClaim
+                                          to be created, or reused it is already there
+                                        type: string
+                                      storage:
+                                        anyOf:
+                                        - type: integer
+                                        - type: string
+                                        description: |-
+                                          Default value depend on Feast service.
+                                          Only for newly created PVC.
+                                        pattern: ^(\+|-)?(([0-9]+(\.[0-9]*)?)|(\.[0-9]+))(([KMGTPE]i)|[numkMGTPE]|([eE](\+|-)?(([0-9]+(\.[0-9]*)?)|(\.[0-9]+))))?$
+                                        x-kubernetes-int-or-string: true
+                                      storageClassName:
+                                        description: |-
+                                          Name of the StorageClass required by the claim.
+                                          Only for newly created PVC.
+                                        type: string
+                                    type: object
+                                  s3_additional_kwargs:
+                                    additionalProperties:
+                                      type: string
+                                    type: object
+                                type: object
+                                x-kubernetes-validations:
+                                - message: Ephemeral stores must have absolute paths.
+                                  rule: '!has(self.pvc) ? (self.path.startsWith(''/'')
+                                    || self.path.startsWith(''s3://'') || self.path.startsWith(''gs://''))
+                                    : true'
+                                - message: PVC path must be a file name only, with
+                                    no slashes.
+                                  rule: 'has(self.pvc) ? !self.path.startsWith(''/'')
+                                    : true'
+                                - message: PVC persistence does not support S3 or
+                                    GS buckets.
+                                  rule: 'has(self.pvc) ? !(self.path.startsWith(''s3://'')
+                                    || self.path.startsWith(''gs://'')) : true'
+                                - message: Additional S3 settings are available only
+                                    for S3 buckets.
+                                  rule: 'has(self.s3_additional_kwargs) ? self.path.startsWith(''s3://'')
+                                    : true'
+                              store:
+                                properties:
+                                  secretRef:
+                                    description: |-
+                                      LocalObjectReference contains enough information to let you locate the
+                                      referenced object inside the same namespace.
+                                    properties:
+                                      name:
+                                        description: |-
+                                          Name of the referent.
+                                          More info: https://kubernetes.io/docs/concepts/overview/working-with-objects/names/#names
+                                          TODO: Add other useful fields. apiVersion, kind, uid?
+                                        type: string
+                                    type: object
+                                    x-kubernetes-map-type: atomic
+                                  type:
+                                    enum:
+                                    - sql
+                                    - snowflake
+                                    type: string
+                                required:
+                                - type
+                                type: object
+                            type: object
+                            x-kubernetes-validations:
+                            - message: One file or store persistence is allowed.
+                              rule: '!(has(self.file) && has(self.store))'
+                            - message: Either file or store persistence are required.
+                              rule: has(self.file) || has(self.store)
                           resources:
                             description: ResourceRequirements describes the compute
                               resource requirements.
@@ -534,7 +524,6 @@
                     x-kubernetes-validations:
                     - message: One selection required.
                       rule: '[has(self.local), has(self.remote)].exists_one(c, c)'
->>>>>>> d1d80c0d
                 type: object
             required:
             - feastProject
@@ -553,10 +542,19 @@
                     pattern: ^[A-Za-z0-9][A-Za-z0-9_]*$
                     type: string
                   services:
-<<<<<<< HEAD
+                    description: FeatureStoreServices defines the desired feast service
+                      deployments. ephemeral registry is deployed by default.
                     properties:
                       offlineStore:
+                        description: OfflineStore configures the deployed offline
+                          store service
                         properties:
+                          image:
+                            type: string
+                          imagePullPolicy:
+                            description: PullPolicy describes a policy for if/when
+                              to pull a container image
+                            type: string
                           persistence:
                             properties:
                               file:
@@ -626,190 +624,6 @@
                               rule: '!(has(self.file) && has(self.store))'
                             - message: Either file or store persistence are required.
                               rule: has(self.file) || has(self.store)
-                        type: object
-                      onlineStore:
-                        properties:
-                          persistence:
-                            properties:
-                              file:
-                                properties:
-                                  path:
-                                    type: string
-                                  pvc:
-                                    properties:
-                                      mountPath:
-                                        description: Default path depend on Feast
-                                          service.
-                                        type: string
-                                      name:
-                                        description: The name of the PersistenceVolumeClaim
-                                          to be created, or reused it is already there
-                                        type: string
-                                      storage:
-                                        anyOf:
-                                        - type: integer
-                                        - type: string
-                                        description: |-
-                                          Default value depend on Feast service.
-                                          Only for newly created PVC.
-                                        pattern: ^(\+|-)?(([0-9]+(\.[0-9]*)?)|(\.[0-9]+))(([KMGTPE]i)|[numkMGTPE]|([eE](\+|-)?(([0-9]+(\.[0-9]*)?)|(\.[0-9]+))))?$
-                                        x-kubernetes-int-or-string: true
-                                      storageClassName:
-                                        description: |-
-                                          Name of the StorageClass required by the claim.
-                                          Only for newly created PVC.
-                                        type: string
-                                    type: object
-                                type: object
-                                x-kubernetes-validations:
-                                - message: Ephemeral stores must have absolute paths.
-                                  rule: '!has(self.pvc) ? self.path.startsWith(''/'')
-                                    : true'
-                                - message: PVC path must be a file name only, with
-                                    no slashes.
-                                  rule: 'has(self.pvc) ? !self.path.startsWith(''/'')
-                                    : true'
-                                - message: Online store does not support S3 or GS
-                                    buckets.
-                                  rule: '!self.path.startsWith(''s3://'') && !self.path.startsWith(''gs://'')'
-                              store:
-                                properties:
-                                  secretRef:
-                                    description: |-
-                                      LocalObjectReference contains enough information to let you locate the
-                                      referenced object inside the same namespace.
-                                    properties:
-                                      name:
-                                        description: |-
-                                          Name of the referent.
-                                          More info: https://kubernetes.io/docs/concepts/overview/working-with-objects/names/#names
-                                          TODO: Add other useful fields. apiVersion, kind, uid?
-                                        type: string
-                                    type: object
-                                    x-kubernetes-map-type: atomic
-                                  type:
-                                    enum:
-                                    - snowflake
-                                    - redis
-                                    - ikv
-                                    - datastore
-                                    - dynamodb
-                                    - bigtable
-                                    - postgres
-                                    - cassandra
-                                    - mysql
-                                    - hazelcast
-                                    - singlestore
-                                    type: string
-                                required:
-                                - type
-                                type: object
-                            type: object
-                            x-kubernetes-validations:
-                            - message: One file or store persistence is allowed.
-                              rule: '!(has(self.file) && has(self.store))'
-                            - message: Either file or store persistence are required.
-                              rule: has(self.file) || has(self.store)
-                        type: object
-                      registry:
-                        properties:
-                          persistence:
-                            properties:
-                              file:
-                                properties:
-                                  path:
-                                    type: string
-                                  pvc:
-                                    properties:
-                                      mountPath:
-                                        description: Default path depend on Feast
-                                          service.
-                                        type: string
-                                      name:
-                                        description: The name of the PersistenceVolumeClaim
-                                          to be created, or reused it is already there
-                                        type: string
-                                      storage:
-                                        anyOf:
-                                        - type: integer
-                                        - type: string
-                                        description: |-
-                                          Default value depend on Feast service.
-                                          Only for newly created PVC.
-                                        pattern: ^(\+|-)?(([0-9]+(\.[0-9]*)?)|(\.[0-9]+))(([KMGTPE]i)|[numkMGTPE]|([eE](\+|-)?(([0-9]+(\.[0-9]*)?)|(\.[0-9]+))))?$
-                                        x-kubernetes-int-or-string: true
-                                      storageClassName:
-                                        description: |-
-                                          Name of the StorageClass required by the claim.
-                                          Only for newly created PVC.
-                                        type: string
-                                    type: object
-                                  s3_additional_kwargs:
-                                    additionalProperties:
-                                      type: string
-                                    type: object
-                                type: object
-                                x-kubernetes-validations:
-                                - message: Ephemeral stores must have absolute paths.
-                                  rule: '!has(self.pvc) ? (self.path.startsWith(''/'')
-                                    || self.path.startsWith(''s3://'') || self.path.startsWith(''gs://''))
-                                    : true'
-                                - message: PVC path must be a file name only, with
-                                    no slashes.
-                                  rule: 'has(self.pvc) ? !self.path.startsWith(''/'')
-                                    : true'
-                                - message: PVC persistence does not support S3 or
-                                    GS buckets.
-                                  rule: 'has(self.pvc) ? !(self.path.startsWith(''s3://'')
-                                    || self.path.startsWith(''gs://'')) : true'
-                                - message: Additional S3 settings are available only
-                                    for S3 buckets.
-                                  rule: 'has(self.s3_additional_kwargs) ? self.path.startsWith(''s3://'')
-                                    : true'
-                              store:
-                                properties:
-                                  secretRef:
-                                    description: |-
-                                      LocalObjectReference contains enough information to let you locate the
-                                      referenced object inside the same namespace.
-                                    properties:
-                                      name:
-                                        description: |-
-                                          Name of the referent.
-                                          More info: https://kubernetes.io/docs/concepts/overview/working-with-objects/names/#names
-                                          TODO: Add other useful fields. apiVersion, kind, uid?
-                                        type: string
-                                    type: object
-                                    x-kubernetes-map-type: atomic
-                                  type:
-                                    enum:
-                                    - sql
-                                    - snowflake
-                                    type: string
-                                required:
-                                - type
-                                type: object
-                            type: object
-                            x-kubernetes-validations:
-                            - message: One file or store persistence is allowed.
-                              rule: '!(has(self.file) && has(self.store))'
-                            - message: Either file or store persistence are required.
-                              rule: has(self.file) || has(self.store)
-                        type: object
-=======
-                    description: FeatureStoreServices defines the desired feast service
-                      deployments. ephemeral registry is deployed by default.
-                    properties:
-                      offlineStore:
-                        description: OfflineStore configures the deployed offline
-                          store service
-                        properties:
-                          image:
-                            type: string
-                          imagePullPolicy:
-                            description: PullPolicy describes a policy for if/when
-                              to pull a container image
-                            type: string
                           resources:
                             description: ResourceRequirements describes the compute
                               resource requirements.
@@ -878,6 +692,87 @@
                             description: PullPolicy describes a policy for if/when
                               to pull a container image
                             type: string
+                          persistence:
+                            properties:
+                              file:
+                                properties:
+                                  path:
+                                    type: string
+                                  pvc:
+                                    properties:
+                                      mountPath:
+                                        description: Default path depend on Feast
+                                          service.
+                                        type: string
+                                      name:
+                                        description: The name of the PersistenceVolumeClaim
+                                          to be created, or reused it is already there
+                                        type: string
+                                      storage:
+                                        anyOf:
+                                        - type: integer
+                                        - type: string
+                                        description: |-
+                                          Default value depend on Feast service.
+                                          Only for newly created PVC.
+                                        pattern: ^(\+|-)?(([0-9]+(\.[0-9]*)?)|(\.[0-9]+))(([KMGTPE]i)|[numkMGTPE]|([eE](\+|-)?(([0-9]+(\.[0-9]*)?)|(\.[0-9]+))))?$
+                                        x-kubernetes-int-or-string: true
+                                      storageClassName:
+                                        description: |-
+                                          Name of the StorageClass required by the claim.
+                                          Only for newly created PVC.
+                                        type: string
+                                    type: object
+                                type: object
+                                x-kubernetes-validations:
+                                - message: Ephemeral stores must have absolute paths.
+                                  rule: '!has(self.pvc) ? self.path.startsWith(''/'')
+                                    : true'
+                                - message: PVC path must be a file name only, with
+                                    no slashes.
+                                  rule: 'has(self.pvc) ? !self.path.startsWith(''/'')
+                                    : true'
+                                - message: Online store does not support S3 or GS
+                                    buckets.
+                                  rule: '!self.path.startsWith(''s3://'') && !self.path.startsWith(''gs://'')'
+                              store:
+                                properties:
+                                  secretRef:
+                                    description: |-
+                                      LocalObjectReference contains enough information to let you locate the
+                                      referenced object inside the same namespace.
+                                    properties:
+                                      name:
+                                        description: |-
+                                          Name of the referent.
+                                          More info: https://kubernetes.io/docs/concepts/overview/working-with-objects/names/#names
+                                          TODO: Add other useful fields. apiVersion, kind, uid?
+                                        type: string
+                                    type: object
+                                    x-kubernetes-map-type: atomic
+                                  type:
+                                    enum:
+                                    - snowflake
+                                    - redis
+                                    - ikv
+                                    - datastore
+                                    - dynamodb
+                                    - bigtable
+                                    - postgres
+                                    - cassandra
+                                    - mysql
+                                    - hazelcast
+                                    - singlestore
+                                    type: string
+                                required:
+                                - type
+                                type: object
+                            type: object
+                            x-kubernetes-validations:
+                            - message: One file or store persistence is allowed.
+                              rule: '!(has(self.file) && has(self.store))'
+                            - message: Either file or store persistence are required.
+                              rule: has(self.file) || has(self.store)
                           resources:
                             description: ResourceRequirements describes the compute
                               resource requirements.
@@ -950,6 +845,90 @@
                                 description: PullPolicy describes a policy for if/when
                                   to pull a container image
                                 type: string
+                              persistence:
+                                properties:
+                                  file:
+                                    properties:
+                                      path:
+                                        type: string
+                                      pvc:
+                                        properties:
+                                          mountPath:
+                                            description: Default path depend on Feast
+                                              service.
+                                            type: string
+                                          name:
+                                            description: The name of the PersistenceVolumeClaim
+                                              to be created, or reused it is already
+                                              there
+                                            type: string
+                                          storage:
+                                            anyOf:
+                                            - type: integer
+                                            - type: string
+                                            description: |-
+                                              Default value depend on Feast service.
+                                              Only for newly created PVC.
+                                            pattern: ^(\+|-)?(([0-9]+(\.[0-9]*)?)|(\.[0-9]+))(([KMGTPE]i)|[numkMGTPE]|([eE](\+|-)?(([0-9]+(\.[0-9]*)?)|(\.[0-9]+))))?$
+                                            x-kubernetes-int-or-string: true
+                                          storageClassName:
+                                            description: |-
+                                              Name of the StorageClass required by the claim.
+                                              Only for newly created PVC.
+                                            type: string
+                                        type: object
+                                      s3_additional_kwargs:
+                                        additionalProperties:
+                                          type: string
+                                        type: object
+                                    type: object
+                                    x-kubernetes-validations:
+                                    - message: Ephemeral stores must have absolute
+                                        paths.
+                                      rule: '!has(self.pvc) ? (self.path.startsWith(''/'')
+                                        || self.path.startsWith(''s3://'') || self.path.startsWith(''gs://''))
+                                        : true'
+                                    - message: PVC path must be a file name only,
+                                        with no slashes.
+                                      rule: 'has(self.pvc) ? !self.path.startsWith(''/'')
+                                        : true'
+                                    - message: PVC persistence does not support S3
+                                        or GS buckets.
+                                      rule: 'has(self.pvc) ? !(self.path.startsWith(''s3://'')
+                                        || self.path.startsWith(''gs://'')) : true'
+                                    - message: Additional S3 settings are available
+                                        only for S3 buckets.
+                                      rule: 'has(self.s3_additional_kwargs) ? self.path.startsWith(''s3://'')
+                                        : true'
+                                  store:
+                                    properties:
+                                      secretRef:
+                                        description: |-
+                                          LocalObjectReference contains enough information to let you locate the
+                                          referenced object inside the same namespace.
+                                        properties:
+                                          name:
+                                            description: |-
+                                              Name of the referent.
+                                              More info: https://kubernetes.io/docs/concepts/overview/working-with-objects/names/#names
+                                              TODO: Add other useful fields. apiVersion, kind, uid?
+                                            type: string
+                                        type: object
+                                        x-kubernetes-map-type: atomic
+                                      type:
+                                        enum:
+                                        - sql
+                                        - snowflake
+                                        type: string
+                                    required:
+                                    - type
+                                    type: object
+                                type: object
+                                x-kubernetes-validations:
+                                - message: One file or store persistence is allowed.
+                                  rule: '!(has(self.file) && has(self.store))'
+                                - message: Either file or store persistence are required.
+                                  rule: has(self.file) || has(self.store)
                               resources:
                                 description: ResourceRequirements describes the compute
                                   resource requirements.
@@ -1040,7 +1019,6 @@
                         - message: One selection required.
                           rule: '[has(self.local), has(self.remote)].exists_one(c,
                             c)'
->>>>>>> d1d80c0d
                     type: object
                 required:
                 - feastProject
