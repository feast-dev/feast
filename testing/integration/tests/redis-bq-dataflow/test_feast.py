import os
import subprocess
from subprocess import PIPE
from time import sleep

import feast.sdk.utils.gs_utils as utils
import numpy as np
import pandas as pd
import pytest
import yaml
from feast.sdk.client import Client
from feast.sdk.resources.entity import Entity
from feast.sdk.resources.feature import Feature
from feast.sdk.resources.feature_set import FeatureSet
from feast.sdk.utils.bq_util import TableDownloader
from google.cloud import storage


@pytest.fixture
def client():
    return Client(verbose=True)


# Init the system by registering relevant resources.
def _register_resources(client, entities_fldr, features_fldr):
    resources = []
    for ent_file in os.listdir(entities_fldr):
        resources.append(Entity.from_yaml(os.path.join(entities_fldr, ent_file)))
    for feat_file in os.listdir(features_fldr):
        resources.append(Feature.from_yaml(os.path.join(features_fldr, feat_file)))
    client.apply(resources)


# Run an import job given an import spec.
def _run_job_and_wait_for_completion(job_yaml):
    out = subprocess.run(
        "feast jobs run {}".format(job_yaml).split(" "), check=True, stdout=PIPE
    )
    job_id = out.stdout.decode("utf-8").split(" ")[-1]
    job_status, job_complete = "UNKNOWN", False
    terminal_states = ["COMPLETED", "ABORTED", "ERROR", "UNKNOWN"]
    while not job_complete:
        out = subprocess.run(
            "feast get job {}".format(job_id).split(" "), check=True, stdout=PIPE
        )
        job_details = yaml.load(out.stdout.decode("utf-8").replace("\t", " "))
        job_status = job_details["Status"]
        print("Job id {} currently {}".format(job_id, job_status))
        if job_status in terminal_states:
            break
        sleep(10)
    return job_status


def _stage_data(local, remote):
    split = utils.split_gs_path(remote)
    storage_client = storage.Client()
    bucket = storage_client.get_bucket(split[0])
    blob = bucket.blob(split[1])

    blob.upload_from_filename(local)

<<<<<<< HEAD
'''Get the BQ data and get only columns to compare, 
  then sort by id and timestamp
'''
=======

# Get the BQ data and get only columns to compare, then sort by id and timestamp
>>>>>>> 0d175ad5
def _get_data_from_bq_and_sort(table_name, bucket_name):
    got = TableDownloader().download_table_as_df(
        table_name, "gs://{}/test-cases/extract.csv".format(bucket_name)
    )
    return (
        got.drop(["created_timestamp", "job_id"], axis=1)
        .sort_values(["id", "event_timestamp"])
        .reset_index(drop=True)
    )


class TestFeastIntegration:
    def test_end_to_end(self, client):
        project_id = os.environ.get("PROJECT_ID")
        bucket_name = os.environ.get("BUCKET_NAME")

        features = [
            "feature_double_redis",
            "feature_float_redis",
            "feature_int32_redis",
            "feature_int64_redis",
        ]
        expected = self.get_expected_data(features)

        self.run_batch_import(bucket_name, client)
        self.validate_warehouse_data(bucket_name, project_id, expected)
        self.validate_serving_data(client, features, expected)

    @staticmethod
    def get_expected_data(features):
        expected = pd.read_csv(
            "data/test_data.csv",
            header=None,
            names=["id", "event_timestamp"] + features,
        )
        expected = expected.sort_values(["id", "event_timestamp"]).reset_index(
            drop=True
        )
        expected["event_timestamp"] = pd.to_datetime(
            expected["event_timestamp"]
        ).dt.strftime("%Y-%m-%d %H:%M:%S UTC")
        return expected

    @staticmethod
    def run_batch_import(bucket_name, client):
        _stage_data(
            "data/test_data.csv", "gs://{}/test-cases/test_data.csv".format(bucket_name)
        )
        _register_resources(client, "data/entity", "data/feature")
<<<<<<< HEAD
        result = _run_job_and_wait_for_completion("data/import/import_csv.yaml")
        
        # Ensure that the job is able to reach completion
        assert result == "COMPLETED"

        # Check data in bq
        features = ["feature_double_redis", "feature_float_redis", 
            "feature_int32_redis", "feature_int64_redis"]
        wanted = pd.read_csv("data/test_data.csv", 
            header=None, 
            names=["id", "event_timestamp"] + features)
        wanted = wanted \
            .sort_values(["id", "event_timestamp"]) \
            .reset_index(drop=True)
        wanted['event_timestamp'] = pd.to_datetime(wanted['event_timestamp'])\
            .dt.strftime("%Y-%m-%d %H:%M:%S UTC")
        got = _get_data_from_bq_and_sort(project_id + ".feast_it.myentity", bucket_name)
        assert pd.testing.assert_frame_equal(got, wanted[got.columns], check_less_precise=True) is None
=======
        job_status = _run_job_and_wait_for_completion("data/import/import_csv.yaml")
        assert job_status == "COMPLETED"

    @staticmethod
    def validate_serving_data(client, features, expected):
        features_type_mapping = {
            "myentity": np.string_,
            "myentity.feature_double_redis": np.float64,
            "myentity.feature_float_redis": np.float64,
            "myentity.feature_int32_redis": np.int64,
            "myentity.feature_int64_redis": np.int64,
        }
>>>>>>> 0d175ad5

        feature_set = FeatureSet(
            entity="myentity", features=["myentity." + f for f in features]
        )
        actual_latest = client.get_serving_data(
            feature_set, entity_keys=[str(id) for id in list(expected.id.unique())]
        ).astype(features_type_mapping)
        actual_latest = actual_latest.sort_values(["myentity"])
        expected["event_timestamp"] = pd.to_datetime(expected["event_timestamp"])
        expected_latest = expected.loc[
            expected.groupby("id").event_timestamp.idxmax(), :
        ]
        expected_latest.columns = ["myentity", "timestamp"] + [
            "myentity." + f for f in features
        ]
        expected_latest = (
            expected_latest[actual_latest.columns]
            .sort_values(["myentity"])
            .reset_index(drop=True)
        ).astype(features_type_mapping)

        assert (
            pd.testing.assert_frame_equal(
                expected_latest, actual_latest, check_less_precise=True, check_like=True
            )
            is None
        )

    @staticmethod
    def validate_warehouse_data(bucket_name, project_id, expected):
        features_type_mapping = {
            "id": np.string_,
            "event_timestamp": np.string_,
            "feature_double_redis": np.float64,
            "feature_float_redis": np.float64,
            "feature_int32_redis": np.int64,
            "feature_int64_redis": np.int64,
        }

        actual = TableDownloader().download_table_as_df(
            project_id + ".feast_it.myentity",
            "gs://{}/test-cases/extract.csv".format(bucket_name),
        )
        actual = actual.drop(["created_timestamp", "job_id"], axis=1).sort_values(
            ["id", "event_timestamp"]
        )
        actual = (
            actual.drop_duplicates()
            .reset_index(drop=True)
            .astype(features_type_mapping)
        )
        expected = expected.astype(features_type_mapping)

        assert (
            pd.testing.assert_frame_equal(
                expected, actual, check_less_precise=True, check_like=True
            )
            is None
        )<|MERGE_RESOLUTION|>--- conflicted
+++ resolved
@@ -60,14 +60,8 @@
 
     blob.upload_from_filename(local)
 
-<<<<<<< HEAD
-'''Get the BQ data and get only columns to compare, 
-  then sort by id and timestamp
-'''
-=======
 
 # Get the BQ data and get only columns to compare, then sort by id and timestamp
->>>>>>> 0d175ad5
 def _get_data_from_bq_and_sort(table_name, bucket_name):
     got = TableDownloader().download_table_as_df(
         table_name, "gs://{}/test-cases/extract.csv".format(bucket_name)
@@ -117,26 +111,6 @@
             "data/test_data.csv", "gs://{}/test-cases/test_data.csv".format(bucket_name)
         )
         _register_resources(client, "data/entity", "data/feature")
-<<<<<<< HEAD
-        result = _run_job_and_wait_for_completion("data/import/import_csv.yaml")
-        
-        # Ensure that the job is able to reach completion
-        assert result == "COMPLETED"
-
-        # Check data in bq
-        features = ["feature_double_redis", "feature_float_redis", 
-            "feature_int32_redis", "feature_int64_redis"]
-        wanted = pd.read_csv("data/test_data.csv", 
-            header=None, 
-            names=["id", "event_timestamp"] + features)
-        wanted = wanted \
-            .sort_values(["id", "event_timestamp"]) \
-            .reset_index(drop=True)
-        wanted['event_timestamp'] = pd.to_datetime(wanted['event_timestamp'])\
-            .dt.strftime("%Y-%m-%d %H:%M:%S UTC")
-        got = _get_data_from_bq_and_sort(project_id + ".feast_it.myentity", bucket_name)
-        assert pd.testing.assert_frame_equal(got, wanted[got.columns], check_less_precise=True) is None
-=======
         job_status = _run_job_and_wait_for_completion("data/import/import_csv.yaml")
         assert job_status == "COMPLETED"
 
@@ -149,7 +123,6 @@
             "myentity.feature_int32_redis": np.int64,
             "myentity.feature_int64_redis": np.int64,
         }
->>>>>>> 0d175ad5
 
         feature_set = FeatureSet(
             entity="myentity", features=["myentity." + f for f in features]
