--- conflicted
+++ resolved
@@ -1,11 +1,7 @@
 package registry
 
 import (
-<<<<<<< HEAD
-	"github.com/feast-dev/feast/go/internal/feast/errors"
-=======
 	"fmt"
->>>>>>> e574ae51
 	"net/url"
 	"reflect"
 	"sync"
@@ -196,13 +192,9 @@
 		}
 	}
 	r.cachedRegistry = registryProto
-<<<<<<< HEAD
 	if !r.registryStore.HasFallback() {
 		r.load(registryProto)
 	}
-=======
-	r.load(registryProto)
->>>>>>> e574ae51
 	go r.RefreshRegistryOnInterval()
 	return nil
 }
