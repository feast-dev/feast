--- conflicted
+++ resolved
@@ -6,12 +6,7 @@
 	"encoding/binary"
 	"errors"
 	"fmt"
-
-<<<<<<< HEAD
-=======
-	//"os"
-	"sort"
->>>>>>> 0173033c
+  
 	"strconv"
 	"strings"
 
@@ -344,83 +339,6 @@
 	return &fullKey, nil
 }
 
-<<<<<<< HEAD
-=======
-func serializeEntityKey(entityKey *types.EntityKey, entityKeySerializationVersion int64) (*[]byte, error) {
-	// Serialize entity key to a bytestring so that it can be used as a lookup key in a hash table.
-
-	if entityKeySerializationVersion < 3 {
-		return nil, fmt.Errorf("Serialization of entity key with version < 3 is removed. Please use version 3 by setting entity_key_serialization_version=3. To reserializa your online store featrues refer -  https://github.com/feast-dev/feast/blob/master/docs/how-to-guides/entity-reserialization-of-from-v2-to-v3.md")
-	}
-
-	// Ensure that we have the right amount of join keys and entity values
-	if len(entityKey.JoinKeys) != len(entityKey.EntityValues) {
-		return nil, fmt.Errorf("the amount of join key names and entity values don't match: %s vs %s", entityKey.JoinKeys, entityKey.EntityValues)
-	}
-
-	// Make sure that join keys are sorted so that we have consistent key building
-	m := make(map[string]*types.Value)
-
-	for i := 0; i < len(entityKey.JoinKeys); i++ {
-		m[entityKey.JoinKeys[i]] = entityKey.EntityValues[i]
-	}
-
-	keys := make([]string, 0, len(m))
-	for k := range entityKey.JoinKeys {
-		keys = append(keys, entityKey.JoinKeys[k])
-	}
-	sort.Strings(keys)
-
-	// Build the key
-	length := 5 * len(keys)
-	bufferList := make([][]byte, length)
-
-	// For entityKeySerializationVersion 3 and above, we add the number of join keys
-	// as the first 4 bytes of the serialized key.
-	if entityKeySerializationVersion >= 3 {
-		byteBuffer := make([]byte, 4)
-		binary.LittleEndian.PutUint32(byteBuffer, uint32(len(keys)))
-		bufferList = append([][]byte{byteBuffer}, bufferList...)
-	}
-
-	for i := 0; i < len(keys); i++ {
-		offset := i * 2
-		byteBuffer := make([]byte, 4)
-		binary.LittleEndian.PutUint32(byteBuffer, uint32(types.ValueType_Enum_value["STRING"]))
-		bufferList[offset] = byteBuffer
-		bufferList[offset+1] = []byte(keys[i])
-	}
-
-	for i := 0; i < len(keys); i++ {
-		offset := (2 * len(keys)) + (i * 3)
-		value := m[keys[i]].GetVal()
-
-		valueBytes, valueTypeBytes, err := serializeValue(value, entityKeySerializationVersion)
-		if err != nil {
-			return valueBytes, err
-		}
-
-		typeBuffer := make([]byte, 4)
-		binary.LittleEndian.PutUint32(typeBuffer, uint32(valueTypeBytes))
-
-		lenBuffer := make([]byte, 4)
-		binary.LittleEndian.PutUint32(lenBuffer, uint32(len(*valueBytes)))
-
-		bufferList[offset+0] = typeBuffer
-		bufferList[offset+1] = lenBuffer
-		bufferList[offset+2] = *valueBytes
-	}
-
-	// Convert from an array of byte arrays to a single byte array
-	var entityKeyBuffer []byte
-	for i := 0; i < len(bufferList); i++ {
-		entityKeyBuffer = append(entityKeyBuffer, bufferList[i]...)
-	}
-
-	return &entityKeyBuffer, nil
-}
-
->>>>>>> 0173033c
 func serializeValue(value interface{}, entityKeySerializationVersion int64) (*[]byte, types.ValueType_Enum, error) {
 	// TODO: Implement support for other types (at least the major types like ints, strings, bytes)
 	switch x := (value).(type) {
