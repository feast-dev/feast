--- conflicted
+++ resolved
@@ -6,11 +6,6 @@
 	"encoding/binary"
 	"errors"
 	"fmt"
-<<<<<<< HEAD
-
-	"github.com/feast-dev/feast/go/internal/feast/model"
-=======
->>>>>>> e574ae51
 	"os"
 	"strconv"
 	"strings"
