package feast

import (
	"context"
	"crypto/sha256"
	"errors"
	"fmt"
	"sort"
	"strings"

	"github.com/apache/arrow/go/arrow/array"
	"github.com/apache/arrow/go/arrow/memory"
	"github.com/feast-dev/feast/go/protos/feast/serving"
	prototypes "github.com/feast-dev/feast/go/protos/feast/types"
	"github.com/feast-dev/feast/go/types"
	"github.com/golang/protobuf/proto"
	"google.golang.org/grpc/codes"
	"google.golang.org/grpc/status"
	"google.golang.org/protobuf/types/known/durationpb"
	"google.golang.org/protobuf/types/known/timestamppb"
)

type FeatureStore struct {
	config      *RepoConfig
	registry    *Registry
	onlineStore OnlineStore
}

// A Features struct specifies a list of features to be retrieved from the online store. These features
// can be specified either as a list of string feature references or as a feature service. String
// feature references must have format "feature_view:feature", e.g. "customer_fv:daily_transactions".
type Features struct {
	FeaturesRefs   []string
	FeatureService *FeatureService
}

/*
	FeatureVector type represent result of retrieving single feature for multiple rows.
	It can be imagined as a column in output dataframe / table.
	It contains of feature name, list of values (across all rows),
	list of statuses and list of timestamp. All these lists have equal length.
	And this length is also equal to number of entity rows received in request.
*/
type FeatureVector struct {
	Name       string
	Values     array.Interface
	Statuses   []serving.FieldStatus
	Timestamps []*timestamppb.Timestamp
}

type featureViewAndRefs struct {
	view        *FeatureView
	featureRefs []string
}

/*
	We group all features from a single request by entities they attached to.
	Thus, we will be able to call online retrieval per entity and not per each feature view.
	In this struct we collect all features and views that belongs to a group.
	We also store here projected entity keys (only ones that needed to retrieve these features)
	and indexes to map result of retrieval into output response.
*/
type GroupedFeaturesPerEntitySet struct {
	// A list of requested feature references of the form featureViewName:featureName that share this entity set
	featureNames     []string
	featureViewNames []string
	// full feature references as they supposed to appear in response
	aliasedFeatureNames []string
	// Entity set as a list of EntityKeys to pass to OnlineRead
	entityKeys []*prototypes.EntityKey
	// Reversed mapping to project result of retrieval from storage to response
	indices [][]int
}

// NewFeatureStore constructs a feature store fat client using the
// repo config (contents of feature_store.yaml converted to JSON map).
func NewFeatureStore(config *RepoConfig) (*FeatureStore, error) {
	onlineStore, err := NewOnlineStore(config)
	if err != nil {
		return nil, err
	}

	registry, err := NewRegistry(config.GetRegistryConfig(), config.RepoPath)
	if err != nil {
		return nil, err
	}
	registry.initializeRegistry()

	return &FeatureStore{
		config:      config,
		registry:    registry,
		onlineStore: onlineStore,
	}, nil
}

// TODO: Review all functions that use ODFV and Request FV since these have not been tested
// ToDo: Split GetOnlineFeatures interface into two: GetOnlinFeaturesByFeatureService and GetOnlineFeaturesByFeatureRefs
func (fs *FeatureStore) GetOnlineFeatures(
	ctx context.Context,
	featureRefs []string,
	featureService *FeatureService,
	entityProtos map[string]*prototypes.RepeatedValue,
	fullFeatureNames bool) ([]*FeatureVector, error) {

	numRows, err := fs.validateEntityValues(entityProtos)
	if err != nil {
		return nil, err
	}

	var fvs map[string]*FeatureView
	var requestedFeatureViews []*featureViewAndRefs
	var requestedOnDemandFeatureViews []*OnDemandFeatureView
	if featureService != nil {
		fvs, requestedFeatureViews, requestedOnDemandFeatureViews, err =
			fs.getFeatureViewsToUseByService(featureService, false)
	} else {
		fvs, requestedFeatureViews, requestedOnDemandFeatureViews, err =
			fs.getFeatureViewsToUseByFeatureRefs(featureRefs, false)
	}

	err = validateFeatureRefs(requestedFeatureViews, fullFeatureNames)
	if err != nil {
		return nil, err
	}

	if len(requestedOnDemandFeatureViews) > 0 {
		return nil, status.Errorf(codes.InvalidArgument, "on demand feature views are currently not supported")
	}

	entityNameToJoinKeyMap, expectedJoinKeysSet, err := fs.getEntityMaps(requestedFeatureViews)
	if err != nil {
		return nil, err
	}
	// TODO (Ly): This should return empty now
	// Expect no ODFV or Request FV passed in GetOnlineFearuresRequest
	neededRequestData, err := fs.getNeededRequestData(requestedOnDemandFeatureViews)
	if err != nil {
		return nil, err
	}

	// TODO: Add a map that contains provided entities + ODFV schema entities + request schema
	// to use for ODFV
	// Remove comments for requestDataFeatures when ODFV is supported
	// requestDataFeatures := make(map[string]*prototypes.RepeatedValue) // TODO (Ly): Should be empty now until ODFV and Request FV are supported
	mappedEntityProtos := make(map[string]*prototypes.RepeatedValue)
	for joinKeyOrFeature, vals := range entityProtos {
		if _, ok := neededRequestData[joinKeyOrFeature]; ok {
			// requestDataFeatures[joinKeyOrFeature] = vals
		} else {
			if _, ok := expectedJoinKeysSet[joinKeyOrFeature]; !ok {
				return nil, fmt.Errorf("JoinKey is not expected in this request: %s\n%v", joinKeyOrFeature, expectedJoinKeysSet)
			} else {
				mappedEntityProtos[joinKeyOrFeature] = vals
			}
		}
	}

	// TODO (Ly): Skip this validation since we're not supporting ODFV yet

	// err = fs.ensureRequestedDataExist(neededRequestData, neededRequestODFVFeatures, requestDataFeatures)
	// if err != nil {
	// 	return nil, err
	// }

	// Add provided entities + ODFV schema entities to response

	featureViews := make([]*FeatureView, len(requestedFeatureViews))
	index := 0
	for _, featuresAndView := range requestedFeatureViews {
		featureViews[index] = featuresAndView.view
		index += 1
	}

	entitylessCase := false

	for _, featureView := range featureViews {
		if _, ok := featureView.entities[DUMMY_ENTITY_NAME]; ok {
			entitylessCase = true
			break
		}
	}

	if entitylessCase {
		dummyEntityColumn := &prototypes.RepeatedValue{Val: make([]*prototypes.Value, numRows)}
		for index := 0; index < numRows; index++ {
			dummyEntityColumn.Val[index] = &DUMMY_ENTITY
		}
		mappedEntityProtos[DUMMY_ENTITY_ID] = dummyEntityColumn
	}

	groupedRefs, err := groupFeatureRefs(requestedFeatureViews, mappedEntityProtos, entityNameToJoinKeyMap, fullFeatureNames)
	if err != nil {
		return nil, err
	}
	result := make([]*FeatureVector, 0)
	arrowMemory := memory.NewGoAllocator()

	for _, groupRef := range groupedRefs {
		featureData, err := fs.readFromOnlineStore(ctx, groupRef.entityKeys, groupRef.featureViewNames, groupRef.featureNames)
		if err != nil {
			return nil, err
		}

		vectors, err := fs.transposeFeatureRowsIntoColumns(featureData,
			groupRef,
			fvs,
			arrowMemory,
			numRows,
		)
		if err != nil {
			return nil, err
		}
		result = append(result, vectors...)
	}
	// TODO (Ly): ODFV, skip augmentResponseWithOnDemandTransforms
	return result, nil
}

func (fs *FeatureStore) DestructOnlineStore() {
	fs.onlineStore.Destruct()
}

// ParseFeatures parses the kind field of a GetOnlineFeaturesRequest protobuf message
// and populates a Features struct with the result.
func (fs *FeatureStore) ParseFeatures(kind interface{}) (*Features, error) {
	if featureList, ok := kind.(*serving.GetOnlineFeaturesRequest_Features); ok {
		return &Features{FeaturesRefs: featureList.Features.GetVal(), FeatureService: nil}, nil
	}
	if featureServiceRequest, ok := kind.(*serving.GetOnlineFeaturesRequest_FeatureService); ok {
		featureService, err := fs.registry.getFeatureService(fs.config.Project, featureServiceRequest.FeatureService)
		if err != nil {
			return nil, err
		}
		return &Features{FeaturesRefs: nil, FeatureService: featureService}, nil
	}
	return nil, errors.New("cannot parse kind from GetOnlineFeaturesRequest")
}

// getFeatureRefs extracts a list of feature references from a Features struct.
func (fs *FeatureStore) getFeatureRefs(features *Features) ([]string, error) {
	if features.FeatureService != nil {
		var featureViewName string
		featureRefs := make([]string, 0)
		for _, featureProjection := range features.FeatureService.projections {
			featureViewName = featureProjection.nameToUse()
			for _, feature := range featureProjection.features {
				featureRefs = append(featureRefs, fmt.Sprintf("%s:%s", featureViewName, feature.name))
			}
		}
		return featureRefs, nil
	} else {
		return features.FeaturesRefs, nil
	}
}

func (fs *FeatureStore) GetFeatureService(name string, project string) (*FeatureService, error) {
	return fs.registry.getFeatureService(project, name)
}

/*
	Return a list of copies of FeatureViewProjection
		copied from FeatureView, OnDemandFeatureView existed in the registry

	TODO (Ly): Since the implementation of registry has changed, a better approach here is just
		retrieving featureViews asked in the passed in list of feature references instead of
		retrieving all feature views. Similar argument to FeatureService applies.

*/
func (fs *FeatureStore) getFeatureViewsToUseByService(featureService *FeatureService, hideDummyEntity bool) (map[string]*FeatureView, []*featureViewAndRefs, []*OnDemandFeatureView, error) {
	fvs := make(map[string]*FeatureView)
	odFvs := make(map[string]*OnDemandFeatureView)

	featureViews, err := fs.listFeatureViews(hideDummyEntity)
	if err != nil {
		return nil, nil, nil, err
	}
	for _, featureView := range featureViews {
		fvs[featureView.base.name] = featureView
	}

	onDemandFeatureViews, err := fs.registry.listOnDemandFeatureViews(fs.config.Project)
	if err != nil {
		return nil, nil, nil, err
	}
	for _, onDemandFeatureView := range onDemandFeatureViews {
		odFvs[onDemandFeatureView.base.name] = onDemandFeatureView
	}

	fvsToUse := make([]*featureViewAndRefs, 0)
	odFvsToUse := make([]*OnDemandFeatureView, 0)

	for _, featureProjection := range featureService.projections {
		// Create copies of FeatureView that may contains the same *FeatureView but
		// each differentiated by a *FeatureViewProjection
		featureViewName := featureProjection.name
		if fv, ok := fvs[featureViewName]; ok {
			base, err := fv.base.withProjection(featureProjection)
			if err != nil {
				return nil, nil, nil, err
			}
			newFv := fv.NewFeatureViewFromBase(base)
			features := make([]string, len(newFv.base.features))
			for index, feature := range newFv.base.features {
				features[index] = feature.name
			}
			fvsToUse = append(fvsToUse, &featureViewAndRefs{
				view:        newFv,
				featureRefs: features,
			})
		} else if odFv, ok := odFvs[featureViewName]; ok {
			base, err := odFv.base.withProjection(featureProjection)
			if err != nil {
				return nil, nil, nil, err
			}
			odFvsToUse = append(odFvsToUse, odFv.NewOnDemandFeatureViewFromBase(base))
		} else {
			return nil, nil, nil, fmt.Errorf("the provided feature service %s contains a reference to a feature view"+
				"%s which doesn't exist, please make sure that you have created the feature view"+
				"%s and that you have registered it by running \"apply\"", featureService.name, featureViewName, featureViewName)
		}
	}
	return fvs, fvsToUse, odFvsToUse, nil
}

/*
	Return all FeatureView, OnDemandFeatureView from the registry
*/
func (fs *FeatureStore) getFeatureViewsToUseByFeatureRefs(features []string, hideDummyEntity bool) (map[string]*FeatureView, []*featureViewAndRefs, []*OnDemandFeatureView, error) {
	fvs := make(map[string]*FeatureView)
	odFvs := make(map[string]*OnDemandFeatureView)
	featureViews, err := fs.listFeatureViews(hideDummyEntity)
	if err != nil {
		return nil, nil, nil, err
	}
	for _, featureView := range featureViews {
		fvs[featureView.base.name] = featureView
	}

	onDemandFeatureViews, err := fs.registry.listOnDemandFeatureViews(fs.config.Project)
	if err != nil {
		return nil, nil, nil, err
	}
	for _, onDemandFeatureView := range onDemandFeatureViews {
		odFvs[onDemandFeatureView.base.name] = onDemandFeatureView
	}

	fvsToUse := make([]*featureViewAndRefs, 0)
	odFvsToUse := make([]*OnDemandFeatureView, 0)

	for _, featureRef := range features {
		featureViewName, featureName, err := parseFeatureReference(featureRef)
		if err != nil {
			return nil, nil, nil, err
		}
		if fv, ok := fvs[featureViewName]; ok {
			found := false
			for _, group := range fvsToUse {
				if group.view == fv {
					group.featureRefs = append(group.featureRefs, featureName)
					found = true
				}
			}
			if !found {
				fvsToUse = append(fvsToUse, &featureViewAndRefs{
					view:        fv,
					featureRefs: []string{featureName},
				})
			}
		} else if odFv, ok := odFvs[featureViewName]; ok {
			odFvsToUse = append(odFvsToUse, odFv)
		} else {
			return nil, nil, nil, fmt.Errorf("feature view %s doesn't exist, please make sure that you have created the"+
				" feature view %s and that you have registered it by running \"apply\"", featureViewName, featureViewName)
		}
	}
<<<<<<< HEAD
	return fvs, fvsToUse, requestFvsToUse, odFvsToUse, nil
=======
	return fvs, fvsToUse, odFvsToUse, nil
>>>>>>> 2917e272
}

func (fs *FeatureStore) getEntityMaps(requestedFeatureViews []*featureViewAndRefs) (map[string]string, map[string]interface{}, error) {
	entityNameToJoinKeyMap := make(map[string]string)
	expectedJoinKeysSet := make(map[string]interface{})

	entities, err := fs.listEntities(false)
	if err != nil {
		return nil, nil, err
	}
	entitiesByName := make(map[string]*Entity)

	for _, entity := range entities {
		entitiesByName[entity.name] = entity
	}

	for _, featuresAndView := range requestedFeatureViews {
		featureView := featuresAndView.view
		var joinKeyToAliasMap map[string]string
		if featureView.base.projection != nil && featureView.base.projection.joinKeyMap != nil {
			joinKeyToAliasMap = featureView.base.projection.joinKeyMap
		} else {
			joinKeyToAliasMap = map[string]string{}
		}

		for entityName := range featureView.entities {
			joinKey := entitiesByName[entityName].joinKey
			entityNameToJoinKeyMap[entityName] = joinKey

			if alias, ok := joinKeyToAliasMap[joinKey]; ok {
				expectedJoinKeysSet[alias] = nil
			} else {
				expectedJoinKeysSet[joinKey] = nil
			}
		}
	}
	return entityNameToJoinKeyMap, expectedJoinKeysSet, nil
}

func (fs *FeatureStore) validateEntityValues(joinKeyValues map[string]*prototypes.RepeatedValue) (int, error) {
	setOfRowLengths := make(map[int]bool)
	var numRows int
	for _, col := range joinKeyValues {
		setOfRowLengths[len(col.Val)] = true
		numRows = len(col.Val)
	}
	if len(setOfRowLengths) > 1 {
		return 0, errors.New("valueError: All entity rows must have the same columns")
	}
	return numRows, nil
}

func validateFeatureRefs(requestedFeatures []*featureViewAndRefs, fullFeatureNames bool) error {
	featureRefCounter := make(map[string]int)
	featureRefs := make([]string, 0)
	for _, viewAndFeatures := range requestedFeatures {
		for _, feature := range viewAndFeatures.featureRefs {
			projectedViewName := viewAndFeatures.view.base.name
			if viewAndFeatures.view.base.projection != nil {
				projectedViewName = viewAndFeatures.view.base.projection.nameToUse()
			}

			featureRefs = append(featureRefs,
				fmt.Sprintf("%s:%s", projectedViewName, feature))
		}
	}

	for _, featureRef := range featureRefs {
		if fullFeatureNames {
			featureRefCounter[featureRef]++
		} else {
			_, featureName, _ := parseFeatureReference(featureRef)
			featureRefCounter[featureName]++
		}

	}
	for featureName, occurrences := range featureRefCounter {
		if occurrences == 1 {
			delete(featureRefCounter, featureName)
		}
	}
	if len(featureRefCounter) >= 1 {
		collidedFeatureRefs := make([]string, 0)
		for collidedFeatureRef := range featureRefCounter {
			if fullFeatureNames {
				collidedFeatureRefs = append(collidedFeatureRefs, collidedFeatureRef)
			} else {
				for _, featureRef := range featureRefs {
					_, featureName, _ := parseFeatureReference(featureRef)
					if featureName == collidedFeatureRef {
						collidedFeatureRefs = append(collidedFeatureRefs, featureRef)
					}
				}
			}
		}
		return featureNameCollisionError{collidedFeatureRefs, fullFeatureNames}
	}

	return nil
}

func (fs *FeatureStore) getNeededRequestData(requestedOnDemandFeatureViews []*OnDemandFeatureView) (map[string]struct{}, error) {
	neededRequestData := make(map[string]struct{})

	for _, onDemandFeatureView := range requestedOnDemandFeatureViews {
		requestSchema := onDemandFeatureView.getRequestDataSchema()
		for fieldName := range requestSchema {
			neededRequestData[fieldName] = struct{}{}
		}
	}

	return neededRequestData, nil
}

func (fs *FeatureStore) ensureRequestedDataExist(neededRequestData map[string]struct{},
	neededRequestFvFeatures map[string]struct{},
	requestDataFeatures map[string]*prototypes.RepeatedValue) error {
	// TODO (Ly): Review: Skip checking even if composite set of
	// neededRequestData neededRequestFvFeatures is different from
	// request_data_features but same length?
	if len(neededRequestData)+len(neededRequestFvFeatures) != len(requestDataFeatures) {
		missingFeatures := make([]string, 0)
		for feature := range neededRequestData {
			if _, ok := requestDataFeatures[feature]; !ok {
				missingFeatures = append(missingFeatures, feature)
			}
		}
		for feature := range neededRequestFvFeatures {
			if _, ok := requestDataFeatures[feature]; !ok {
				missingFeatures = append(missingFeatures, feature)
			}
		}
		return fmt.Errorf("requestDataNotFoundInEntityRowsException: %s", strings.Join(missingFeatures, ", "))
	}
	return nil
}

func (fs *FeatureStore) checkOutsideTtl(featureTimestamp *timestamppb.Timestamp, currentTimestamp *timestamppb.Timestamp, ttl *durationpb.Duration) bool {
	return currentTimestamp.GetSeconds()-featureTimestamp.GetSeconds() > ttl.Seconds
}

func (fs *FeatureStore) readFromOnlineStore(ctx context.Context, entityRows []*prototypes.EntityKey,
	requestedFeatureViewNames []string,
	requestedFeatureNames []string,
) ([][]FeatureData, error) {
	numRows := len(entityRows)
	entityRowsValue := make([]*prototypes.EntityKey, numRows)
	for index, entityKey := range entityRows {
		entityRowsValue[index] = &prototypes.EntityKey{JoinKeys: entityKey.JoinKeys, EntityValues: entityKey.EntityValues}
	}
	return fs.onlineStore.OnlineRead(ctx, entityRowsValue, requestedFeatureViewNames, requestedFeatureNames)
}

func (fs *FeatureStore) transposeFeatureRowsIntoColumns(featureData2D [][]FeatureData,
	groupRef *GroupedFeaturesPerEntitySet,
	fvs map[string]*FeatureView,
	arrowAllocator memory.Allocator,
	numRows int) ([]*FeatureVector, error) {

	numFeatures := len(groupRef.aliasedFeatureNames)

	var value *prototypes.Value
	var status serving.FieldStatus
	var eventTimeStamp *timestamppb.Timestamp
	var featureData *FeatureData
	var fv *FeatureView
	var featureViewName string

	vectors := make([]*FeatureVector, 0)

	for featureIndex := 0; featureIndex < numFeatures; featureIndex++ {
		currentVector := &FeatureVector{
			Name:       groupRef.aliasedFeatureNames[featureIndex],
			Statuses:   make([]serving.FieldStatus, numRows),
			Timestamps: make([]*timestamppb.Timestamp, numRows),
		}
		vectors = append(vectors, currentVector)
		protoValues := make([]*prototypes.Value, numRows)

		for rowEntityIndex, outputIndexes := range groupRef.indices {
			if featureData2D[rowEntityIndex] == nil {
				value = nil
				status = serving.FieldStatus_NOT_FOUND
				eventTimeStamp = &timestamppb.Timestamp{}
			} else {
				featureData = &featureData2D[rowEntityIndex][featureIndex]
				eventTimeStamp = &timestamppb.Timestamp{Seconds: featureData.timestamp.Seconds, Nanos: featureData.timestamp.Nanos}
				featureViewName = featureData.reference.FeatureViewName
				fv = fvs[featureViewName]
				if _, ok := featureData.value.Val.(*prototypes.Value_NullVal); ok {
					value = nil
					status = serving.FieldStatus_NOT_FOUND
				} else if fs.checkOutsideTtl(eventTimeStamp, timestamppb.Now(), fv.ttl) {
					value = &prototypes.Value{Val: featureData.value.Val}
					status = serving.FieldStatus_OUTSIDE_MAX_AGE
				} else {
					value = &prototypes.Value{Val: featureData.value.Val}
					status = serving.FieldStatus_PRESENT
				}
			}
			for _, rowIndex := range outputIndexes {
				protoValues[rowIndex] = value
				currentVector.Statuses[rowIndex] = status
				currentVector.Timestamps[rowIndex] = eventTimeStamp
			}
		}
		arrowValues, err := types.ProtoValuesToArrowArray(protoValues, arrowAllocator, numRows)
		if err != nil {
			return nil, err
		}
		currentVector.Values = arrowValues
	}

	return vectors, nil

}

// TODO (Ly): Complete this function + ODFV
func (fs *FeatureStore) augmentResponseWithOnDemandTransforms(onlineFeaturesResponse *serving.GetOnlineFeaturesResponse,
	featureRefs []string,
	requestedOnDemandFeatureViews []*OnDemandFeatureView,
	fullFeatureNames bool,
) {
	requestedOdfvMap := make(map[string]*OnDemandFeatureView)
	requestedOdfvNames := make([]string, len(requestedOnDemandFeatureViews))
	for index, requestedOdfv := range requestedOnDemandFeatureViews {
		requestedOdfvMap[requestedOdfv.base.name] = requestedOdfv
		requestedOdfvNames[index] = requestedOdfv.base.name
	}

	odfvFeatureRefs := make(map[string][]string)
	for _, featureRef := range featureRefs {
		viewName, featureName, err := parseFeatureReference(featureRef)
		if err != nil {

		}

		if _, ok := requestedOdfvMap[viewName]; ok {

			viewNameToUse := requestedOdfvMap[viewName].base.projection.nameToUse()
			if fullFeatureNames {
				featureName = fmt.Sprintf("%s__%s", viewNameToUse, featureName)
			}
			odfvFeatureRefs[viewName] = append(odfvFeatureRefs[viewName], featureName)
		}
	}
}

func (fs *FeatureStore) listFeatureViews(hideDummyEntity bool) ([]*FeatureView, error) {
	featureViews, err := fs.registry.listFeatureViews(fs.config.Project)
	if err != nil {
		return featureViews, err
	}
	return featureViews, nil
}

func (fs *FeatureStore) listEntities(hideDummyEntity bool) ([]*Entity, error) {

	allEntities, err := fs.registry.listEntities(fs.config.Project)
	if err != nil {
		return allEntities, err
	}
	entities := make([]*Entity, 0)
	for _, entity := range allEntities {
		if entity.name != DUMMY_ENTITY_NAME || !hideDummyEntity {
			entities = append(entities, entity)
		}
	}
	return entities, nil
}

func entityKeysToProtos(joinKeyValues map[string]*prototypes.RepeatedValue) []*prototypes.EntityKey {
	keys := make([]string, len(joinKeyValues))
	index := 0
	var numRows int
	for k, v := range joinKeyValues {
		keys[index] = k
		index += 1
		numRows = len(v.Val)
	}
	sort.Strings(keys)
	entityKeys := make([]*prototypes.EntityKey, numRows)
	numJoinKeys := len(keys)
	// Construct each EntityKey object
	for index = 0; index < numRows; index++ {
		entityKeys[index] = &prototypes.EntityKey{JoinKeys: keys, EntityValues: make([]*prototypes.Value, numJoinKeys)}
	}

	for colIndex, key := range keys {
		for index, value := range joinKeyValues[key].GetVal() {
			entityKeys[index].EntityValues[colIndex] = value
		}
	}
	return entityKeys
}

/*
Group feature views that share the same set of join keys. For each group, we store only unique rows and save indices to retrieve those
rows for each requested feature
*/

func groupFeatureRefs(requestedFeatureViews []*featureViewAndRefs,
	joinKeyValues map[string]*prototypes.RepeatedValue,
	entityNameToJoinKeyMap map[string]string,
	fullFeatureNames bool,
) (map[string]*GroupedFeaturesPerEntitySet,
	error,
) {
	groups := make(map[string]*GroupedFeaturesPerEntitySet)

	for _, featuresAndView := range requestedFeatureViews {
		joinKeys := make([]string, 0)
		fv := featuresAndView.view
		featureNames := featuresAndView.featureRefs
		for entity := range fv.entities {
			joinKeys = append(joinKeys, entityNameToJoinKeyMap[entity])
		}

		groupKeyBuilder := make([]string, 0)
		joinKeysValuesProjection := make(map[string]*prototypes.RepeatedValue)

		joinKeyToAliasMap := make(map[string]string)
		if fv.base.projection != nil && fv.base.projection.joinKeyMap != nil {
			joinKeyToAliasMap = fv.base.projection.joinKeyMap
		}

		for _, joinKey := range joinKeys {
			var joinKeyOrAlias string

			if alias, ok := joinKeyToAliasMap[joinKey]; ok {
				groupKeyBuilder = append(groupKeyBuilder, fmt.Sprintf("%s[%s]", joinKey, alias))
				joinKeyOrAlias = alias
			} else {
				groupKeyBuilder = append(groupKeyBuilder, joinKey)
				joinKeyOrAlias = joinKey
			}

			if _, ok := joinKeyValues[joinKeyOrAlias]; !ok {
				return nil, fmt.Errorf("key %s is missing in provided entity rows", joinKey)
			}
			joinKeysValuesProjection[joinKey] = joinKeyValues[joinKeyOrAlias]
		}

		sort.Strings(groupKeyBuilder)
		groupKey := strings.Join(groupKeyBuilder, ",")

		aliasedFeatureNames := make([]string, 0)
		featureViewNames := make([]string, 0)
		var viewNameToUse string
		if fv.base.projection != nil {
			viewNameToUse = fv.base.projection.nameToUse()
		} else {
			viewNameToUse = fv.base.name
		}

		for _, featureName := range featureNames {
			aliasedFeatureNames = append(aliasedFeatureNames,
				getFeatureResponseMeta(viewNameToUse, featureName, fullFeatureNames))
			featureViewNames = append(featureViewNames, fv.base.name)
		}

		if _, ok := groups[groupKey]; !ok {
			joinKeysProto := entityKeysToProtos(joinKeysValuesProjection)
			uniqueEntityRows, mappingIndices, err := getUniqueEntityRows(joinKeysProto)
			if err != nil {
				return nil, err
			}

			groups[groupKey] = &GroupedFeaturesPerEntitySet{
				featureNames:        featureNames,
				featureViewNames:    featureViewNames,
				aliasedFeatureNames: aliasedFeatureNames,
				indices:             mappingIndices,
				entityKeys:          uniqueEntityRows,
			}

		} else {
			groups[groupKey].featureNames = append(groups[groupKey].featureNames, featureNames...)
			groups[groupKey].aliasedFeatureNames = append(groups[groupKey].aliasedFeatureNames, aliasedFeatureNames...)
			groups[groupKey].featureViewNames = append(groups[groupKey].featureViewNames, featureViewNames...)
		}
	}
	return groups, nil
}

func getUniqueEntityRows(joinKeysProto []*prototypes.EntityKey) ([]*prototypes.EntityKey, [][]int, error) {
	uniqueValues := make(map[[sha256.Size]byte]*prototypes.EntityKey, 0)
	positions := make(map[[sha256.Size]byte][]int, 0)

	for index, entityKey := range joinKeysProto {
		serializedRow, err := proto.Marshal(entityKey)
		if err != nil {
			return nil, nil, err
		}

		rowHash := sha256.Sum256(serializedRow)
		if _, ok := uniqueValues[rowHash]; !ok {
			uniqueValues[rowHash] = entityKey
			positions[rowHash] = []int{index}
		} else {
			positions[rowHash] = append(positions[rowHash], index)
		}
	}

	mappingIndices := make([][]int, len(uniqueValues))
	uniqueEntityRows := make([]*prototypes.EntityKey, 0)
	for rowHash, row := range uniqueValues {
		nextIdx := len(uniqueEntityRows)

		mappingIndices[nextIdx] = positions[rowHash]
		uniqueEntityRows = append(uniqueEntityRows, row)
	}
	return uniqueEntityRows, mappingIndices, nil
}

func (fs *FeatureStore) getFeatureView(project, featureViewName string, hideDummyEntity bool) (*FeatureView, error) {
	fv, err := fs.registry.getFeatureView(fs.config.Project, featureViewName)
	if err != nil {
		return nil, err
	}
	if _, ok := fv.entities[DUMMY_ENTITY_NAME]; ok && hideDummyEntity {
		fv.entities = make(map[string]struct{})
	}
	return fv, nil
}

func parseFeatureReference(featureRef string) (featureViewName, featureName string, e error) {
	parsedFeatureName := strings.Split(featureRef, ":")

	if len(parsedFeatureName) == 0 {
		e = errors.New("featureReference should be in the format: 'FeatureViewName:FeatureName'")
	} else if len(parsedFeatureName) == 1 {
		featureName = parsedFeatureName[0]
	} else {
		featureViewName = parsedFeatureName[0]
		featureName = parsedFeatureName[1]
	}
	return
}

func getFeatureResponseMeta(featureNameAlias string, featureName string, fullFeatureNames bool) string {
	if fullFeatureNames {
		return fmt.Sprintf("%s__%s", featureNameAlias, featureName)
	} else {
		return featureName
	}
}

type featureNameCollisionError struct {
	featureRefCollisions []string
	fullFeatureNames     bool
}

func (e featureNameCollisionError) Error() string {
	return fmt.Sprintf("featureNameCollisionError: %s; %t", strings.Join(e.featureRefCollisions, ", "), e.fullFeatureNames)
}<|MERGE_RESOLUTION|>--- conflicted
+++ resolved
@@ -373,11 +373,7 @@
 				" feature view %s and that you have registered it by running \"apply\"", featureViewName, featureViewName)
 		}
 	}
-<<<<<<< HEAD
-	return fvs, fvsToUse, requestFvsToUse, odFvsToUse, nil
-=======
 	return fvs, fvsToUse, odFvsToUse, nil
->>>>>>> 2917e272
 }
 
 func (fs *FeatureStore) getEntityMaps(requestedFeatureViews []*featureViewAndRefs) (map[string]string, map[string]interface{}, error) {
