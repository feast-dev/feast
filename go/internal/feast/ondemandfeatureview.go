package feast

import (
	"github.com/feast-dev/feast/go/protos/feast/core"
	"github.com/feast-dev/feast/go/protos/feast/types"
)

type OnDemandFeatureView struct {
<<<<<<< HEAD
	base                        *BaseFeatureView
=======
	base                         *BaseFeatureView
>>>>>>> 2917e272
	sourceFeatureViewProjections map[string]*FeatureViewProjection
	sourceRequestDataSources     map[string]*core.DataSource_RequestDataOptions
}

func NewOnDemandFeatureViewFromProto(proto *core.OnDemandFeatureView) *OnDemandFeatureView {
	onDemandFeatureView := &OnDemandFeatureView{base: NewBaseFeatureView(proto.Spec.Name, proto.Spec.Features),
		sourceFeatureViewProjections: make(map[string]*FeatureViewProjection),
		sourceRequestDataSources:     make(map[string]*core.DataSource_RequestDataOptions),
	}
	for sourceName, onDemandSource := range proto.Spec.Sources {
		if onDemandSourceFeatureView, ok := onDemandSource.Source.(*core.OnDemandSource_FeatureView); ok {
			featureViewProto := onDemandSourceFeatureView.FeatureView
			featureView := NewFeatureViewFromProto(featureViewProto)
			onDemandFeatureView.sourceFeatureViewProjections[sourceName] = featureView.base.projection
		} else if onDemandSourceFeatureViewProjection, ok := onDemandSource.Source.(*core.OnDemandSource_FeatureViewProjection); ok {
			featureProjectionProto := onDemandSourceFeatureViewProjection.FeatureViewProjection
			onDemandFeatureView.sourceFeatureViewProjections[sourceName] = NewFeatureViewProjectionFromProto(featureProjectionProto)
		} else if onDemandSourceRequestFeatureView, ok := onDemandSource.Source.(*core.OnDemandSource_RequestDataSource); ok {

			if dataSourceRequestOptions, ok := onDemandSourceRequestFeatureView.RequestDataSource.Options.(*core.DataSource_RequestDataOptions_); ok {
				onDemandFeatureView.sourceRequestDataSources[sourceName] = dataSourceRequestOptions.RequestDataOptions
			}
		}
	}

	return onDemandFeatureView
}

func (fs *OnDemandFeatureView) NewOnDemandFeatureViewFromBase(base *BaseFeatureView) *OnDemandFeatureView {

	featureView := &OnDemandFeatureView{base: base}
	return featureView
}

func (fs *OnDemandFeatureView) getRequestDataSchema() map[string]types.ValueType_Enum {
	schema := make(map[string]types.ValueType_Enum)
	for _, requestDataSource := range fs.sourceRequestDataSources {
		for fieldName, fieldValueType := range requestDataSource.Schema {
			schema[fieldName] = fieldValueType
		}
	}
	return schema
}<|MERGE_RESOLUTION|>--- conflicted
+++ resolved
@@ -6,11 +6,7 @@
 )
 
 type OnDemandFeatureView struct {
-<<<<<<< HEAD
-	base                        *BaseFeatureView
-=======
 	base                         *BaseFeatureView
->>>>>>> 2917e272
 	sourceFeatureViewProjections map[string]*FeatureViewProjection
 	sourceRequestDataSources     map[string]*core.DataSource_RequestDataOptions
 }
