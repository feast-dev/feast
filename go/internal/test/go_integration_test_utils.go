--- conflicted
+++ resolved
@@ -4,7 +4,6 @@
 	"context"
 	"fmt"
 	"log"
-
 	"os"
 	"os/exec"
 	"path/filepath"
@@ -252,10 +251,7 @@
 		log.Printf("Repo setup error: %s", string(out))
 		return err
 	}
-<<<<<<< HEAD
-=======
-
->>>>>>> e574ae51
+
 	// Pause to ensure apply completes
 	time.Sleep(5 * time.Second)
 	t := time.Now()
