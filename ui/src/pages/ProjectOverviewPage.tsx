import React, { useContext, useState } from "react";
<<<<<<< HEAD

=======
>>>>>>> 14f45eeb
import {
  EuiPageTemplate,
  EuiText,
  EuiFlexGroup,
  EuiFlexItem,
  EuiTitle,
  EuiSpacer,
  EuiSkeletonText,
  EuiEmptyPrompt,
<<<<<<< HEAD
  EuiTabs,
  EuiTab,
=======
  EuiFieldSearch,
>>>>>>> 14f45eeb
} from "@elastic/eui";

import { useDocumentTitle } from "../hooks/useDocumentTitle";
import ObjectsCountStats from "../components/ObjectsCountStats";
import ExplorePanel from "../components/ExplorePanel";
import useLoadRegistry from "../queries/useLoadRegistry";
import RegistryPathContext from "../contexts/RegistryPathContext";
<<<<<<< HEAD
import RegistryVisualizationTab from "../components/RegistryVisualizationTab";
=======
import RegistrySearch from "../components/RegistrySearch";
import { useParams } from "react-router-dom";
>>>>>>> 14f45eeb

const ProjectOverviewPage = () => {
  useDocumentTitle("Feast Home");
  const registryUrl = useContext(RegistryPathContext);
  const { isLoading, isSuccess, isError, data } = useLoadRegistry(registryUrl);
  
  const [selectedTabId, setSelectedTabId] = useState('overview');
  
  const tabs = [
    {
      id: 'overview',
      name: 'Overview',
      disabled: false,
    },
    {
      id: 'visualization',
      name: 'Registry Visualization',
      disabled: false,
    },
  ];
  
  const onSelectedTabChanged = (id: string) => {
    setSelectedTabId(id);
  };
  
  const renderTabs = () => {
    return tabs.map((tab, index) => (
      <EuiTab
        key={index}
        onClick={() => onSelectedTabChanged(tab.id)}
        isSelected={tab.id === selectedTabId}
        disabled={tab.disabled}
      >
        {tab.name}
      </EuiTab>
    ));
  };

  const [searchText, setSearchText] = useState("");

  const { projectName } = useParams<{ projectName: string }>();

  const categories = [
    {
      name: "Data Sources",
      data: data?.objects.dataSources || [],
      getLink: (item: any) => `/p/${projectName}/data-source/${item.name}`,
    },
    {
      name: "Entities",
      data: data?.objects.entities || [],
      getLink: (item: any) => `/p/${projectName}/entity/${item.name}`,
    },
    {
      name: "Features",
      data: data?.allFeatures || [],
      getLink: (item: any) => {
        const featureView = item?.featureView;
        return featureView
          ? `/p/${projectName}/feature-view/${featureView}/feature/${item.name}`
          : "#";
      },
    },
    {
      name: "Feature Views",
      data: data?.mergedFVList || [],
      getLink: (item: any) => `/p/${projectName}/feature-view/${item.name}`,
    },
    {
      name: "Feature Services",
      data: data?.objects.featureServices || [],
      getLink: (item: any) => {
        const serviceName = item?.name || item?.spec?.name;
        return serviceName
          ? `/p/${projectName}/feature-service/${serviceName}`
          : "#";
      },
    },
  ];

  return (
    <EuiPageTemplate panelled>
      <EuiPageTemplate.Section>
        <EuiTitle size="l">
          <h1>
            {isLoading && <EuiSkeletonText lines={1} />}
            {isSuccess && data?.project && `Project: ${data.project}`}
          </h1>
        </EuiTitle>
        <EuiSpacer />
<<<<<<< HEAD
        
        <EuiTabs>{renderTabs()}</EuiTabs>
        <EuiSpacer />
        
        {selectedTabId === 'overview' && (
          <EuiFlexGroup>
            <EuiFlexItem grow={2}>
              {isLoading && <EuiSkeletonText lines={4} />}
              {isError && (
                <EuiEmptyPrompt
                  iconType="alert"
                  color="danger"
                  title={<h2>Error Loading Project Configs</h2>}
                  body={
                    <p>
                      There was an error loading the Project Configurations.
                      Please check that <code>feature_store.yaml</code> file is
                      available and well-formed.
                    </p>
                  }
                />
              )}
              {isSuccess &&
                (data?.description ? (
                  <EuiText>
                    <pre>{data.description}</pre>
                  </EuiText>
                ) : (
                  <EuiText>
                    <p>
                      Welcome to your new Feast project. In this UI, you can see
                      Data Sources, Entities, Feature Views and Feature Services
                      registered in Feast.
                    </p>
                    <p>
                      It looks like this project already has some objects
                      registered. If you are new to this project, we suggest
                      starting by exploring the Feature Services, as they
                      represent the collection of Feature Views serving a
                      particular model.
                    </p>
                    <p>
                      <strong>Note</strong>: We encourage you to replace this
                      welcome message with more suitable content for your team.
                      You can do so by specifying a{" "}
                      <code>project_description</code> in your{" "}
                      <code>feature_store.yaml</code> file.
                    </p>
                  </EuiText>
                ))}
              <ObjectsCountStats />
            </EuiFlexItem>
            <EuiFlexItem grow={1}>
              <ExplorePanel />
            </EuiFlexItem>
          </EuiFlexGroup>
        )}
        
        {selectedTabId === 'visualization' && (
          <RegistryVisualizationTab />
        )}
=======

        <EuiFlexGroup>
          <EuiFlexItem grow={2}>
            {isLoading && <EuiSkeletonText lines={4} />}
            {isError && (
              <EuiEmptyPrompt
                iconType="alert"
                color="danger"
                title={<h2>Error Loading Project Configs</h2>}
                body={
                  <p>
                    There was an error loading the Project Configurations.
                    Please check that <code>feature_store.yaml</code> file is
                    available and well-formed.
                  </p>
                }
              />
            )}
            {isSuccess &&
              (data?.description ? (
                <EuiText>
                  <pre>{data.description}</pre>
                </EuiText>
              ) : (
                <EuiText>
                  <p>
                    Welcome to your new Feast project. In this UI, you can see
                    Data Sources, Entities, Features, Feature Views, and Feature
                    Services registered in Feast.
                  </p>
                  <p>
                    It looks like this project already has some objects
                    registered. If you are new to this project, we suggest
                    starting by exploring the Feature Services, as they
                    represent the collection of Feature Views serving a
                    particular model.
                  </p>
                  <p>
                    <strong>Note</strong>: We encourage you to replace this
                    welcome message with more suitable content for your team.
                    You can do so by specifying a{" "}
                    <code>project_description</code> in your{" "}
                    <code>feature_store.yaml</code> file.
                  </p>
                </EuiText>
              ))}
            <ObjectsCountStats />
          </EuiFlexItem>
          <EuiFlexItem grow={1}>
            <ExplorePanel />
          </EuiFlexItem>
        </EuiFlexGroup>
>>>>>>> 14f45eeb
      </EuiPageTemplate.Section>
      <EuiPageTemplate.Section>
        {isSuccess && <RegistrySearch categories={categories} />}
      </EuiPageTemplate.Section>
    </EuiPageTemplate>
  );
};

export default ProjectOverviewPage;<|MERGE_RESOLUTION|>--- conflicted
+++ resolved
@@ -1,8 +1,4 @@
 import React, { useContext, useState } from "react";
-<<<<<<< HEAD
-
-=======
->>>>>>> 14f45eeb
 import {
   EuiPageTemplate,
   EuiText,
@@ -12,12 +8,9 @@
   EuiSpacer,
   EuiSkeletonText,
   EuiEmptyPrompt,
-<<<<<<< HEAD
   EuiTabs,
   EuiTab,
-=======
   EuiFieldSearch,
->>>>>>> 14f45eeb
 } from "@elastic/eui";
 
 import { useDocumentTitle } from "../hooks/useDocumentTitle";
@@ -25,12 +18,9 @@
 import ExplorePanel from "../components/ExplorePanel";
 import useLoadRegistry from "../queries/useLoadRegistry";
 import RegistryPathContext from "../contexts/RegistryPathContext";
-<<<<<<< HEAD
 import RegistryVisualizationTab from "../components/RegistryVisualizationTab";
-=======
 import RegistrySearch from "../components/RegistrySearch";
 import { useParams } from "react-router-dom";
->>>>>>> 14f45eeb
 
 const ProjectOverviewPage = () => {
   useDocumentTitle("Feast Home");
@@ -121,7 +111,6 @@
           </h1>
         </EuiTitle>
         <EuiSpacer />
-<<<<<<< HEAD
         
         <EuiTabs>{renderTabs()}</EuiTabs>
         <EuiSpacer />
@@ -153,8 +142,8 @@
                   <EuiText>
                     <p>
                       Welcome to your new Feast project. In this UI, you can see
-                      Data Sources, Entities, Feature Views and Feature Services
-                      registered in Feast.
+                      Data Sources, Entities, Features, Feature Views, and Feature
+                      Services registered in Feast.
                     </p>
                     <p>
                       It looks like this project already has some objects
@@ -183,60 +172,6 @@
         {selectedTabId === 'visualization' && (
           <RegistryVisualizationTab />
         )}
-=======
-
-        <EuiFlexGroup>
-          <EuiFlexItem grow={2}>
-            {isLoading && <EuiSkeletonText lines={4} />}
-            {isError && (
-              <EuiEmptyPrompt
-                iconType="alert"
-                color="danger"
-                title={<h2>Error Loading Project Configs</h2>}
-                body={
-                  <p>
-                    There was an error loading the Project Configurations.
-                    Please check that <code>feature_store.yaml</code> file is
-                    available and well-formed.
-                  </p>
-                }
-              />
-            )}
-            {isSuccess &&
-              (data?.description ? (
-                <EuiText>
-                  <pre>{data.description}</pre>
-                </EuiText>
-              ) : (
-                <EuiText>
-                  <p>
-                    Welcome to your new Feast project. In this UI, you can see
-                    Data Sources, Entities, Features, Feature Views, and Feature
-                    Services registered in Feast.
-                  </p>
-                  <p>
-                    It looks like this project already has some objects
-                    registered. If you are new to this project, we suggest
-                    starting by exploring the Feature Services, as they
-                    represent the collection of Feature Views serving a
-                    particular model.
-                  </p>
-                  <p>
-                    <strong>Note</strong>: We encourage you to replace this
-                    welcome message with more suitable content for your team.
-                    You can do so by specifying a{" "}
-                    <code>project_description</code> in your{" "}
-                    <code>feature_store.yaml</code> file.
-                  </p>
-                </EuiText>
-              ))}
-            <ObjectsCountStats />
-          </EuiFlexItem>
-          <EuiFlexItem grow={1}>
-            <ExplorePanel />
-          </EuiFlexItem>
-        </EuiFlexGroup>
->>>>>>> 14f45eeb
       </EuiPageTemplate.Section>
       <EuiPageTemplate.Section>
         {isSuccess && <RegistrySearch categories={categories} />}
