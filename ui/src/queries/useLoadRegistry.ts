import { useQuery } from "react-query";
import mergedFVTypes, { genericFVType } from "../parsers/mergedFVTypes";
import parseEntityRelationships, {
  EntityRelation,
} from "../parsers/parseEntityRelationships";
import parseIndirectRelationships from "../parsers/parseIndirectRelationships";
import { feast } from "../protos";

interface FeatureStoreAllData {
  project: string;
  description?: string;
  objects: feast.core.Registry;
  relationships: EntityRelation[];
  mergedFVMap: Record<string, genericFVType>;
  mergedFVList: genericFVType[];
  indirectRelationships: EntityRelation[];
}

const useLoadRegistry = (url: string) => {
  return useQuery(
    `registry:${url}`,
    () => {
      return fetch(url, {
        headers: {
          "Content-Type": "application/json",
        },
      })
        .then((res) => {
          return res.arrayBuffer();
        })
<<<<<<< HEAD
        .then<FeatureStoreAllData>((json) => {
          console.log(json)
          const objects = FeastRegistrySchema.parse(json);
=======
        .then<FeatureStoreAllData>((arrayBuffer) => {

          const objects = feast.core.Registry.decode(new Uint8Array(arrayBuffer));
          // const objects = FeastRegistrySchema.parse(json);
>>>>>>> 69e4a7d1

          const { mergedFVMap, mergedFVList } = mergedFVTypes(objects);

          const relationships = parseEntityRelationships(objects);

          // Only contains Entity -> FS or DS -> FS relationships
          const indirectRelationships = parseIndirectRelationships(
            relationships,
            objects
          );

          // console.log({
          //   objects,
          //   mergedFVMap,
          //   mergedFVList,
          //   relationships,
          //   indirectRelationships,
          // });

          return {
            project: objects.projectMetadata[0].project!,
            objects,
            mergedFVMap,
            mergedFVList,
            relationships,
            indirectRelationships,
          };
        });
    },
    {
      staleTime: Infinity, // Given that we are reading from a registry dump, this seems reasonable for now.
    }
  );
};

export default useLoadRegistry;
export type { FeatureStoreAllData };<|MERGE_RESOLUTION|>--- conflicted
+++ resolved
@@ -28,16 +28,10 @@
         .then((res) => {
           return res.arrayBuffer();
         })
-<<<<<<< HEAD
-        .then<FeatureStoreAllData>((json) => {
-          console.log(json)
-          const objects = FeastRegistrySchema.parse(json);
-=======
         .then<FeatureStoreAllData>((arrayBuffer) => {
 
           const objects = feast.core.Registry.decode(new Uint8Array(arrayBuffer));
           // const objects = FeastRegistrySchema.parse(json);
->>>>>>> 69e4a7d1
 
           const { mergedFVMap, mergedFVList } = mergedFVTypes(objects);
 
