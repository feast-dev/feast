{
  "name": "@feast-dev/feast-ui",
<<<<<<< HEAD
  "version": "0.39.1",
=======
  "version": "0.40.0",
>>>>>>> c42d9fd6
  "private": false,
  "files": [
    "dist"
  ],
  "main": "./dist/feast-ui.cjs",
  "module": "./dist/feast-ui.module.js",
  "peerDependencies": {
    "@elastic/datemath": "^5.0.3",
    "@elastic/eui": "^55.0.1",
    "@emotion/react": "^11.7.1",
    "@types/d3": "^7.1.0",
    "@types/react": "^17.0.20",
    "@types/react-dom": "^17.0.9",
    "d3": "^7.3.0",
    "inter-ui": "^3.19.3",
    "moment": "^2.29.1",
    "prop-types": "^15.8.1",
    "query-string": "^7.1.1",
    "react": "^17.0.2",
    "react-dom": "^17.0.2",
    "react-query": "^3.34.12",
    "react-router-dom": "6",
    "react-scripts": "^5.0.0",
    "typescript": "^4.4.2",
    "use-query-params": "^1.2.3",
    "zod": "^3.11.6"
  },
  "dependencies": {
    "@elastic/datemath": "^5.0.3",
    "@elastic/eui": "^55.0.1",
    "@emotion/react": "^11.7.1",
    "@types/d3": "^7.1.0",
    "@types/jest": "^27.0.1",
    "@types/node": "^16.7.13",
    "@types/react": "^17.0.20",
    "@types/react-dom": "^17.0.9",
    "d3": "^7.3.0",
    "inter-ui": "^3.19.3",
    "moment": "^2.29.1",
    "prop-types": "^15.8.1",
    "protobufjs": "^7.1.1",
    "query-string": "^7.1.1",
    "react-code-blocks": "^0.0.9-0",
    "react-query": "^3.34.12",
    "react-router-dom": "6",
    "react-scripts": "^5.0.0",
    "use-query-params": "^1.2.3",
    "zod": "^3.11.6"
  },
  "scripts": {
    "start": "npm run generate-protos && react-scripts start",
    "build": "npm run generate-protos && react-scripts build",
    "build:lib": "npm run generate-protos && rimraf ./dist && tsc && rollup -c",
    "build:lib-dev": "npm run generate-protos && rimraf ./dist && tsc && rollup -c && yalc publish -f",
    "test": "npm run generate-protos && react-scripts test",
    "eject": "react-scripts eject",
    "generate-protos": "pbjs --no-encode -o src/protos.js -w commonjs -t static-module `find ../protos/feast/ -iname *.proto` && pbts -n protos -o src/protos.d.ts src/protos.js"
  },
  "eslintConfig": {
    "extends": [
      "react-app",
      "react-app/jest"
    ]
  },
  "jest": {
    "moduleNameMapper": {
      "d3": "<rootDir>/node_modules/d3/dist/d3.min.js"
    }
  },
  "browserslist": {
    "production": [
      ">0.2%",
      "not dead",
      "not op_mini all"
    ],
    "development": [
      "last 1 chrome version",
      "last 1 firefox version",
      "last 1 safari version"
    ]
  },
  "devDependencies": {
    "@babel/core": "^7.17.5",
    "@babel/preset-env": "^7.16.11",
    "@babel/preset-react": "^7.16.7",
    "@rollup/plugin-babel": "^5.3.1",
    "@rollup/plugin-commonjs": "^21.0.2",
    "@rollup/plugin-json": "^4.1.0",
    "@rollup/plugin-node-resolve": "^13.1.3",
    "@rollup/plugin-typescript": "^8.3.1",
    "@testing-library/jest-dom": "^5.14.1",
    "@testing-library/react": "^12.0.0",
    "@testing-library/user-event": "^13.2.1",
    "msw": "^0.36.8",
    "protobufjs-cli": "^1.0.2",
    "react": "^17.0.2",
    "react-dom": "^17.0.2",
    "rimraf": "^3.0.2",
    "rollup": "^2.68.0",
    "rollup-plugin-copy": "^3.4.0",
    "rollup-plugin-import-css": "^3.0.2",
    "rollup-plugin-svg": "^2.0.0",
    "rollup-plugin-svgo": "^1.1.0",
    "rollup-plugin-terser": "^7.0.2",
    "tslib": "^2.3.1",
    "typescript": "^4.4.2"
  },
  "description": "Web UI for the [Feast Feature Store](https://feast.dev/)",
  "repository": {
    "type": "git",
    "url": "git+https://github.com/feast-dev/feast.git"
  },
  "keywords": [
    "Feast",
    "Feature",
    "Store"
  ],
  "author": "tony@feast.ai",
  "license": "Apache-2.0",
  "bugs": {
    "url": "https://github.com/feast-dev/feast/issues"
  }
}<|MERGE_RESOLUTION|>--- conflicted
+++ resolved
@@ -1,10 +1,6 @@
 {
   "name": "@feast-dev/feast-ui",
-<<<<<<< HEAD
-  "version": "0.39.1",
-=======
   "version": "0.40.0",
->>>>>>> c42d9fd6
   "private": false,
   "files": [
     "dist"
