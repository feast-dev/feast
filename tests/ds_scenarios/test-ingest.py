import sys
import pytest
from feast.client import Client

import uuid

from ds_example_feature_data import (
    PRODUCT_IMAGE_FEATURE_SET, create_product_image_features_df,
    PRODUCT_TEXT_ATTRIBUTE_FEATURE_SET, create_product_text_attributes_df,
)
from ds_fraud_feature_data import (
    FRAUD_COUNTS_FEATURE_SET, create_fraud_counts_df,
)

<<<<<<< HEAD
@pytest.fixture(scope='module')
def project_name(pytestconfig):
    return pytestconfig.getoption("project_name")


@pytest.fixture(scope='module')
def initial_entity_id(pytestconfig):
    return int(pytestconfig.getoption("initial_entity_id"))
=======
_GRPC_CONNECTION_TIMEOUT_DEFAULT = 20

_GRPC_CONNECTION_TIMEOUT_APPLY_KEY = 1200

PROJECT_NAME = 'ds_' + uuid.uuid4().hex.upper()[0:6]
>>>>>>> 2b7e0473


@pytest.fixture(scope='module')
def core_url(pytestconfig):
    return pytestconfig.getoption("core_url")


@pytest.fixture(scope='module')
def serving_url(pytestconfig):
    return pytestconfig.getoption("serving_url")


@pytest.fixture(scope='module')
def allow_dirty(pytestconfig):
    return True if pytestconfig.getoption(
        "allow_dirty").lower() == "true" else False


@pytest.fixture(scope='module')
def client(core_url, serving_url, allow_dirty, project_name):
    # Get client for core and serving
<<<<<<< HEAD
    client = Client(core_url=core_url, serving_url=serving_url)

    if not project_name:
      project_name = 'ds_' + uuid.uuid4().hex.upper()[0:6]

    client.create_project(project_name)
=======
    client = Client(core_url=core_url, serving_url=serving_url,
                    grpc_connection_timeout_default=_GRPC_CONNECTION_TIMEOUT_DEFAULT,
                    grpc_connection_timeout_apply_key=_GRPC_CONNECTION_TIMEOUT_APPLY_KEY,
                    batch_feature_request_wait_time_seconds=_GRPC_CONNECTION_TIMEOUT_APPLY_KEY)
    client.create_project(PROJECT_NAME)
>>>>>>> 2b7e0473

    # Ensure Feast core is active, but empty
    if not allow_dirty:
        feature_sets = client.list_feature_sets(project=project_name)
        if len(feature_sets) > 0:
            raise Exception(
                "Feast cannot have existing feature sets registered. Exiting tests."
            )

    return client


@pytest.mark.timeout(1200)
@pytest.mark.parametrize("data_frame_generator,feature_set", [
#    (create_product_image_features_df, PRODUCT_IMAGE_FEATURE_SET),
    (create_product_text_attributes_df, PRODUCT_TEXT_ATTRIBUTE_FEATURE_SET),
    (create_fraud_counts_df, FRAUD_COUNTS_FEATURE_SET),
])
<<<<<<< HEAD
def test_ingestion(client, initial_entity_id, data_frame_generator, feature_set):
    client.apply(feature_set)
    data_frame = data_frame_generator(initial_entity_id)
    client.ingest(feature_set, data_frame)
=======
def test_ingestion(client, data_frame_generator, feature_set):
    client.set_project(PROJECT_NAME)
    client.apply(feature_set)
    data_frame = data_frame_generator()
    client.ingest(feature_set, data_frame, timeout=_GRPC_CONNECTION_TIMEOUT_APPLY_KEY)
>>>>>>> 2b7e0473
<|MERGE_RESOLUTION|>--- conflicted
+++ resolved
@@ -12,7 +12,6 @@
     FRAUD_COUNTS_FEATURE_SET, create_fraud_counts_df,
 )
 
-<<<<<<< HEAD
 @pytest.fixture(scope='module')
 def project_name(pytestconfig):
     return pytestconfig.getoption("project_name")
@@ -21,13 +20,13 @@
 @pytest.fixture(scope='module')
 def initial_entity_id(pytestconfig):
     return int(pytestconfig.getoption("initial_entity_id"))
-=======
+
+  
 _GRPC_CONNECTION_TIMEOUT_DEFAULT = 20
 
 _GRPC_CONNECTION_TIMEOUT_APPLY_KEY = 1200
 
 PROJECT_NAME = 'ds_' + uuid.uuid4().hex.upper()[0:6]
->>>>>>> 2b7e0473
 
 
 @pytest.fixture(scope='module')
@@ -49,20 +48,15 @@
 @pytest.fixture(scope='module')
 def client(core_url, serving_url, allow_dirty, project_name):
     # Get client for core and serving
-<<<<<<< HEAD
-    client = Client(core_url=core_url, serving_url=serving_url)
+    client = Client(core_url=core_url, serving_url=serving_url,
+                    grpc_connection_timeout_default=_GRPC_CONNECTION_TIMEOUT_DEFAULT,
+                    grpc_connection_timeout_apply_key=_GRPC_CONNECTION_TIMEOUT_APPLY_KEY,
+                    batch_feature_request_wait_time_seconds=_GRPC_CONNECTION_TIMEOUT_APPLY_KEY)
 
     if not project_name:
       project_name = 'ds_' + uuid.uuid4().hex.upper()[0:6]
 
-    client.create_project(project_name)
-=======
-    client = Client(core_url=core_url, serving_url=serving_url,
-                    grpc_connection_timeout_default=_GRPC_CONNECTION_TIMEOUT_DEFAULT,
-                    grpc_connection_timeout_apply_key=_GRPC_CONNECTION_TIMEOUT_APPLY_KEY,
-                    batch_feature_request_wait_time_seconds=_GRPC_CONNECTION_TIMEOUT_APPLY_KEY)
     client.create_project(PROJECT_NAME)
->>>>>>> 2b7e0473
 
     # Ensure Feast core is active, but empty
     if not allow_dirty:
@@ -81,15 +75,8 @@
     (create_product_text_attributes_df, PRODUCT_TEXT_ATTRIBUTE_FEATURE_SET),
     (create_fraud_counts_df, FRAUD_COUNTS_FEATURE_SET),
 ])
-<<<<<<< HEAD
 def test_ingestion(client, initial_entity_id, data_frame_generator, feature_set):
+    client.set_project(PROJECT_NAME)
     client.apply(feature_set)
     data_frame = data_frame_generator(initial_entity_id)
-    client.ingest(feature_set, data_frame)
-=======
-def test_ingestion(client, data_frame_generator, feature_set):
-    client.set_project(PROJECT_NAME)
-    client.apply(feature_set)
-    data_frame = data_frame_generator()
-    client.ingest(feature_set, data_frame, timeout=_GRPC_CONNECTION_TIMEOUT_APPLY_KEY)
->>>>>>> 2b7e0473
+    client.ingest(feature_set, data_frame, timeout=_GRPC_CONNECTION_TIMEOUT_APPLY_KEY)