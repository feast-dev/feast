--- conflicted
+++ resolved
@@ -558,7 +558,6 @@
     )
 
 
-<<<<<<< HEAD
 @pytest.mark.timeout(600)
 @pytest.mark.run(order=16)
 def test_basic_ingest_retrieval_fs(client):
@@ -691,8 +690,6 @@
         assert ingest_job.status == IngestionJobStatus.ABORTED
 
 
-=======
->>>>>>> 4e806130
 @pytest.fixture(scope="module")
 def all_types_dataframe():
     return pd.DataFrame(
