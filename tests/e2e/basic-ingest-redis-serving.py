import pytest
import math
import random
import time
import grpc
from feast.entity import Entity
from feast.serving.ServingService_pb2 import (
    GetOnlineFeaturesRequest,
    GetOnlineFeaturesResponse,
)
from feast.core.IngestionJob_pb2 import IngestionJobStatus
<<<<<<< HEAD
=======
from feast.core.CoreService_pb2_grpc import CoreServiceStub
from feast.core import CoreService_pb2
>>>>>>> de8e4e1f
from feast.types.Value_pb2 import Value as Value
from feast.client import Client
from feast.feature_set import FeatureSet, FeatureSetRef
from feast.type_map import ValueType
from google.protobuf.duration_pb2 import Duration
from datetime import datetime
import pytz

import pandas as pd
import numpy as np
import tempfile
import os
from feast.feature import Feature
import uuid

FLOAT_TOLERANCE = 0.00001
PROJECT_NAME = 'basic_' + uuid.uuid4().hex.upper()[0:6]


@pytest.fixture(scope='module')
def core_url(pytestconfig):
    return pytestconfig.getoption("core_url")


@pytest.fixture(scope='module')
def serving_url(pytestconfig):
    return pytestconfig.getoption("serving_url")


@pytest.fixture(scope='module')
def allow_dirty(pytestconfig):
    return True if pytestconfig.getoption(
        "allow_dirty").lower() == "true" else False


@pytest.fixture(scope='module')
def client(core_url, serving_url, allow_dirty):
    # Get client for core and serving
    client = Client(core_url=core_url, serving_url=serving_url)
    client.create_project(PROJECT_NAME)
    client.set_project(PROJECT_NAME)

    # Ensure Feast core is active, but empty
    if not allow_dirty:
        feature_sets = client.list_feature_sets()
        if len(feature_sets) > 0:
            raise Exception(
                "Feast cannot have existing feature sets registered. Exiting tests."
            )

    return client


@pytest.fixture(scope='module')
def basic_dataframe():
    offset = random.randint(1000, 100000)  # ensure a unique key space is used
    return pd.DataFrame(
        {
            "datetime": [datetime.utcnow().replace(tzinfo=pytz.utc) for _ in
                         range(5)],
            "customer_id": [offset + inc for inc in range(5)],
            "daily_transactions": [np.random.rand() for _ in range(5)],
            "total_transactions": [512 for _ in range(5)],
        }
    )


@pytest.mark.timeout(45)
@pytest.mark.run(order=10)
def test_basic_register_feature_set_success(client):
    # Load feature set from file
    cust_trans_fs_expected = FeatureSet.from_yaml("basic/cust_trans_fs.yaml")

    client.set_project(PROJECT_NAME)

    # Register feature set
    client.apply(cust_trans_fs_expected)

    cust_trans_fs_actual = client.get_feature_set(name="customer_transactions")

    assert cust_trans_fs_actual == cust_trans_fs_expected

    if cust_trans_fs_actual is None:
        raise Exception(
            "Client cannot retrieve 'customer_transactions' FeatureSet "
            "after registration. Either Feast Core does not save the "
            "FeatureSet correctly or the client needs to wait longer for FeatureSet "
            "to be committed."
        )


@pytest.mark.timeout(300)
@pytest.mark.run(order=11)
def test_basic_ingest_success(client, basic_dataframe):
    client.set_project(PROJECT_NAME)

    cust_trans_fs = client.get_feature_set(name="customer_transactions")

    # Ingest customer transaction data
    client.ingest(cust_trans_fs, basic_dataframe)
    time.sleep(5)

@pytest.mark.timeout(45)
@pytest.mark.run(order=12)
def test_basic_retrieve_online_success(client, basic_dataframe):
    # Poll serving for feature values until the correct values are returned
    while True:
        time.sleep(1)

        client.set_project(PROJECT_NAME)

        response = client.get_online_features(
            entity_rows=[
                GetOnlineFeaturesRequest.EntityRow(
                    fields={
                        "customer_id": Value(
                            int64_val=basic_dataframe.iloc[0]["customer_id"]
                        )
                    }
                )
            ],
            feature_refs=[
                "daily_transactions",
                "total_transactions",
            ],
        )  # type: GetOnlineFeaturesResponse

        if response is None:
            continue

        returned_daily_transactions = float(
            response.field_values[0]
                .fields[PROJECT_NAME + "/daily_transactions"]
                .float_val
        )
        sent_daily_transactions = float(
            basic_dataframe.iloc[0]["daily_transactions"])

        if math.isclose(
                sent_daily_transactions,
                returned_daily_transactions,
                abs_tol=FLOAT_TOLERANCE,
        ):
            break

@pytest.mark.timeout(300)
@pytest.mark.run(order=19)
def test_basic_ingest_jobs(client, basic_dataframe):
    # list ingestion jobs given featureset
    cust_trans_fs = client.get_feature_set(name="customer_transactions")
    ingest_jobs = client.list_ingest_jobs(
        feature_set_ref=FeatureSetRef.from_feature_set(cust_trans_fs))
    # filter ingestion jobs to only those that are running
    ingest_jobs = [job for job in ingest_jobs if job.status == IngestionJobStatus.RUNNING]
    assert len(ingest_jobs) >= 1

    for ingest_job in ingest_jobs:
        # restart ingestion ingest_job
        client.restart_ingest_job(ingest_job)
        ingest_job.wait(IngestionJobStatus.RUNNING)
        assert ingest_job.status == IngestionJobStatus.RUNNING

        # stop ingestion ingest_job
        client.stop_ingest_job(ingest_job)
        ingest_job.wait(IngestionJobStatus.ABORTED)
        assert ingest_job.status == IngestionJobStatus.ABORTED


@pytest.mark.timeout(300)
@pytest.mark.run(order=19)
def test_basic_ingest_jobs(client, basic_dataframe):
    # list ingestion jobs given featureset
    cust_trans_fs = client.get_feature_set(name="customer_transactions")
    ingest_jobs = client.list_ingest_jobs(
        feature_set_ref=FeatureSetRef.from_feature_set(cust_trans_fs))
    # filter ingestion jobs to only those that are running
    ingest_jobs = [job for job in ingest_jobs if job.status == IngestionJobStatus.RUNNING]
    assert len(ingest_jobs) >= 1

    for ingest_job in ingest_jobs:
        # restart ingestion ingest_job
        client.restart_ingest_job(ingest_job)
        ingest_job.wait(IngestionJobStatus.RUNNING)
        assert ingest_job.status == IngestionJobStatus.RUNNING

        # stop ingestion ingest_job
        client.stop_ingest_job(ingest_job)
        ingest_job.wait(IngestionJobStatus.ABORTED)
        assert ingest_job.status == IngestionJobStatus.ABORTED


@pytest.fixture(scope='module')
def all_types_dataframe():
    return pd.DataFrame(
        {
            "datetime": [datetime.utcnow().replace(tzinfo=pytz.utc) for _ in
                         range(3)],
            "user_id": [1001, 1002, 1003],
            "int32_feature": [np.int32(1), np.int32(2), np.int32(3)],
            "int64_feature": [np.int64(1), np.int64(2), np.int64(3)],
            "float_feature": [np.float(0.1), np.float(0.2), np.float(0.3)],
            "double_feature": [np.float64(0.1), np.float64(0.2),
                               np.float64(0.3)],
            "string_feature": ["one", "two", "three"],
            "bytes_feature": [b"one", b"two", b"three"],
            "bool_feature": [True, False, False],
            "int32_list_feature": [
                np.array([1, 2, 3, 4], dtype=np.int32),
                np.array([1, 2, 3, 4], dtype=np.int32),
                np.array([1, 2, 3, 4], dtype=np.int32),
            ],
            "int64_list_feature": [
                np.array([1, 2, 3, 4], dtype=np.int64),
                np.array([1, 2, 3, 4], dtype=np.int64),
                np.array([1, 2, 3, 4], dtype=np.int64),
            ],
            "float_list_feature": [
                np.array([1.1, 1.2, 1.3, 1.4], dtype=np.float32),
                np.array([1.1, 1.2, 1.3, 1.4], dtype=np.float32),
                np.array([1.1, 1.2, 1.3, 1.4], dtype=np.float32),
            ],
            "double_list_feature": [
                np.array([1.1, 1.2, 1.3, 1.4], dtype=np.float64),
                np.array([1.1, 1.2, 1.3, 1.4], dtype=np.float64),
                np.array([1.1, 1.2, 1.3, 1.4], dtype=np.float64),
            ],
            "string_list_feature": [
                np.array(["one", "two", "three"]),
                np.array(["one", "two", "three"]),
                np.array(["one", "two", "three"]),
            ],
            "bytes_list_feature": [
                np.array([b"one", b"two", b"three"]),
                np.array([b"one", b"two", b"three"]),
                np.array([b"one", b"two", b"three"]),
            ],
            # "bool_list_feature": [
            #     np.array([True, False, True]),
            #     np.array([True, False, True]),
            #     np.array([True, False, True]),
            # ],
            # TODO: https://github.com/gojek/feast/issues/341
        }
    )


@pytest.mark.timeout(45)
@pytest.mark.run(order=20)
def test_all_types_register_feature_set_success(client):
    all_types_fs_expected = FeatureSet(
        name="all_types",
        entities=[Entity(name="user_id", dtype=ValueType.INT64)],
        features=[
            Feature(name="float_feature", dtype=ValueType.FLOAT),
            Feature(name="int64_feature", dtype=ValueType.INT64),
            Feature(name="int32_feature", dtype=ValueType.INT32),
            Feature(name="string_feature", dtype=ValueType.STRING),
            Feature(name="bytes_feature", dtype=ValueType.BYTES),
            Feature(name="bool_feature", dtype=ValueType.BOOL),
            Feature(name="double_feature", dtype=ValueType.DOUBLE),
            Feature(name="double_list_feature", dtype=ValueType.DOUBLE_LIST),
            Feature(name="float_list_feature", dtype=ValueType.FLOAT_LIST),
            Feature(name="int64_list_feature", dtype=ValueType.INT64_LIST),
            Feature(name="int32_list_feature", dtype=ValueType.INT32_LIST),
            Feature(name="string_list_feature",
                    dtype=ValueType.STRING_LIST),
            Feature(name="bytes_list_feature", dtype=ValueType.BYTES_LIST),
        ],
        max_age=Duration(seconds=3600),
    )

    # Register feature set
    client.apply(all_types_fs_expected)

    # Feast Core needs some time to fully commit the FeatureSet applied
    # when there is no existing job yet for the Featureset
    time.sleep(15)

    all_types_fs_actual = client.get_feature_set(name="all_types")

    assert all_types_fs_actual == all_types_fs_expected

    if all_types_fs_actual is None:
        raise Exception(
            "Client cannot retrieve 'all_types_fs' FeatureSet "
            "after registration. Either Feast Core does not save the "
            "FeatureSet correctly or the client needs to wait longer for FeatureSet "
            "to be committed."
        )


@pytest.mark.timeout(300)
@pytest.mark.run(order=21)
def test_all_types_ingest_success(client, all_types_dataframe):
    # Get all_types feature set
    all_types_fs = client.get_feature_set(name="all_types")

    # Ingest user embedding data
    client.ingest(all_types_fs, all_types_dataframe)


@pytest.mark.timeout(45)
@pytest.mark.run(order=22)
def test_all_types_retrieve_online_success(client, all_types_dataframe):
    # Poll serving for feature values until the correct values are returned
    while True:
        time.sleep(1)

        response = client.get_online_features(
            entity_rows=[
                GetOnlineFeaturesRequest.EntityRow(
                    fields={"user_id": Value(
                        int64_val=all_types_dataframe.iloc[0]["user_id"])}
                )
            ],
            feature_refs=[
                "float_feature",
                "int64_feature",
                "int32_feature",
                "string_feature",
                "bytes_feature",
                "bool_feature",
                "double_feature",
                "float_list_feature",
                "int64_list_feature",
                "int32_list_feature",
                "string_list_feature",
                "bytes_list_feature",
                "double_list_feature",
            ],
        )  # type: GetOnlineFeaturesResponse

        if response is None:
            continue

        returned_float_list = (
            response.field_values[0]
                .fields[PROJECT_NAME + "/float_list_feature"]
                .float_list_val.val
        )

        sent_float_list = all_types_dataframe.iloc[0]["float_list_feature"]

        if math.isclose(
                returned_float_list[0], sent_float_list[0], abs_tol=FLOAT_TOLERANCE
        ):
            break

@pytest.mark.timeout(300)
@pytest.mark.run(order=29)
def test_all_types_ingest_jobs(client, all_types_dataframe):
    # list ingestion jobs given featureset
    all_types_fs = client.get_feature_set(name="all_types")
    ingest_jobs = client.list_ingest_jobs(
        feature_set_ref=FeatureSetRef.from_feature_set(all_types_fs))
    # filter ingestion jobs to only those that are running
    ingest_jobs = [job for job in ingest_jobs if job.status == IngestionJobStatus.RUNNING]
    assert len(ingest_jobs) >= 1

    for ingest_job in ingest_jobs:
        # restart ingestion ingest_job
        client.restart_ingest_job(ingest_job)
        ingest_job.wait(IngestionJobStatus.RUNNING)
        assert ingest_job.status == IngestionJobStatus.RUNNING

        # stop ingestion ingest_job
        client.stop_ingest_job(ingest_job)
        ingest_job.wait(IngestionJobStatus.ABORTED)
        assert ingest_job.status == IngestionJobStatus.ABORTED

@pytest.mark.timeout(300)
@pytest.mark.run(order=29)
def test_all_types_ingest_jobs(client, all_types_dataframe):
    # list ingestion jobs given featureset
    all_types_fs = client.get_feature_set(name="all_types")
    ingest_jobs = client.list_ingest_jobs(
        feature_set_ref=FeatureSetRef.from_feature_set(all_types_fs))
    # filter ingestion jobs to only those that are running
    ingest_jobs = [job for job in ingest_jobs if job.status == IngestionJobStatus.RUNNING]
    assert len(ingest_jobs) >= 1

    for ingest_job in ingest_jobs:
        # restart ingestion ingest_job
        client.restart_ingest_job(ingest_job)
        ingest_job.wait(IngestionJobStatus.RUNNING)
        assert ingest_job.status == IngestionJobStatus.RUNNING

        # stop ingestion ingest_job
        client.stop_ingest_job(ingest_job)
        ingest_job.wait(IngestionJobStatus.ABORTED)
        assert ingest_job.status == IngestionJobStatus.ABORTED


@pytest.fixture(scope='module')
def large_volume_dataframe():
    ROW_COUNT = 100000
    offset = random.randint(1000000, 10000000)  # ensure a unique key space
    customer_data = pd.DataFrame(
        {
            "datetime": [
                datetime.utcnow().replace(tzinfo=pytz.utc) for _ in
                range(ROW_COUNT)
            ],
            "customer_id": [offset + inc for inc in range(ROW_COUNT)],
            "daily_transactions_large": [np.random.rand() for _ in range(ROW_COUNT)],
            "total_transactions_large": [256 for _ in range(ROW_COUNT)],
        }
    )
    return customer_data


@pytest.mark.timeout(45)
@pytest.mark.run(order=30)
def test_large_volume_register_feature_set_success(client):
    cust_trans_fs_expected = FeatureSet.from_yaml(
        "large_volume/cust_trans_large_fs.yaml")

    # Register feature set
    client.apply(cust_trans_fs_expected)

    # Feast Core needs some time to fully commit the FeatureSet applied
    # when there is no existing job yet for the Featureset
    time.sleep(10)
    cust_trans_fs_actual = client.get_feature_set(
        name="customer_transactions_large")

    assert cust_trans_fs_actual == cust_trans_fs_expected

    if cust_trans_fs_actual is None:
        raise Exception(
            "Client cannot retrieve 'customer_transactions' FeatureSet "
            "after registration. Either Feast Core does not save the "
            "FeatureSet correctly or the client needs to wait longer for FeatureSet "
            "to be committed."
        )


@pytest.mark.timeout(300)
@pytest.mark.run(order=31)
def test_large_volume_ingest_success(client, large_volume_dataframe):
    # Get large volume feature set
    cust_trans_fs = client.get_feature_set(name="customer_transactions_large")

    # Ingest customer transaction data
    client.ingest(cust_trans_fs, large_volume_dataframe)


@pytest.mark.timeout(45)
@pytest.mark.run(order=32)
def test_large_volume_retrieve_online_success(client, large_volume_dataframe):
    # Poll serving for feature values until the correct values are returned
    while True:
        time.sleep(1)

        response = client.get_online_features(
            entity_rows=[
                GetOnlineFeaturesRequest.EntityRow(
                    fields={
                        "customer_id": Value(
                            int64_val=large_volume_dataframe.iloc[0][
                                "customer_id"]
                        )
                    }
                )
            ],
            feature_refs=[
                "daily_transactions_large",
                "total_transactions_large",
            ],
        )  # type: GetOnlineFeaturesResponse

        if response is None:
            continue

        returned_daily_transactions = float(
            response.field_values[0]
                .fields[PROJECT_NAME + "/daily_transactions_large"]
                .float_val
        )
        sent_daily_transactions = float(
            large_volume_dataframe.iloc[0]["daily_transactions_large"])

        if math.isclose(
                sent_daily_transactions,
                returned_daily_transactions,
                abs_tol=FLOAT_TOLERANCE,
        ):
            break


@pytest.fixture(scope='module')
def all_types_parquet_file():
    COUNT = 20000

    df = pd.DataFrame(
        {
            "datetime": [datetime.utcnow() for _ in range(COUNT)],
            "customer_id": [np.int32(random.randint(0, 10000)) for _ in
                            range(COUNT)],
            "int32_feature_parquet": [np.int32(random.randint(0, 10000)) for _ in
                                      range(COUNT)],
            "int64_feature_parquet": [np.int64(random.randint(0, 10000)) for _ in
                                      range(COUNT)],
            "float_feature_parquet": [np.float(random.random()) for _ in range(COUNT)],
            "double_feature_parquet": [np.float64(random.random()) for _ in
                                       range(COUNT)],
            "string_feature_parquet": ["one" + str(random.random()) for _ in
                                       range(COUNT)],
            "bytes_feature_parquet": [b"one" for _ in range(COUNT)],
            "int32_list_feature_parquet": [
                np.array([1, 2, 3, random.randint(0, 10000)], dtype=np.int32)
                for _
                in range(COUNT)
            ],
            "int64_list_feature_parquet": [
                np.array([1, random.randint(0, 10000), 3, 4], dtype=np.int64)
                for _
                in range(COUNT)
            ],
            "float_list_feature_parquet": [
                np.array([1.1, 1.2, 1.3, random.random()], dtype=np.float32) for
                _
                in range(COUNT)
            ],
            "double_list_feature_parquet": [
                np.array([1.1, 1.2, 1.3, random.random()], dtype=np.float64) for
                _
                in range(COUNT)
            ],
            "string_list_feature_parquet": [
                np.array(["one", "two" + str(random.random()), "three"]) for _
                in
                range(COUNT)
            ],
            "bytes_list_feature_parquet": [
                np.array([b"one", b"two", b"three"]) for _ in range(COUNT)
            ],
        }
    )

    # TODO: Boolean list is not being tested.
    #  https://github.com/gojek/feast/issues/341

    file_path = os.path.join(tempfile.mkdtemp(), 'all_types.parquet')
    df.to_parquet(file_path, allow_truncated_timestamps=True)
    return file_path

@pytest.mark.timeout(300)
@pytest.mark.run(order=40)
def test_all_types_parquet_register_feature_set_success(client):
    # Load feature set from file
    all_types_parquet_expected = FeatureSet.from_yaml(
        "all_types_parquet/all_types_parquet.yaml")

    # Register feature set
    client.apply(all_types_parquet_expected)

    # Feast Core needs some time to fully commit the FeatureSet applied
    # when there is no existing job yet for the Featureset
    time.sleep(30)

    all_types_parquet_actual = client.get_feature_set(name="all_types_parquet")

    assert all_types_parquet_actual == all_types_parquet_expected

    if all_types_parquet_actual is None:
        raise Exception(
            "Client cannot retrieve 'customer_transactions' FeatureSet "
            "after registration. Either Feast Core does not save the "
            "FeatureSet correctly or the client needs to wait longer for FeatureSet "
            "to be committed."
        )


@pytest.mark.timeout(600)
@pytest.mark.run(order=41)
def test_all_types_infer_register_ingest_file_success(client,
                                                      all_types_parquet_file):
    # Get feature set
    all_types_fs = client.get_feature_set(name="all_types_parquet")

    # Ingest user embedding data
    client.ingest(feature_set=all_types_fs, source=all_types_parquet_file)


# TODO: rewrite these using python SDK once the labels are implemented there
class TestsBasedOnGrpc:
    LAST_VERSION = 0
    GRPC_CONNECTION_TIMEOUT = 3
    LABEL_KEY = "my"
    LABEL_VALUE = "label"

    @pytest.fixture(scope="module")
    def core_service_stub(self, core_url):
        if core_url.endswith(":443"):
            core_channel = grpc.secure_channel(
                core_url, grpc.ssl_channel_credentials()
            )
        else:
            core_channel = grpc.insecure_channel(core_url)

        try:
            grpc.channel_ready_future(core_channel).result(timeout=self.GRPC_CONNECTION_TIMEOUT)
        except grpc.FutureTimeoutError:
            raise ConnectionError(
                f"Connection timed out while attempting to connect to Feast "
                f"Core gRPC server {core_url} "
            )
        core_service_stub = CoreServiceStub(core_channel)
        return core_service_stub

    def apply_feature_set(self, core_service_stub, feature_set_proto):
        try:
            apply_fs_response = core_service_stub.ApplyFeatureSet(
                CoreService_pb2.ApplyFeatureSetRequest(feature_set=feature_set_proto),
                timeout=self.GRPC_CONNECTION_TIMEOUT,
            )  # type: ApplyFeatureSetResponse
        except grpc.RpcError as e:
            raise grpc.RpcError(e.details())
        return apply_fs_response.feature_set

    def get_feature_set(self, core_service_stub, name, project):
        try:
            get_feature_set_response = core_service_stub.GetFeatureSet(
                CoreService_pb2.GetFeatureSetRequest(
                    project=project, name=name.strip(), version=self.LAST_VERSION
                )
            )  # type: GetFeatureSetResponse
        except grpc.RpcError as e:
            raise grpc.RpcError(e.details())
        return get_feature_set_response.feature_set

    @pytest.mark.timeout(45)
    @pytest.mark.run(order=51)
    def test_register_feature_set_with_labels(self, core_service_stub):
        feature_set_name = "test_feature_set_labels"
        feature_set_proto = FeatureSet(feature_set_name, PROJECT_NAME).to_proto()
        feature_set_proto.spec.labels[self.LABEL_KEY] = self.LABEL_VALUE
        self.apply_feature_set(core_service_stub, feature_set_proto)

        retrieved_feature_set = self.get_feature_set(core_service_stub, feature_set_name, PROJECT_NAME)

        assert self.LABEL_KEY in retrieved_feature_set.spec.labels
        assert retrieved_feature_set.spec.labels[self.LABEL_KEY] == self.LABEL_VALUE

    @pytest.mark.timeout(45)
    @pytest.mark.run(order=52)
    def test_register_feature_with_labels(self, core_service_stub):
        feature_set_name = "test_feature_labels"
        feature_set_proto = FeatureSet(feature_set_name, PROJECT_NAME, features=[Feature("rating", ValueType.INT64)]) \
            .to_proto()
        feature_set_proto.spec.features[0].labels[self.LABEL_KEY] = self.LABEL_VALUE
        self.apply_feature_set(core_service_stub, feature_set_proto)

        retrieved_feature_set = self.get_feature_set(core_service_stub, feature_set_name, PROJECT_NAME)
        retrieved_feature = retrieved_feature_set.spec.features[0]

        assert self.LABEL_KEY in retrieved_feature.labels
        assert retrieved_feature.labels[self.LABEL_KEY] == self.LABEL_VALUE<|MERGE_RESOLUTION|>--- conflicted
+++ resolved
@@ -9,11 +9,8 @@
     GetOnlineFeaturesResponse,
 )
 from feast.core.IngestionJob_pb2 import IngestionJobStatus
-<<<<<<< HEAD
-=======
 from feast.core.CoreService_pb2_grpc import CoreServiceStub
 from feast.core import CoreService_pb2
->>>>>>> de8e4e1f
 from feast.types.Value_pb2 import Value as Value
 from feast.client import Client
 from feast.feature_set import FeatureSet, FeatureSetRef
