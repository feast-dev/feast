name: java-integration-tests-and-build

on:
  push:
    branches:
      - master
    tags:
      - 'v*.*.*'

jobs:
  build-docker-images:
    if: github.repository == 'feast-dev/feast'
    runs-on: ubuntu-latest
    strategy:
      matrix:
        component: [feature-server-java]
    env:
      MAVEN_CACHE: gs://feast-templocation-kf-feast/.m2.2020-08-19.tar
      REGISTRY: gcr.io/kf-feast
    steps:
      - uses: actions/checkout@v4
        with:
          submodules: 'true'
      - name: Setup Python
        uses: actions/setup-python@v5
        id: setup-python
        with:
          python-version: "3.11"
          architecture: x64
      - name: Authenticate to Google Cloud
        uses: 'google-github-actions/auth@v1'
        with:
          credentials_json: '${{ secrets.GCP_SA_KEY }}'
      - name: Set up gcloud SDK
        uses: google-github-actions/setup-gcloud@v1
        with:
          project_id: ${{ secrets.GCP_PROJECT_ID }}
      - run: gcloud auth configure-docker --quiet
      - name: Get version
        run: echo "RELEASE_VERSION=${GITHUB_REF#refs/*/}" >> $GITHUB_ENV
      - name: Build image
        run: make build-${{ matrix.component }}-docker REGISTRY=${REGISTRY} VERSION=${GITHUB_SHA}
      - name: Push image
        run: make push-${{ matrix.component }}-docker REGISTRY=${REGISTRY} VERSION=${GITHUB_SHA}
      - name: Push development Docker image
        run: |
          if [ ${GITHUB_REF#refs/*/} == "master" ]; then
            docker tag ${REGISTRY}/${{ matrix.component }}:${GITHUB_SHA} ${REGISTRY}/${{ matrix.component }}:develop
            docker push ${REGISTRY}/${{ matrix.component }}:develop
          fi

  lint-java:
    if: github.repository == 'feast-dev/feast'
    runs-on: ubuntu-latest
    steps:
      - uses: actions/checkout@v4
        with:
          submodules: 'true'
      - name: Lint java
        run: make lint-java

  unit-test-java:
    if: github.repository == 'feast-dev/feast'
    runs-on: ubuntu-latest
    steps:
      - uses: actions/checkout@v4
        with:
          submodules: 'true'
      - name: Set up JDK 11
        uses: actions/setup-java@v1
        with:
          java-version: '11'
          java-package: jdk
          architecture: x64
      - uses: actions/cache@v2
        with:
          path: ~/.m2/repository
          key: ${{ runner.os }}-it-maven-${{ hashFiles('**/pom.xml') }}
          restore-keys: |
            ${{ runner.os }}-it-maven-
      - uses: actions/cache@v2
        with:
          path: ~/.m2/repository
          key: ${{ runner.os }}-ut-maven-${{ hashFiles('**/pom.xml') }}
          restore-keys: |
            ${{ runner.os }}-ut-maven-
      - name: Test java
        run: make test-java-with-coverage
      - uses: actions/upload-artifact@v3
        with:
          name: java-coverage-report
          path: ${{ github.workspace }}/docs/coverage/java/target/site/jacoco-aggregate/

  integration-test:
    if: github.repository == 'feast-dev/feast'
    runs-on: ubuntu-latest
    env:
      PYTHON: 3.11
    steps:
      - uses: actions/checkout@v4
        with:
          submodules: 'true'
      - name: Set up JDK 11
        uses: actions/setup-java@v1
        with:
          java-version: '11'
          java-package: jdk
          architecture: x64
      - name: Setup Python (to call feast apply)
        uses: actions/setup-python@v5
        id: setup-python
        with:
          python-version: 3.11
          architecture: x64
<<<<<<< HEAD
      - name: Upgrade pip version
        run: |
          pip install --upgrade "pip>=21.3.1,<23.2"
      - name: Install uv
        run: |
          pip install uv
      - name: Get uv cache dir
        id: uv-cache
        run: |
=======
      - name: Install uv
        run: |
          curl -LsSf https://astral.sh/uv/install.sh | sh
      - name: Get uv cache dir
        id: uv-cache
        run: |
>>>>>>> c86d5946
          echo "::set-output name=dir::$(uv cache dir)"
      - name: uv cache
        uses: actions/cache@v4
        with:
          path: ${{ steps.uv-cache.outputs.dir }}
          key: ${{ runner.os }}-${{ steps.setup-python.outputs.python-version }}-uv-${{ hashFiles(format('**/py{0}-ci-requirements.txt', env.PYTHON)) }}
<<<<<<< HEAD
      - name: Install dependencies
=======
      - name: Install Python dependencies
>>>>>>> c86d5946
        run: make install-python-ci-dependencies-uv
      - uses: actions/cache@v4
        with:
          path: ~/.m2/repository
          key: ${{ runner.os }}-it-maven-${{ hashFiles('**/pom.xml') }}
          restore-keys: |
            ${{ runner.os }}-it-maven-
      - name: Authenticate to Google Cloud
        uses: 'google-github-actions/auth@v1'
        with:
          credentials_json: '${{ secrets.GCP_SA_KEY }}'
      - name: Set up gcloud SDK
        uses: google-github-actions/setup-gcloud@v1
        with:
          project_id: ${{ secrets.GCP_PROJECT_ID }}
      - name: Use gcloud CLI
        run: gcloud info
      - name: Set up AWS SDK
        uses: aws-actions/configure-aws-credentials@v1
        with:
          aws-access-key-id: ${{ secrets.AWS_ACCESS_KEY_ID }}
          aws-secret-access-key: ${{ secrets.AWS_SECRET_ACCESS_KEY }}
          aws-region: us-west-2
      - name: Use AWS CLI
        run: aws sts get-caller-identity
      - name: Run integration tests
        run:  make test-java-integration<|MERGE_RESOLUTION|>--- conflicted
+++ resolved
@@ -112,35 +112,20 @@
         with:
           python-version: 3.11
           architecture: x64
-<<<<<<< HEAD
-      - name: Upgrade pip version
-        run: |
-          pip install --upgrade "pip>=21.3.1,<23.2"
-      - name: Install uv
-        run: |
-          pip install uv
-      - name: Get uv cache dir
-        id: uv-cache
-        run: |
-=======
       - name: Install uv
         run: |
           curl -LsSf https://astral.sh/uv/install.sh | sh
       - name: Get uv cache dir
         id: uv-cache
         run: |
->>>>>>> c86d5946
           echo "::set-output name=dir::$(uv cache dir)"
       - name: uv cache
         uses: actions/cache@v4
         with:
           path: ${{ steps.uv-cache.outputs.dir }}
           key: ${{ runner.os }}-${{ steps.setup-python.outputs.python-version }}-uv-${{ hashFiles(format('**/py{0}-ci-requirements.txt', env.PYTHON)) }}
-<<<<<<< HEAD
-      - name: Install dependencies
-=======
+
       - name: Install Python dependencies
->>>>>>> c86d5946
         run: make install-python-ci-dependencies-uv
       - uses: actions/cache@v4
         with:
