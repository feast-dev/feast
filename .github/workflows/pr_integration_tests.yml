name: pr-integration-tests

on:
  pull_request_target:
    types:
      - opened
      - synchronize
      - labeled

# concurrency is currently broken, see details https://github.com/actions/runner/issues/1532
#concurrency:
#  group: pr-integration-tests-${{ github.event.pull_request.number }}
#  cancel-in-progress: true

jobs:
  build-docker-image:
    # when using pull_request_target, all jobs MUST have this if check for 'ok-to-test' or 'approved' for security purposes.
    if:
      ((github.event.action == 'labeled' && (github.event.label.name == 'approved' || github.event.label.name == 'lgtm' || github.event.label.name == 'ok-to-test')) ||
      (github.event.action != 'labeled' && (contains(github.event.pull_request.labels.*.name, 'ok-to-test') || contains(github.event.pull_request.labels.*.name, 'approved') || contains(github.event.pull_request.labels.*.name, 'lgtm')))) &&
      github.repository == 'feast-dev/feast'
    runs-on: ubuntu-latest
    steps:
      - uses: actions/checkout@v4
        with:
          # pull_request_target runs the workflow in the context of the base repo
          # as such actions/checkout needs to be explicit configured to retrieve
          # code from the PR.
          ref: refs/pull/${{ github.event.pull_request.number }}/merge
          submodules: recursive
      - name: Set up QEMU
        uses: docker/setup-qemu-action@v1
      - name: Set up Docker Buildx
        uses: docker/setup-buildx-action@v2
        with:
          install: true
      - name: Set up AWS SDK
        uses: aws-actions/configure-aws-credentials@v1
        with:
          aws-access-key-id: ${{ secrets.AWS_ACCESS_KEY_ID }}
          aws-secret-access-key: ${{ secrets.AWS_SECRET_ACCESS_KEY }}
          aws-region: us-west-2
      - name: Login to Amazon ECR
        id: login-ecr
        uses: aws-actions/amazon-ecr-login@v1
      - name: Set ECR image tag
        id: image-tag
        run: echo "::set-output name=DOCKER_IMAGE_TAG::`git rev-parse HEAD`"
      - name: Cache Public ECR Image
        id: lambda_python_3_11
        uses: actions/cache@v2
        with:
          path: ~/cache
          key: lambda_python_3_11
      - name: Handle Cache Miss (pull public ECR image & save it to tar file)
        if: steps.cache-primes.outputs.cache-hit != 'true'
        run: |
          mkdir -p ~/cache
          docker pull public.ecr.aws/lambda/python:3.11
          docker save public.ecr.aws/lambda/python:3.11 -o ~/cache/lambda_python_3_11.tar
      - name: Handle Cache Hit (load docker image from tar file)
        if: steps.cache-primes.outputs.cache-hit == 'true'
        run: |
          docker load -i ~/cache/lambda_python_3_11.tar
      - name: Build and push
        env:
          ECR_REGISTRY: ${{ steps.login-ecr.outputs.registry }}
          ECR_REPOSITORY: feast-python-server
        run: |
          docker build \
            --file sdk/python/feast/infra/feature_servers/aws_lambda/Dockerfile \
            --tag $ECR_REGISTRY/$ECR_REPOSITORY:${{ steps.image-tag.outputs.DOCKER_IMAGE_TAG }} \
            --load \
            .
          docker push $ECR_REGISTRY/$ECR_REPOSITORY:${{ steps.image-tag.outputs.DOCKER_IMAGE_TAG }}
    outputs:
      DOCKER_IMAGE_TAG: ${{ steps.image-tag.outputs.DOCKER_IMAGE_TAG }}
  integration-test-python:
    # when using pull_request_target, all jobs MUST have this if check for 'ok-to-test' or 'approved' for security purposes.
    if:
      ((github.event.action == 'labeled' && (github.event.label.name == 'approved' || github.event.label.name == 'lgtm' || github.event.label.name == 'ok-to-test')) ||
      (github.event.action != 'labeled' && (contains(github.event.pull_request.labels.*.name, 'ok-to-test') || contains(github.event.pull_request.labels.*.name, 'approved') || contains(github.event.pull_request.labels.*.name, 'lgtm')))) &&
      github.repository == 'feast-dev/feast'
    needs: build-docker-image
    runs-on: ${{ matrix.os }}
    strategy:
      fail-fast: false
      matrix:
        python-version: [ "3.9", "3.10", "3.11" ]
        os: [ ubuntu-latest ]
    env:
      OS: ${{ matrix.os }}
      PYTHON: ${{ matrix.python-version }}
    services:
      redis:
        image: redis
        ports:
          - 6379:6379
        options: >-
          --health-cmd "redis-cli ping"
          --health-interval 10s
          --health-timeout 5s
          --health-retries 5
    steps:
      - uses: actions/checkout@v4
        with:
          # pull_request_target runs the workflow in the context of the base repo
          # as such actions/checkout needs to be explicit configured to retrieve
          # code from the PR.
          ref: refs/pull/${{ github.event.pull_request.number }}/merge
          submodules: recursive
      - name: Setup Python
        uses: actions/setup-python@v5
        id: setup-python
        with:
          python-version: ${{ matrix.python-version }}
          architecture: x64
      - name: Setup Go
        id: setup-go
        uses: actions/setup-go@v2
        with:
          go-version: 1.19.7
      - name: Authenticate to Google Cloud
        uses: 'google-github-actions/auth@v1'
        with:
          credentials_json: '${{ secrets.GCP_SA_KEY }}'
      - name: Set up gcloud SDK
        uses: google-github-actions/setup-gcloud@v1
        with:
          project_id: ${{ secrets.GCP_PROJECT_ID }}
      - name: Use gcloud CLI
        run: gcloud info
      - name: Set up AWS SDK
        uses: aws-actions/configure-aws-credentials@v1
        with:
          aws-access-key-id: ${{ secrets.AWS_ACCESS_KEY_ID }}
          aws-secret-access-key: ${{ secrets.AWS_SECRET_ACCESS_KEY }}
          aws-region: us-west-2
      - name: Use AWS CLI
        run: aws sts get-caller-identity
      - name: Upgrade pip version
        run: |
          pip install --upgrade "pip>=21.3.1,<23.2"
<<<<<<< HEAD
      - name: Install pip-tools
        run: pip install pip-tools
      - name: Install apache-arrow on ubuntu
        if: matrix.os == 'ubuntu-latest'
        run: |
            sudo apt update
            sudo apt install -y -V ca-certificates lsb-release wget
            wget https://apache.jfrog.io/artifactory/arrow/$(lsb_release --id --short | tr 'A-Z' 'a-z')/apache-arrow-apt-source-latest-$(lsb_release --codename --short).deb
            sudo apt install -y -V ./apache-arrow-apt-source-latest-$(lsb_release --codename --short).deb
            sudo apt update
            sudo apt install -y -V "libarrow-dev=11.0.0-1"
      - name: Install apache-arrow on macos
        if: matrix.os == 'macOS-latest'
        run: |
            brew install apache-arrow
            brew install pkg-config
=======
      - name: Install uv
        run: pip install uv
      - name: Get uv cache dir
        id: uv-cache
        run: |
          echo "::set-output name=dir::$(uv cache dir)"
      - name: uv cache
        uses: actions/cache@v4
        with:
          path: ${{ steps.uv-cache.outputs.dir }}
          key: ${{ runner.os }}-${{ steps.setup-python.outputs.python-version }}-uv-${{ hashFiles(format('**/py{0}-ci-requirements.txt', env.PYTHON)) }}
>>>>>>> 690a6212
      - name: Install dependencies
        run: make install-python-ci-dependencies-uv
      - name: Setup Redis Cluster
        run: |
          docker pull vishnunair/docker-redis-cluster:latest
          docker run -d -p 6001:6379 -p 6002:6380 -p 6003:6381 -p 6004:6382 -p 6005:6383 -p 6006:6384 --name redis-cluster vishnunair/docker-redis-cluster
      - name: Test python
        if: ${{ always() }}  # this will guarantee that step won't be canceled and resources won't leak
        env:
          FEAST_SERVER_DOCKER_IMAGE_TAG: ${{ needs.build-docker-image.outputs.DOCKER_IMAGE_TAG }}
          SNOWFLAKE_CI_DEPLOYMENT: ${{ secrets.SNOWFLAKE_CI_DEPLOYMENT }}
          SNOWFLAKE_CI_USER: ${{ secrets.SNOWFLAKE_CI_USER }}
          SNOWFLAKE_CI_PASSWORD: ${{ secrets.SNOWFLAKE_CI_PASSWORD }}
          SNOWFLAKE_CI_ROLE: ${{ secrets.SNOWFLAKE_CI_ROLE }}
          SNOWFLAKE_CI_WAREHOUSE: ${{ secrets.SNOWFLAKE_CI_WAREHOUSE }}
        run: make test-python-integration<|MERGE_RESOLUTION|>--- conflicted
+++ resolved
@@ -141,7 +141,6 @@
       - name: Upgrade pip version
         run: |
           pip install --upgrade "pip>=21.3.1,<23.2"
-<<<<<<< HEAD
       - name: Install pip-tools
         run: pip install pip-tools
       - name: Install apache-arrow on ubuntu
@@ -158,7 +157,6 @@
         run: |
             brew install apache-arrow
             brew install pkg-config
-=======
       - name: Install uv
         run: pip install uv
       - name: Get uv cache dir
@@ -170,7 +168,6 @@
         with:
           path: ${{ steps.uv-cache.outputs.dir }}
           key: ${{ runner.os }}-${{ steps.setup-python.outputs.python-version }}-uv-${{ hashFiles(format('**/py{0}-ci-requirements.txt', env.PYTHON)) }}
->>>>>>> 690a6212
       - name: Install dependencies
         run: make install-python-ci-dependencies-uv
       - name: Setup Redis Cluster
