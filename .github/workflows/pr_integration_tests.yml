--- conflicted
+++ resolved
@@ -138,12 +138,6 @@
           aws-region: us-west-2
       - name: Use AWS CLI
         run: aws sts get-caller-identity
-<<<<<<< HEAD
-      - name: Upgrade pip version
-        run: |
-          pip install --upgrade "pip>=21.3.1,<23.2"
-      - name: Install pip-tools
-        run: pip install pip-tools
       - name: Install apache-arrow on ubuntu
         if: matrix.os == 'ubuntu-latest'
         run: |
@@ -158,8 +152,6 @@
         run: |
             brew install apache-arrow
             brew install pkg-config
-=======
->>>>>>> bf3ada8d
       - name: Install uv
         run: curl -LsSf https://astral.sh/uv/install.sh | sh
       - name: Get uv cache dir
