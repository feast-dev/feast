name: pr-integration-tests

on:
  pull_request_target:
    types:
      - opened
      - synchronize
      - labeled

jobs:
  build-docker-image:
    # all jobs MUST have this if check for 'ok-to-test' or 'approved' for security purposes.
    if: (github.event.action == 'labeled' && (github.event.label.name == 'approved' || github.event.label.name == 'ok-to-test'))
      || (github.event.action != 'labeled' && (contains(github.event.pull_request.labels.*.name, 'ok-to-test') || contains(github.event.pull_request.labels.*.name, 'approved')))
    runs-on: ubuntu-latest
    steps:
      - uses: actions/checkout@v2
        with:
          # pull_request_target runs the workflow in the context of the base repo
          # as such actions/checkout needs to be explicit configured to retrieve
          # code from the PR.
          ref: refs/pull/${{ github.event.pull_request.number }}/merge
          submodules: recursive
      - name: Set up QEMU
        uses: docker/setup-qemu-action@v1
      - name: Set up Docker Buildx
        uses: docker/setup-buildx-action@v1
      - name: Set up AWS SDK
        uses: aws-actions/configure-aws-credentials@v1
        with:
          aws-access-key-id: ${{ secrets.AWS_ACCESS_KEY_ID }}
          aws-secret-access-key: ${{ secrets.AWS_SECRET_ACCESS_KEY }}
          aws-region: us-west-2
      - name: Login to Amazon ECR
        id: login-ecr
        uses: aws-actions/amazon-ecr-login@v1
      - name: Build and push
        env:
          ECR_REGISTRY: ${{ steps.login-ecr.outputs.registry }}
          ECR_REPOSITORY: feast-python-server
<<<<<<< HEAD
          # Note: this should be in sync with sdk/python/feast/infra/aws.py:_get_docker_image_version
          IMAGE_TAG: ${{ github.sha }}
=======
>>>>>>> a9a3a168
        run: |
          docker build \
            --file sdk/python/feast/infra/feature_servers/aws_lambda/Dockerfile \
            --tag $ECR_REGISTRY/$ECR_REPOSITORY:`git rev-parse HEAD` \
            .
          docker push $ECR_REGISTRY/$ECR_REPOSITORY:`git rev-parse HEAD`
  integration-test-python:
    # all jobs MUST have this if check for 'ok-to-test' or 'approved' for security purposes.
    if: (github.event.action == 'labeled' && (github.event.label.name == 'approved' || github.event.label.name == 'ok-to-test'))
      || (github.event.action != 'labeled' && (contains(github.event.pull_request.labels.*.name, 'ok-to-test') || contains(github.event.pull_request.labels.*.name, 'approved')))
    needs: build-docker-image
    runs-on: ${{ matrix.os }}
    strategy:
      fail-fast: false
      matrix:
        python-version: [ 3.7, 3.8, 3.9 ]
        os: [ ubuntu-latest ]
    env:
      OS: ${{ matrix.os }}
      PYTHON: ${{ matrix.python-version }}
    services:
      redis:
        image: redis
        ports:
          - 6379:6379
        options: >-
          --health-cmd "redis-cli ping"
          --health-interval 10s
          --health-timeout 5s
          --health-retries 5
    steps:
      - uses: actions/checkout@v2
        with:
          # pull_request_target runs the workflow in the context of the base repo
          # as such actions/checkout needs to be explicit configured to retrieve
          # code from the PR.
          ref: refs/pull/${{ github.event.pull_request.number }}/merge
          submodules: recursive
      - name: Setup Python
        uses: actions/setup-python@v2
        id: setup-python
        with:
          python-version: ${{ matrix.python-version }}
          architecture: x64
      - name: Set up gcloud SDK
        uses: google-github-actions/setup-gcloud@v0
        with:
          project_id: ${{ secrets.GCP_PROJECT_ID }}
          service_account_key: ${{ secrets.GCP_SA_KEY }}
          export_default_credentials: true
      - name: Use gcloud CLI
        run: gcloud info
      - name: Set up AWS SDK
        uses: aws-actions/configure-aws-credentials@v1
        with:
          aws-access-key-id: ${{ secrets.AWS_ACCESS_KEY_ID }}
          aws-secret-access-key: ${{ secrets.AWS_SECRET_ACCESS_KEY }}
          aws-region: us-west-2
      - name: Use AWS CLI
        run: aws sts get-caller-identity
      - name: Upgrade pip version
        run: |
          pip install --upgrade "pip>=21.3.1"
      - name: Get pip cache dir
        id: pip-cache
        run: |
          echo "::set-output name=dir::$(pip cache dir)"
      - name: pip cache
        uses: actions/cache@v2
        with:
          path: |
            ${{ steps.pip-cache.outputs.dir }}
            /opt/hostedtoolcache/Python
            /Users/runner/hostedtoolcache/Python
          key: ${{ runner.os }}-${{ steps.setup-python.outputs.python-version }}-pip-${{ hashFiles('**/setup.py') }}
          restore-keys: |
            ${{ runner.os }}-${{ steps.setup-python.outputs.python-version }}-pip-
      - name: Install dependencies
        run: make install-python-ci-dependencies
      - name: Test python
        run: FEAST_USAGE=False IS_TEST=True pytest -n 8 --cov=./ --cov-report=xml --verbose --color=yes sdk/python/tests --integration --durations=5
      - name: Upload coverage to Codecov
        uses: codecov/codecov-action@v1
        with:
          token: ${{ secrets.CODECOV_TOKEN }}
          files: ./coverage.xml
          flags: integrationtests
          env_vars: OS,PYTHON
          fail_ci_if_error: true
          verbose: true
      - name: Benchmark python
        run: FEAST_USAGE=False IS_TEST=True pytest --verbose --color=yes sdk/python/tests --integration --benchmark --benchmark-autosave --benchmark-save-data --durations=5
      - name: Upload Benchmark Artifact to S3
        run: aws s3 cp --recursive .benchmarks s3://feast-ci-pytest-benchmarks<|MERGE_RESOLUTION|>--- conflicted
+++ resolved
@@ -38,11 +38,7 @@
         env:
           ECR_REGISTRY: ${{ steps.login-ecr.outputs.registry }}
           ECR_REPOSITORY: feast-python-server
-<<<<<<< HEAD
-          # Note: this should be in sync with sdk/python/feast/infra/aws.py:_get_docker_image_version
-          IMAGE_TAG: ${{ github.sha }}
-=======
->>>>>>> a9a3a168
+        # Note: the image tags should be in sync with sdk/python/feast/infra/aws.py:_get_docker_image_version
         run: |
           docker build \
             --file sdk/python/feast/infra/feature_servers/aws_lambda/Dockerfile \
