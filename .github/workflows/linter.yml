--- conflicted
+++ resolved
@@ -15,7 +15,6 @@
         with:
           python-version: "3.11"
           architecture: x64
-<<<<<<< HEAD
       - name: Setup Go
         id: setup-go
         uses: actions/setup-go@v2
@@ -38,8 +37,8 @@
       - name: Upgrade pip version
         run: |
           pip install --upgrade "pip>=21.3.1,<23.2"
-      - name: Install pip-tools
-        run: pip install pip-tools
+      - name: Install uv
+        run: pip install uv
       - name: Install apache-arrow on ubuntu
         run: |
           sudo apt update
@@ -50,18 +49,8 @@
           sudo apt install -y -V "libarrow-dev=11.0.0-1"
       - name: Install dependencies
         run: |
+          make install-python-ci-dependencies-uv
           make compile-protos-go
-          make install-python-ci-dependencies
-=======
-      - name: Upgrade pip version
-        run: |
-          pip install --upgrade "pip>=21.3.1,<23.2"
-      - name: Install uv
-        run: pip install uv
-      - name: Install dependencies
-        run: |
-          make install-python-ci-dependencies-uv
->>>>>>> 690a6212
       - name: Lint python
         run: make lint-python
   lint-go:
