name: build_wheels

# Call this workflow from other workflows in the repository by specifying "uses: ./.github/workflows/build_wheels.yml"
# Developers who are starting a new release should use this workflow to ensure wheels will be built correctly.
# Devs should check out their fork, add a tag to the last master commit on their fork, and run the release off of their fork on the added tag to ensure wheels will be built correctly.
on:
  workflow_dispatch:
      tags:
        - 'v*.*.*'
  workflow_call:

jobs:
  get-version:
    runs-on:  ubuntu-latest
    outputs:
      release_version: ${{ steps.get_release_version.outputs.release_version }}
      version_without_prefix: ${{ steps.get_release_version_without_prefix.outputs.version_without_prefix }}
      highest_semver_tag: ${{ steps.get_highest_semver.outputs.highest_semver_tag }}
    steps:
      - name: Checkout
        uses: actions/checkout@v4
        with:
          persist-credentials: false
      - name: Get release version
        id: get_release_version
        run: echo ::set-output name=release_version::${GITHUB_REF#refs/*/}
      - name: Get release version without prefix
        id: get_release_version_without_prefix
        env:
          RELEASE_VERSION: ${{ steps.get_release_version.outputs.release_version }}
        run: |
          echo ::set-output name=version_without_prefix::${RELEASE_VERSION:1}
      - name: Get highest semver
        id: get_highest_semver
        env:
          RELEASE_VERSION: ${{ steps.get_release_version.outputs.release_version }}
        run: |
          source infra/scripts/setup-common-functions.sh
          SEMVER_REGEX='^v[0-9]+\.[0-9]+\.[0-9]+(-([0-9A-Za-z-]+(\.[0-9A-Za-z-]+)*))?$'
          if echo "${RELEASE_VERSION}" | grep -P "$SEMVER_REGEX" &>/dev/null ; then
            echo ::set-output name=highest_semver_tag::$(get_tag_release -m)
          fi
      - name: Check output
        id: check_output
        env:
          RELEASE_VERSION: ${{ steps.get_release_version.outputs.release_version }}
          VERSION_WITHOUT_PREFIX: ${{ steps.get_release_version_without_prefix.outputs.version_without_prefix }}
          HIGHEST_SEMVER_TAG: ${{ steps.get_highest_semver.outputs.highest_semver_tag }}
        run: |
          echo $RELEASE_VERSION
          echo $VERSION_WITHOUT_PREFIX
          echo $HIGHEST_SEMVER_TAG

  build-python-wheel:
    name: Build wheels
    runs-on: ubuntu-latest
    steps:
      - uses: actions/checkout@v4
      - name: Setup Python
        uses: actions/setup-python@v3
        with:
          python-version: "3.11"
          architecture: x64
      - name: Setup Node
        uses: actions/setup-node@v3
        with:
          node-version: '17.x'
          registry-url: 'https://registry.npmjs.org'
      - name: Build UI
        run: make build-ui
      - name: Build wheels
        run: |
          python -m pip install build
          python -m build --wheel --outdir wheelhouse/
      - uses: actions/upload-artifact@v3
        with:
          name: wheels
          path: ./wheelhouse/*.whl

  build-source-distribution:
    name: Build source distribution
    runs-on: macos-12
    steps:
      - uses: actions/checkout@v4
      - name: Setup Python
        id: setup-python
        uses: actions/setup-python@v3
        with:
          python-version: "3.11"
          architecture: x64
      - name: Setup Node
        uses: actions/setup-node@v3
        with:
          node-version: '17.x'
          registry-url: 'https://registry.npmjs.org'
      - name: Build and install dependencies
        # There's a `git restore` in here because `make install-go-ci-dependencies` is actually messing up go.mod & go.sum.
        run: |
          pip install -U pip setuptools wheel twine
          make install-protoc-dependencies
          make build-ui
          git status
          git restore go.mod go.sum
          git restore sdk/python/feast/ui/yarn.lock
      - name: Build
        run: |
          python3 setup.py sdist
      - uses: actions/upload-artifact@v3
        with:
          name: wheels
          path: dist/*

  # We add this step so the docker images can be built as part of the pre-release verification steps.
  build-docker-images:
    runs-on: ubuntu-latest
    needs: get-version
    strategy:
      matrix:
        component: [feature-server, feature-server-python-aws, feature-server-java, feature-transformation-server]
    env:
      REGISTRY: feastdev
    steps:
      - uses: actions/checkout@v4
      - name: Set up QEMU
        uses: docker/setup-qemu-action@v1
      - name: Set up Docker Buildx
        uses: docker/setup-buildx-action@v1
      - name: Build image
        run: |
          make build-${{ matrix.component }}-docker REGISTRY=${REGISTRY} VERSION=${VERSION_WITHOUT_PREFIX}
        env:
          VERSION_WITHOUT_PREFIX: ${{ needs.get-version.outputs.version_without_prefix }}

  verify-python-wheels:
    runs-on: ${{ matrix.os }}
    needs: [build-python-wheel, build-source-distribution, get-version]
    strategy:
      matrix:
<<<<<<< HEAD
        os: [ubuntu-latest,  macos-latest ]
        python-version: ["3.9", "3.10", "3.11"]
=======
        os: [ubuntu-latest,  macos-12 ]
        python-version: ["3.9", "3.10"]
>>>>>>> 811d7114
        from-source: [ True, False ]
    env:
      # this script is for testing servers
      # it starts server with timeout and checks whether process killed by timeout (started healthy) or died by itself
      TEST_SCRIPT: |
        timeout 10s $@ & pid=$!
        wait $pid
        ret=$?
        if [[ $ret -ne 124 ]]
        then
           exit $ret
        else
           echo "Succeeded!"
        fi
      VERSION_WITHOUT_PREFIX: ${{ needs.get-version.outputs.version_without_prefix }}
    steps:
      - name: Setup Python
        id: setup-python
        uses: actions/setup-python@v3
        with:
          python-version: ${{ matrix.python-version }}
          architecture: x64
      - uses: actions/download-artifact@v2
        with:
          name: wheels
          path: dist
      - name: Install OS X dependencies
        if: matrix.os == 'macos-12'
        run: brew install coreutils
      - name: Install wheel
        if: ${{ !matrix.from-source }}
        # try to install all wheels; only the current platform wheel should be actually installed
        run: |
          cd dist/
          pip install wheel
          for f in *.whl; do pip install $f || true; done
      - name: Install sdist
        # try to install the sdist
        if: ${{ matrix.from-source }}
        run: pip install dist/*tar.gz
      # Validate that the feast version installed is not development and is the correct version of the tag we ran it off of.
      - name: Validate Feast Version
        run: |
          VERSION_REGEX='[0-9]+\.[0-9]+\.[0-9]+'
          OUTPUT_REGEX='^Feast SDK Version: "$VERSION_REGEX"$'
          VERSION_OUTPUT=$(feast version)
          VERSION=$(echo $VERSION_OUTPUT | grep -oE "$VERSION_REGEX")
          OUTPUT=$(echo $VERSION_OUTPUT | grep -E "$REGEX")
          if  [ -n "$OUTPUT" ] && [ "$VERSION" = "$VERSION_WITHOUT_PREFIX" ]; then
            echo "Correct Feast Version Installed"
          else
            echo "$VERSION_OUTPUT from installed wheel is not in the correct format or doesn't have the right version $VERSION."
            exit 1
          fi
      # This is temporarily disabled.
      # - name: Smoke test
      #   run: |
      #     feast init test_repo
      #     cd test_repo/feature_repo
      #     feast apply
      #     echo "$TEST_SCRIPT" > run-and-wait.sh
      #     bash run-and-wait.sh feast serve
      #     bash run-and-wait.sh feast ui<|MERGE_RESOLUTION|>--- conflicted
+++ resolved
@@ -136,13 +136,8 @@
     needs: [build-python-wheel, build-source-distribution, get-version]
     strategy:
       matrix:
-<<<<<<< HEAD
-        os: [ubuntu-latest,  macos-latest ]
+        os: [ubuntu-latest,  macos-12 ]
         python-version: ["3.9", "3.10", "3.11"]
-=======
-        os: [ubuntu-latest,  macos-12 ]
-        python-version: ["3.9", "3.10"]
->>>>>>> 811d7114
         from-source: [ True, False ]
     env:
       # this script is for testing servers
