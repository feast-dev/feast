--- conflicted
+++ resolved
@@ -43,47 +43,8 @@
       token: ${{ github.event.inputs.token }}
 
   publish-java-sdk:
-<<<<<<< HEAD
-    if: github.repository == 'feast-dev/feast'
-    container: maven:3.6-jdk-11
-    runs-on: ubuntu-latest
-    needs: get-version
-    steps:
-      - uses: actions/checkout@v4
-        with:
-          submodules: 'true'
-      - name: Set up JDK 11
-        uses: actions/setup-java@v1
-        with:
-          java-version: '11'
-          java-package: jdk
-          architecture: x64
-      - uses: actions/setup-python@v5
-        with:
-          python-version: '3.11'
-          architecture: 'x64'
-      - uses: actions/cache@v4
-        with:
-          path: ~/.m2/repository
-          key: ${{ runner.os }}-it-maven-${{ hashFiles('**/pom.xml') }}
-          restore-keys: |
-            ${{ runner.os }}-it-maven-
-      - name: Publish java sdk
-        env:
-          VERSION_WITHOUT_PREFIX: ${{ needs.get-version.outputs.version_without_prefix }}
-          GPG_PUBLIC_KEY: ${{ secrets.GPG_PUBLIC_KEY }}
-          GPG_PRIVATE_KEY: ${{ secrets.GPG_PRIVATE_KEY }}
-          MAVEN_SETTINGS: ${{ secrets.MAVEN_SETTINGS }}
-        run: |
-          echo -n "$GPG_PUBLIC_KEY" > /root/public-key
-          echo -n "$GPG_PRIVATE_KEY" > /root/private-key
-          mkdir -p /root/.m2/
-          echo -n "$MAVEN_SETTINGS" > /root/.m2/settings.xml
-          infra/scripts/publish-java-sdk.sh --revision ${VERSION_WITHOUT_PREFIX} --gpg-key-import-dir /root
-=======
     uses: ./.github/workflows/publish_java_sdk.yml
     needs: [ get-version, publish-python-sdk ]
     with:
       custom_version: ${{ github.event.inputs.custom_version }}
-      token: ${{ github.event.inputs.token }}
->>>>>>> 79fa2470
+      token: ${{ github.event.inputs.token }}