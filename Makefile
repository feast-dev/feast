--- conflicted
+++ resolved
@@ -53,11 +53,7 @@
 	python setup.py build_python_protos --inplace
 
 install-protoc-dependencies:
-<<<<<<< HEAD
-	pip install "grpcio-tools>=1.56.2,<2" "mypy-protobuf>=3.1"
-=======
 	pip install "protobuf<5" "grpcio-tools>=1.56.2,<2" "mypy-protobuf>=3.1"
->>>>>>> cecca836
 
 lock-python-ci-dependencies:
 	uv pip compile --system --no-strip-extras setup.py --extra ci --output-file sdk/python/requirements/py$(PYTHON_VERSION)-ci-requirements.txt
@@ -76,14 +72,6 @@
 	uv pip compile --system --no-strip-extras setup.py --output-file sdk/python/requirements/py$(PYTHON_VERSION)-requirements.txt
 
 lock-python-dependencies-all:
-<<<<<<< HEAD
-	pixi run --environment py39 --manifest-path infra/scripts/pixi/pixi.toml "uv pip compile --system --no-strip-extras setup.py --output-file sdk/python/requirements/py3.9-requirements.txt"
-	pixi run --environment py39 --manifest-path infra/scripts/pixi/pixi.toml "uv pip compile --system --no-strip-extras  setup.py --extra ci --output-file sdk/python/requirements/py3.9-ci-requirements.txt"
-	pixi run --environment py310 --manifest-path infra/scripts/pixi/pixi.toml "uv pip compile --system --no-strip-extras  setup.py --output-file sdk/python/requirements/py3.10-requirements.txt"
-	pixi run --environment py310 --manifest-path infra/scripts/pixi/pixi.toml "uv pip compile --system --no-strip-extras  setup.py --extra ci --output-file sdk/python/requirements/py3.10-ci-requirements.txt"
-	pixi run --environment py311 --manifest-path infra/scripts/pixi/pixi.toml "uv pip compile --system --no-strip-extras  setup.py --output-file sdk/python/requirements/py3.11-requirements.txt"
-	pixi run --environment py311 --manifest-path infra/scripts/pixi/pixi.toml "uv pip compile --system --no-strip-extras  setup.py --extra ci --output-file sdk/python/requirements/py3.11-ci-requirements.txt"
-=======
 	# Remove all existing requirements because we noticed the lock file is not always updated correctly. Removing and running the command again ensures that the lock file is always up to date.
 	rm -r sdk/python/requirements/*
 	pixi run --environment py39 --manifest-path infra/scripts/pixi/pixi.toml "uv pip compile -p 3.9 --system --no-strip-extras setup.py --output-file sdk/python/requirements/py3.9-requirements.txt"
@@ -92,7 +80,16 @@
 	pixi run --environment py310 --manifest-path infra/scripts/pixi/pixi.toml "uv pip compile -p 3.10 --system --no-strip-extras setup.py --extra ci --output-file sdk/python/requirements/py3.10-ci-requirements.txt"
 	pixi run --environment py311 --manifest-path infra/scripts/pixi/pixi.toml "uv pip compile -p 3.11 --system --no-strip-extras setup.py --output-file sdk/python/requirements/py3.11-requirements.txt"
 	pixi run --environment py311 --manifest-path infra/scripts/pixi/pixi.toml "uv pip compile -p 3.11 --system --no-strip-extras setup.py --extra ci --output-file sdk/python/requirements/py3.11-ci-requirements.txt"
->>>>>>> cecca836
+
+lock-python-dependencies-uv-all:
+    # Having issues with pixi and uv pip compile for MAC. Deleteing the files and running the command again with py version in uv solved problem.
+    rm sdk/python/requirements/*
+    uv pip compile -p 3.9 --system --no-strip-extras setup.py --output-file sdk/python/requirements/py3.9-requirements.txt
+    uv pip compile -p 3.9 --system --no-strip-extras setup.py --extra ci --output-file sdk/python/requirements/py3.9-ci-requirements.txt
+    uv pip compile -p 3.10 --system --no-strip-extras setup.py --output-file sdk/python/requirements/py3.10-requirements.txt
+    uv pip compile -p 3.10 --system --no-strip-extras setup.py --extra ci --output-file sdk/python/requirements/py3.10-ci-requirements.txt
+    uv pip compile -p 3.11 --system --no-strip-extras setup.py --output-file sdk/python/requirements/py3.11-requirements.txt
+    uv pip compile -p 3.11 --system --no-strip-extras setup.py --extra ci --output-file sdk/python/requirements/py3.11-ci-requirements.txt
 
 benchmark-python:
 	IS_TEST=True python -m pytest --integration --benchmark  --benchmark-autosave --benchmark-save-data sdk/python/tests
