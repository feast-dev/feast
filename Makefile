#
#  Copyright 2019 The Feast Authors
#
#  Licensed under the Apache License, Version 2.0 (the "License");
#  you may not use this file except in compliance with the License.
#  You may obtain a copy of the License at
#
#      https://www.apache.org/licenses/LICENSE-2.0
#
#  Unless required by applicable law or agreed to in writing, software
#  distributed under the License is distributed on an "AS IS" BASIS,
#  WITHOUT WARRANTIES OR CONDITIONS OF ANY KIND, either express or implied.
#  See the License for the specific language governing permissions and
#  limitations under the License.
#

ROOT_DIR 	:= $(shell dirname $(realpath $(firstword $(MAKEFILE_LIST))))
MVN := mvn -f java/pom.xml ${MAVEN_EXTRA_OPTS}
OS := linux
ifeq ($(shell uname -s), Darwin)
	OS = osx
endif
TRINO_VERSION ?= 376
PYTHON_VERSION = ${shell python --version | grep -Eo '[0-9]\.[0-9]+'}

# General

format: format-python format-java format-go

lint: lint-python lint-java lint-go

test: test-python-unit test-java test-go

protos: compile-protos-go compile-protos-python compile-protos-docs

build: protos build-java build-docker

# Python SDK

install-python-ci-dependencies:
<<<<<<< HEAD
	python -m piptools sync sdk/python/requirements/py$(PYTHON)-ci-requirements.txt
=======
	python -m piptools sync sdk/python/requirements/py$(PYTHON_VERSION)-ci-requirements.txt
	pip install --no-deps -e .
	python setup.py build_python_protos --inplace
>>>>>>> 3f3a4e85

install-python-ci-dependencies-uv:
	uv pip sync --system sdk/python/requirements/py$(PYTHON_VERSION)-ci-requirements.txt
	uv pip install --system --no-deps -e .
	python setup.py build_python_protos --inplace

install-python-ci-dependencies-uv-venv:
	uv pip sync sdk/python/requirements/py$(PYTHON_VERSION)-ci-requirements.txt
	uv pip install --no-deps -e .
	python setup.py build_python_protos --inplace

lock-python-ci-dependencies:
	uv pip compile --system --no-strip-extras setup.py --extra ci --output-file sdk/python/requirements/py$(PYTHON_VERSION)-ci-requirements.txt

package-protos:
	cp -r ${ROOT_DIR}/protos ${ROOT_DIR}/sdk/python/feast/protos

compile-protos-python:
	python setup.py build_python_protos --inplace

install-python:
	python -m piptools sync sdk/python/requirements/py$(PYTHON_VERSION)-requirements.txt
	python setup.py develop

lock-python-dependencies:
	uv pip compile --system --no-strip-extras setup.py --output-file sdk/python/requirements/py$(PYTHON_VERSION)-requirements.txt

lock-python-dependencies-all:
	pixi run --environment py39 --manifest-path infra/scripts/pixi/pixi.toml "uv pip compile --system --no-strip-extras setup.py --output-file sdk/python/requirements/py3.9-requirements.txt"
	pixi run --environment py39 --manifest-path infra/scripts/pixi/pixi.toml "uv pip compile --system --no-strip-extras setup.py --extra ci --output-file sdk/python/requirements/py3.9-ci-requirements.txt"
	pixi run --environment py310 --manifest-path infra/scripts/pixi/pixi.toml "uv pip compile --system --no-strip-extras setup.py --output-file sdk/python/requirements/py3.10-requirements.txt"
	pixi run --environment py310 --manifest-path infra/scripts/pixi/pixi.toml "uv pip compile --system --no-strip-extras setup.py --extra ci --output-file sdk/python/requirements/py3.10-ci-requirements.txt"
	pixi run --environment py311 --manifest-path infra/scripts/pixi/pixi.toml "uv pip compile --system --no-strip-extras setup.py --output-file sdk/python/requirements/py3.11-requirements.txt"
	pixi run --environment py311 --manifest-path infra/scripts/pixi/pixi.toml "uv pip compile --system --no-strip-extras setup.py --extra ci --output-file sdk/python/requirements/py3.11-ci-requirements.txt"

benchmark-python:
	IS_TEST=True python -m pytest --integration --benchmark  --benchmark-autosave --benchmark-save-data sdk/python/tests

benchmark-python-local:
	IS_TEST=True FEAST_IS_LOCAL_TEST=True python -m pytest --integration --benchmark  --benchmark-autosave --benchmark-save-data sdk/python/tests

test-python-unit:
	python -m pytest -n 8 --color=yes sdk/python/tests --ignore=sdk/python/tests/expediagroup

test-python-integration:
	python -m pytest -n 8 --integration --color=yes --durations=10 --timeout=1200 --timeout_method=thread --dist loadgroup \
		-k "(not snowflake or not test_historical_features_main)" \
		sdk/python/tests

test-python-integration-local:
	FEAST_IS_LOCAL_TEST=True \
	FEAST_LOCAL_ONLINE_CONTAINER=True \
	python -m pytest -n 8 --color=yes --integration --durations=10 --timeout=1200 --timeout_method=thread --dist loadgroup \
		-k "not test_lambda_materialization and not test_snowflake_materialization" \
		sdk/python/tests

test-milvus-integration-local:
	@(docker info > /dev/null 2>&1 && \
		FEAST_USAGE=False \
		IS_TEST=True \
		FEAST_IS_LOCAL_TEST=True \
		FEAST_LOCAL_ONLINE_CONTAINER=True \
		python -m pytest -n 8 --integration \
			-k "milvus" \
		sdk/python/tests \
	) || echo "This script uses Docker, and it isn't running - please start the Docker Daemon and try again!";

test-python-integration-container:
	@(docker info > /dev/null 2>&1 && \
		FEAST_LOCAL_ONLINE_CONTAINER=True \
		python -m pytest -n 8 --integration sdk/python/tests \
	) || echo "This script uses Docker, and it isn't running - please start the Docker Daemon and try again!";

test-python-universal-spark:
	PYTHONPATH='.' \
	FULL_REPO_CONFIGS_MODULE=sdk.python.feast.infra.offline_stores.contrib.spark_repo_configuration \
	PYTEST_PLUGINS=feast.infra.offline_stores.contrib.spark_offline_store.tests \
 	python -m pytest -n 8 --integration \
 	 	-k "not test_historical_retrieval_fails_on_validation and \
			not test_historical_retrieval_with_validation and \
			not test_historical_features_persisting and \
			not test_historical_retrieval_fails_on_validation and \
			not test_universal_cli and \
			not test_feature_logging and \
			not test_reorder_columns and \
			not test_logged_features_validation and \
			not test_lambda_materialization_consistency and \
			not test_offline_write and \
			not test_push_features_to_offline_store.py and \
			not gcs_registry and \
			not s3_registry and \
			not test_universal_types and \
			not test_snowflake" \
 	 sdk/python/tests

test-python-universal-trino:
	PYTHONPATH='.' \
	FULL_REPO_CONFIGS_MODULE=sdk.python.feast.infra.offline_stores.contrib.trino_repo_configuration \
	PYTEST_PLUGINS=feast.infra.offline_stores.contrib.trino_offline_store.tests \
 	python -m pytest -n 8 --integration \
 	 	-k "not test_historical_retrieval_fails_on_validation and \
			not test_historical_retrieval_with_validation and \
			not test_historical_features_persisting and \
			not test_historical_retrieval_fails_on_validation and \
			not test_universal_cli and \
			not test_feature_logging and \
			not test_reorder_columns and \
			not test_logged_features_validation and \
			not test_lambda_materialization_consistency and \
			not test_offline_write and \
			not test_push_features_to_offline_store.py and \
			not gcs_registry and \
			not s3_registry and \
			not test_universal_types and \
            not test_snowflake" \
 	 sdk/python/tests


# Note: to use this, you'll need to have Microsoft ODBC 17 installed.
# See https://docs.microsoft.com/en-us/sql/connect/odbc/linux-mac/install-microsoft-odbc-driver-sql-server-macos?view=sql-server-ver15#17
test-python-universal-mssql:
	PYTHONPATH='.' \
	FULL_REPO_CONFIGS_MODULE=sdk.python.feast.infra.offline_stores.contrib.mssql_repo_configuration \
	PYTEST_PLUGINS=feast.infra.offline_stores.contrib.mssql_offline_store.tests \
	FEAST_LOCAL_ONLINE_CONTAINER=True \
 	python -m pytest -n 8 --integration \
 	 	-k "not gcs_registry and \
			not s3_registry and \
			not test_lambda_materialization and \
			not test_snowflake and \
			not test_historical_features_persisting and \
			not validation and \
			not test_feature_service_logging" \
 	 sdk/python/tests


# To use Athena as an offline store, you need to create an Athena database and an S3 bucket on AWS. 
# https://docs.aws.amazon.com/athena/latest/ug/getting-started.html
# Modify environment variables ATHENA_REGION, ATHENA_DATA_SOURCE, ATHENA_DATABASE, ATHENA_WORKGROUP or
# ATHENA_S3_BUCKET_NAME according to your needs. If tests fail with the pytest -n 8 option, change the number to 1.
test-python-universal-athena:
	PYTHONPATH='.' \
	FULL_REPO_CONFIGS_MODULE=sdk.python.feast.infra.offline_stores.contrib.athena_repo_configuration \
	PYTEST_PLUGINS=feast.infra.offline_stores.contrib.athena_offline_store.tests \
	ATHENA_REGION=ap-northeast-2 \
	ATHENA_DATA_SOURCE=AwsDataCatalog \
	ATHENA_DATABASE=default \
	ATHENA_WORKGROUP=primary \
	ATHENA_S3_BUCKET_NAME=feast-int-bucket \
 	python -m pytest -n 8 --integration \
 	 	-k "not test_logged_features_validation and \
		    not test_lambda and \
		    not test_feature_logging and \
		    not test_offline_write and \
		    not test_push_offline and \
		    not test_historical_retrieval_with_validation and \
		    not test_historical_features_persisting and \
		    not test_historical_retrieval_fails_on_validation and \
			not gcs_registry and \
			not s3_registry and \
			not test_snowflake" \
	sdk/python/tests
			
test-python-universal-postgres-offline:
	PYTHONPATH='.' \
		FULL_REPO_CONFIGS_MODULE=sdk.python.feast.infra.offline_stores.contrib.postgres_repo_configuration \
		PYTEST_PLUGINS=sdk.python.feast.infra.offline_stores.contrib.postgres_offline_store.tests \
		python -m pytest -n 8 --integration \
 			-k "not test_historical_retrieval_with_validation and \
				not test_historical_features_persisting and \
 				not test_universal_cli and \
 				not test_feature_logging and \
				not test_reorder_columns and \
				not test_logged_features_validation and \
				not test_lambda_materialization_consistency and \
				not test_offline_write and \
				not test_push_features_to_offline_store and \
				not gcs_registry and \
				not s3_registry and \
 				not test_universal_types" \
 			sdk/python/tests

test-python-universal-postgres-online:
	PYTHONPATH='.' \
		FULL_REPO_CONFIGS_MODULE=sdk.python.feast.infra.online_stores.contrib.postgres_repo_configuration \
		PYTEST_PLUGINS=sdk.python.tests.integration.feature_repos.universal.online_store.postgres \
		python -m pytest -n 8 --integration \
 			-k "not test_universal_cli and \
 				not test_feature_logging and \
				not test_reorder_columns and \
				not test_logged_features_validation and \
				not test_lambda_materialization_consistency and \
				not test_offline_write and \
				not test_push_features_to_offline_store and \
				not gcs_registry and \
				not s3_registry and \
 				not test_universal_types and \
				not test_snowflake" \
 			sdk/python/tests

 test-python-universal-pgvector-online:
	PYTHONPATH='.' \
		FULL_REPO_CONFIGS_MODULE=sdk.python.feast.infra.online_stores.contrib.pgvector_repo_configuration \
		PYTEST_PLUGINS=sdk.python.tests.integration.feature_repos.universal.online_store.postgres \
		python -m pytest -n 8 --integration \
 			-k "not test_universal_cli and \
 				not test_feature_logging and \
				not test_reorder_columns and \
				not test_logged_features_validation and \
				not test_lambda_materialization_consistency and \
				not test_offline_write and \
				not test_push_features_to_offline_store and \
				not gcs_registry and \
				not s3_registry and \
 				not test_universal_types and \
				not test_snowflake" \
 			sdk/python/tests

 test-python-universal-mysql-online:
	PYTHONPATH='.' \
		FULL_REPO_CONFIGS_MODULE=sdk.python.feast.infra.online_stores.contrib.mysql_repo_configuration \
		PYTEST_PLUGINS=sdk.python.tests.integration.feature_repos.universal.online_store.mysql \
		python -m pytest -n 8 --integration \
 			-k "not test_universal_cli and \
 				not test_feature_logging and \
				not test_reorder_columns and \
				not test_logged_features_validation and \
				not test_lambda_materialization_consistency and \
				not test_offline_write and \
				not test_push_features_to_offline_store and \
				not gcs_registry and \
				not s3_registry and \
 				not test_universal_types and \
				not test_snowflake" \
 			sdk/python/tests

test-python-universal-cassandra:
	PYTHONPATH='.' \
	FULL_REPO_CONFIGS_MODULE=sdk.python.feast.infra.online_stores.contrib.cassandra_repo_configuration \
	PYTEST_PLUGINS=sdk.python.tests.integration.feature_repos.universal.online_store.cassandra \
	python -m pytest -x --integration \
	sdk/python/tests

test-python-universal-hazelcast:
	PYTHONPATH='.' \
		FULL_REPO_CONFIGS_MODULE=sdk.python.feast.infra.online_stores.contrib.hazelcast_repo_configuration \
		PYTEST_PLUGINS=sdk.python.tests.integration.feature_repos.universal.online_store.hazelcast \
		python -m pytest -n 8 --integration \
 			-k "not test_universal_cli and \
 				not test_feature_logging and \
				not test_reorder_columns and \
				not test_logged_features_validation and \
				not test_lambda_materialization_consistency and \
				not test_offline_write and \
				not test_push_features_to_offline_store and \
				not gcs_registry and \
				not s3_registry and \
 				not test_universal_types and \
				not test_snowflake" \
 			sdk/python/tests

test-python-universal-cassandra-no-cloud-providers:
	PYTHONPATH='.' \
	FULL_REPO_CONFIGS_MODULE=sdk.python.feast.infra.online_stores.contrib.cassandra_repo_configuration \
	PYTEST_PLUGINS=sdk.python.tests.integration.feature_repos.universal.online_store.cassandra \
	python -m pytest -x --integration \
	-k "not test_lambda_materialization_consistency   and \
	  not test_apply_entity_integration               and \
	  not test_apply_feature_view_integration         and \
	  not test_apply_entity_integration               and \
	  not test_apply_feature_view_integration         and \
	  not test_apply_data_source_integration          and \
	  not test_nullable_online_store				  and \
	  not gcs_registry 								  and \
	  not s3_registry								  and \
	  not test_snowflake" \
	sdk/python/tests

 test-python-universal-elasticsearch-online:
	PYTHONPATH='.' \
		FULL_REPO_CONFIGS_MODULE=sdk.python.feast.infra.online_stores.contrib.elasticsearch_repo_configuration \
		PYTEST_PLUGINS=sdk.python.tests.integration.feature_repos.universal.online_store.elasticsearch \
		python -m pytest -n 8 --integration \
 			-k "not test_universal_cli and \
 				not test_feature_logging and \
				not test_reorder_columns and \
				not test_logged_features_validation and \
				not test_lambda_materialization_consistency and \
				not test_offline_write and \
				not test_push_features_to_offline_store and \
				not gcs_registry and \
				not s3_registry and \
 				not test_universal_types and \
				not test_snowflake" \
 			sdk/python/tests

test-python-universal:
	python -m pytest -n 8 --integration sdk/python/tests

format-python:
	cd ${ROOT_DIR}/sdk/python; python -m ruff check --fix feast/ tests/
	cd ${ROOT_DIR}/sdk/python; python -m ruff format feast/ tests/

lint-python:
	cd ${ROOT_DIR}/sdk/python; python -m mypy feast
	cd ${ROOT_DIR}/sdk/python; python -m ruff check feast/ tests/
	cd ${ROOT_DIR}/sdk/python; python -m ruff format --check feast/ tests
# Java

install-java-ci-dependencies:
	${MVN} verify clean --fail-never

format-java:
	${MVN} spotless:apply

lint-java:
	${MVN} --no-transfer-progress spotless:check

test-java:
	${MVN} --no-transfer-progress -DskipITs=true test

test-java-integration:
	${MVN} --no-transfer-progress -Dmaven.javadoc.skip=true -Dgpg.skip -DskipUTs=true clean verify

test-java-with-coverage:
	${MVN} --no-transfer-progress -DskipITs=true test jacoco:report-aggregate

build-java:
	${MVN} clean verify

build-java-no-tests:
	${MVN} --no-transfer-progress -Dmaven.javadoc.skip=true -Dgpg.skip -DskipUTs=true -DskipITs=true -Drevision=${REVISION} clean package

# Trino plugin
start-trino-locally:
	cd ${ROOT_DIR}; docker run --detach --rm -p 8080:8080 --name trino -v ${ROOT_DIR}/sdk/python/feast/infra/offline_stores/contrib/trino_offline_store/test_config/properties/:/etc/catalog/:ro trinodb/trino:${TRINO_VERSION}
	sleep 15

test-trino-plugin-locally:
	cd ${ROOT_DIR}/sdk/python; FULL_REPO_CONFIGS_MODULE=feast.infra.offline_stores.contrib.trino_offline_store.test_config.manual_tests IS_TEST=True python -m pytest --integration tests/

kill-trino-locally:
	cd ${ROOT_DIR}; docker stop trino

<<<<<<< HEAD
# Go SDK & embedded

install-go-proto-dependencies:
	go install google.golang.org/protobuf/cmd/protoc-gen-go@v1.31.0
	go install google.golang.org/grpc/cmd/protoc-gen-go-grpc@v1.3.0

install-go-ci-dependencies:
	# TODO: currently gopy installation doesn't work w/o explicit go get in the next line
	# TODO: there should be a better way to install gopy
	go get github.com/go-python/gopy@v0.4.4
	go install golang.org/x/tools/cmd/goimports
	# The `go get` command on the previous lines download the lib along with replacing the dep to `feast-dev/gopy`
	# but the following command is needed to install it for some reason.
	go install github.com/go-python/gopy
	python -m pip install "pybindgen==0.22.1" "protobuf>=4.24.0,<5"

install-protoc-dependencies:
	pip install --ignore-installed "protobuf>=4.24.0,<5" "grpcio-tools>=1.56.2,<2" mypy-protobuf==3.1.0

compile-protos-go: install-go-proto-dependencies install-protoc-dependencies
	python setup.py build_go_protos

install-feast-ci-locally:
	pip install -e ".[ci]"

build-go: compile-protos-go
	go build -o feast ./go/main.go
	
test-go: compile-protos-go compile-protos-python install-feast-ci-locally
	CGO_ENABLED=1 go test -coverprofile=coverage.out ./... && go tool cover -html=coverage.out -o coverage.html

format-go:
	gofmt -s -w go/

lint-go: compile-protos-go
	go vet ./go/internal/feast

=======
>>>>>>> 3f3a4e85
# Docker

build-docker: build-feature-server-python-aws-docker build-feature-transformation-server-docker build-feature-server-java-docker

push-ci-docker:
	docker push $(REGISTRY)/feast-ci:$(VERSION)

push-feature-server-docker:
	docker push $(REGISTRY)/feature-server:$$VERSION

build-feature-server-docker:
	docker buildx build --build-arg VERSION=$$VERSION \
		-t $(REGISTRY)/feature-server:$$VERSION \
		-f sdk/python/feast/infra/feature_servers/multicloud/Dockerfile --load .

push-feature-transformation-server-docker:
	docker push $(REGISTRY)/feature-transformation-server:$(VERSION)

build-feature-transformation-server-docker:
	docker buildx build --build-arg VERSION=$(VERSION) \
		-t $(REGISTRY)/feature-transformation-server:$(VERSION) \
		-f sdk/python/feast/infra/transformation_servers/Dockerfile --load .

push-feature-server-java-docker:
	docker push $(REGISTRY)/feature-server-java:$(VERSION)

build-feature-server-java-docker:
	docker buildx build --build-arg VERSION=$(VERSION) \
		-t $(REGISTRY)/feature-server-java:$(VERSION) \
		-f java/infra/docker/feature-server/Dockerfile --load .

push-feature-server-go-docker:
	docker push $(REGISTRY)/feature-server-go:$(VERSION)

build-feature-server-go-docker:
	docker buildx build --build-arg VERSION=$(VERSION) \
		-t $(REGISTRY)/feature-server-go:$(VERSION) \
		-f go/infra/docker/feature-server/Dockerfile --load .

push-feast-operator-docker:
	cd infra/feast-operator && \
	IMAGE_TAG_BASE=$(REGISTRY)/feast-operator \
	VERSION=$(VERSION) \
	$(MAKE) docker-push

build-feast-operator-docker:
	cd infra/feast-operator && \
	IMAGE_TAG_BASE=$(REGISTRY)/feast-operator \
	VERSION=$(VERSION) \
	$(MAKE) docker-build

# Dev images

build-feature-server-dev:
	docker buildx build --build-arg VERSION=dev \
		-t feastdev/feature-server:dev \
		-f sdk/python/feast/infra/feature_servers/multicloud/Dockerfile.dev --load .

build-java-docker-dev:
	make build-java-no-tests REVISION=dev
	docker buildx build --build-arg VERSION=dev \
		-t feastdev/feature-transformation-server:dev \
		-f sdk/python/feast/infra/transformation_servers/Dockerfile --load .
	docker buildx build --build-arg VERSION=dev \
		-t feastdev/feature-server-java:dev \
		-f java/infra/docker/feature-server/Dockerfile.dev --load .

build-go-docker-dev:
	docker buildx build --build-arg VERSION=dev \
		-t feastdev/feature-server-go:dev \
		-f go/infra/docker/feature-server/Dockerfile --load .

# Documentation

install-dependencies-proto-docs:
	cd ${ROOT_DIR}/protos;
	mkdir -p $$HOME/bin
	mkdir -p $$HOME/include
	go get google.golang.org/protobuf/proto && \
	go get github.com/russross/blackfriday/v2 && \
	cd $$(mktemp -d) && \
	git clone https://github.com/istio/tools/ && \
	cd tools/cmd/protoc-gen-docs && \
	go build && \
	cp protoc-gen-docs $$HOME/bin && \
	cd $$HOME && curl -OL https://github.com/protocolbuffers/protobuf/releases/download/v3.11.2/protoc-3.11.2-${OS}-x86_64.zip && \
	unzip protoc-3.11.2-${OS}-x86_64.zip -d protoc3 && \
	mv protoc3/bin/* $$HOME/bin/ && \
	chmod +x $$HOME/bin/protoc && \
	mv protoc3/include/* $$HOME/include

compile-protos-docs:
	rm -rf 	$(ROOT_DIR)/dist/grpc
	mkdir -p dist/grpc;
	cd ${ROOT_DIR}/protos && protoc --docs_out=../dist/grpc feast/*/*.proto

build-sphinx: compile-protos-python
	cd 	$(ROOT_DIR)/sdk/python/docs && $(MAKE) build-api-source

build-templates:
	python infra/scripts/compile-templates.py

build-helm-docs:
	cd ${ROOT_DIR}/infra/charts/feast; helm-docs
	cd ${ROOT_DIR}/infra/charts/feast-feature-server; helm-docs

# Web UI

# Note: requires node and yarn to be installed
build-ui:
	cd $(ROOT_DIR)/sdk/python/feast/ui && yarn upgrade @feast-dev/feast-ui --latest && yarn install && npm run build --omit=dev<|MERGE_RESOLUTION|>--- conflicted
+++ resolved
@@ -38,13 +38,9 @@
 # Python SDK
 
 install-python-ci-dependencies:
-<<<<<<< HEAD
-	python -m piptools sync sdk/python/requirements/py$(PYTHON)-ci-requirements.txt
-=======
 	python -m piptools sync sdk/python/requirements/py$(PYTHON_VERSION)-ci-requirements.txt
 	pip install --no-deps -e .
 	python setup.py build_python_protos --inplace
->>>>>>> 3f3a4e85
 
 install-python-ci-dependencies-uv:
 	uv pip sync --system sdk/python/requirements/py$(PYTHON_VERSION)-ci-requirements.txt
@@ -181,7 +177,7 @@
  	 sdk/python/tests
 
 
-# To use Athena as an offline store, you need to create an Athena database and an S3 bucket on AWS. 
+# To use Athena as an offline store, you need to create an Athena database and an S3 bucket on AWS.
 # https://docs.aws.amazon.com/athena/latest/ug/getting-started.html
 # Modify environment variables ATHENA_REGION, ATHENA_DATA_SOURCE, ATHENA_DATABASE, ATHENA_WORKGROUP or
 # ATHENA_S3_BUCKET_NAME according to your needs. If tests fail with the pytest -n 8 option, change the number to 1.
@@ -207,7 +203,7 @@
 			not s3_registry and \
 			not test_snowflake" \
 	sdk/python/tests
-			
+
 test-python-universal-postgres-offline:
 	PYTHONPATH='.' \
 		FULL_REPO_CONFIGS_MODULE=sdk.python.feast.infra.offline_stores.contrib.postgres_repo_configuration \
@@ -224,6 +220,7 @@
 				not test_push_features_to_offline_store and \
 				not gcs_registry and \
 				not s3_registry and \
+				not test_snowflake and \
  				not test_universal_types" \
  			sdk/python/tests
 
@@ -341,6 +338,17 @@
 				not test_snowflake" \
  			sdk/python/tests
 
+test-python-universal-singlestore-online:
+	PYTHONPATH='.' \
+		FULL_REPO_CONFIGS_MODULE=sdk.python.feast.infra.online_stores.contrib.singlestore_repo_configuration \
+		PYTEST_PLUGINS=sdk.python.tests.integration.feature_repos.universal.online_store.singlestore \
+		python -m pytest -n 8 --integration \
+			-k "not test_universal_cli and \
+				not gcs_registry and \
+				not s3_registry and \
+				not test_snowflake" \
+			sdk/python/tests
+
 test-python-universal:
 	python -m pytest -n 8 --integration sdk/python/tests
 
@@ -389,7 +397,6 @@
 kill-trino-locally:
 	cd ${ROOT_DIR}; docker stop trino
 
-<<<<<<< HEAD
 # Go SDK & embedded
 
 install-go-proto-dependencies:
@@ -406,10 +413,7 @@
 	go install github.com/go-python/gopy
 	python -m pip install "pybindgen==0.22.1" "protobuf>=4.24.0,<5"
 
-install-protoc-dependencies:
-	pip install --ignore-installed "protobuf>=4.24.0,<5" "grpcio-tools>=1.56.2,<2" mypy-protobuf==3.1.0
-
-compile-protos-go: install-go-proto-dependencies install-protoc-dependencies
+compile-protos-go: install-go-proto-dependencies
 	python setup.py build_go_protos
 
 install-feast-ci-locally:
@@ -417,7 +421,7 @@
 
 build-go: compile-protos-go
 	go build -o feast ./go/main.go
-	
+
 test-go: compile-protos-go compile-protos-python install-feast-ci-locally
 	CGO_ENABLED=1 go test -coverprofile=coverage.out ./... && go tool cover -html=coverage.out -o coverage.html
 
@@ -427,8 +431,6 @@
 lint-go: compile-protos-go
 	go vet ./go/internal/feast
 
-=======
->>>>>>> 3f3a4e85
 # Docker
 
 build-docker: build-feature-server-python-aws-docker build-feature-transformation-server-docker build-feature-server-java-docker
