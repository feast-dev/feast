--- conflicted
+++ resolved
@@ -28,11 +28,7 @@
 
 lint: lint-python lint-java lint-go
 
-<<<<<<< HEAD
-test: test-python test-java test-go
-=======
-test: test-python-unit test-java
->>>>>>> 690a6212
+test: test-python-unit test-java test-go
 
 protos: compile-protos-go compile-protos-python compile-protos-docs
 
@@ -44,6 +40,7 @@
 	python -m piptools sync sdk/python/requirements/py$(PYTHON)-ci-requirements.txt
 	pip install --no-deps -e .
 	python setup.py build_python_protos --inplace
+	COMPILE_GO=true python setup.py develop
 
 install-python-ci-dependencies-uv:
 	uv pip sync --system sdk/python/requirements/py$(PYTHON)-ci-requirements.txt
@@ -79,7 +76,8 @@
 	FEAST_USAGE=False IS_TEST=True FEAST_IS_LOCAL_TEST=True python -m pytest --integration --benchmark  --benchmark-autosave --benchmark-save-data sdk/python/tests
 
 test-python-unit:
-	python -m pytest -n 8 --color=yes sdk/python/tests
+	python -m pytest -n 1 --color=yes sdk/python/tests/expediagroup/test_milvus_online_store.py
+	python -m pytest -n 8 --color=yes sdk/python/tests --ignore=sdk/python/tests/expediagroup
 
 test-python-integration:
 	python -m pytest -n 8 --integration -k "not minio_registry" --color=yes --durations=5 --timeout=1200 --timeout_method=thread sdk/python/tests
@@ -202,7 +200,7 @@
 			not s3_registry and \
 			not test_snowflake" \
 	sdk/python/tests
-			
+
 test-python-universal-postgres-offline:
 	PYTHONPATH='.' \
 		FULL_REPO_CONFIGS_MODULE=sdk.python.feast.infra.offline_stores.contrib.postgres_repo_configuration \
