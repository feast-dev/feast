#
#  Copyright 2019 The Feast Authors
#
#  Licensed under the Apache License, Version 2.0 (the "License");
#  you may not use this file except in compliance with the License.
#  You may obtain a copy of the License at
#
#      https://www.apache.org/licenses/LICENSE-2.0
#
#  Unless required by applicable law or agreed to in writing, software
#  distributed under the License is distributed on an "AS IS" BASIS,
#  WITHOUT WARRANTIES OR CONDITIONS OF ANY KIND, either express or implied.
#  See the License for the specific language governing permissions and
#  limitations under the License.
#

ROOT_DIR 	:= $(shell dirname $(realpath $(firstword $(MAKEFILE_LIST))))
MVN := mvn -f java/pom.xml ${MAVEN_EXTRA_OPTS}
OS := linux
ifeq ($(shell uname -s), Darwin)
	OS = osx
endif
TRINO_VERSION ?= 376

# General

format: format-python format-java

lint: lint-python lint-java

test: test-python-unit test-java

protos: compile-protos-python compile-protos-docs

build: protos build-java build-docker

# Python SDK

install-python-ci-dependencies:
	python -m piptools sync sdk/python/requirements/py$(PYTHON)-ci-requirements.txt
	pip install --no-deps -e .
	python setup.py build_python_protos --inplace

lock-python-ci-dependencies:
	python -m piptools compile -U --extra ci --output-file sdk/python/requirements/py$(PYTHON)-ci-requirements.txt

package-protos:
	cp -r ${ROOT_DIR}/protos ${ROOT_DIR}/sdk/python/feast/protos

compile-protos-python:
	python setup.py build_python_protos --inplace

install-python:
	python -m piptools sync sdk/python/requirements/py$(PYTHON)-requirements.txt
	python setup.py develop

lock-python-dependencies:
	python -m piptools compile -U --output-file sdk/python/requirements/py$(PYTHON)-requirements.txt

benchmark-python:
	FEAST_USAGE=False IS_TEST=True python -m pytest --integration --benchmark  --benchmark-autosave --benchmark-save-data sdk/python/tests

benchmark-python-local:
	FEAST_USAGE=False IS_TEST=True FEAST_IS_LOCAL_TEST=True python -m pytest --integration --benchmark  --benchmark-autosave --benchmark-save-data sdk/python/tests

test-python-unit:
	python -m pytest -n 8 --color=yes sdk/python/tests

test-python-integration:
<<<<<<< HEAD
	FEAST_USAGE=False \
	IS_TEST=True \
	python -m pytest -n 8 --integration \
		-k "not minio_registry" \
	sdk/python/tests
=======
	python -m pytest -n 8 --integration --color=yes --durations=5 --timeout=1200 --timeout_method=thread sdk/python/tests
>>>>>>> c364be47

test-python-integration-local:
	@(docker info > /dev/null 2>&1 && \
		FEAST_IS_LOCAL_TEST=True \
		FEAST_LOCAL_ONLINE_CONTAINER=True \
		python -m pytest -n 8 --color=yes --integration \
			-k "not gcs_registry and \
 				not s3_registry and \
 				not test_lambda_materialization and \
 				not test_snowflake_materialization" \
		sdk/python/tests \
	) || echo "This script uses Docker, and it isn't running - please start the Docker Daemon and try again!";

test-python-integration-container:
	@(docker info > /dev/null 2>&1 && \
		FEAST_LOCAL_ONLINE_CONTAINER=True \
		python -m pytest -n 8 --integration sdk/python/tests \
	) || echo "This script uses Docker, and it isn't running - please start the Docker Daemon and try again!";

test-python-universal-spark:
	PYTHONPATH='.' \
	FULL_REPO_CONFIGS_MODULE=sdk.python.feast.infra.offline_stores.contrib.spark_repo_configuration \
	PYTEST_PLUGINS=feast.infra.offline_stores.contrib.spark_offline_store.tests \
 	python -m pytest -n 8 --integration \
 	 	-k "not test_historical_retrieval_fails_on_validation and \
			not test_historical_retrieval_with_validation and \
			not test_historical_features_persisting and \
			not test_historical_retrieval_fails_on_validation and \
			not test_universal_cli and \
			not test_go_feature_server and \
			not test_feature_logging and \
			not test_reorder_columns and \
			not test_logged_features_validation and \
			not test_lambda_materialization_consistency and \
			not test_offline_write and \
			not test_push_features_to_offline_store.py and \
			not gcs_registry and \
			not s3_registry and \
			not test_universal_types and \
			not test_snowflake" \
 	 sdk/python/tests

test-python-universal-trino:
	PYTHONPATH='.' \
	FULL_REPO_CONFIGS_MODULE=sdk.python.feast.infra.offline_stores.contrib.trino_repo_configuration \
	PYTEST_PLUGINS=feast.infra.offline_stores.contrib.trino_offline_store.tests \
 	python -m pytest -n 8 --integration \
 	 	-k "not test_historical_retrieval_fails_on_validation and \
			not test_historical_retrieval_with_validation and \
			not test_historical_features_persisting and \
			not test_historical_retrieval_fails_on_validation and \
			not test_universal_cli and \
			not test_go_feature_server and \
			not test_feature_logging and \
			not test_reorder_columns and \
			not test_logged_features_validation and \
			not test_lambda_materialization_consistency and \
			not test_offline_write and \
			not test_push_features_to_offline_store.py and \
			not gcs_registry and \
			not s3_registry and \
			not test_universal_types and \
            not test_snowflake" \
 	 sdk/python/tests


# Note: to use this, you'll need to have Microsoft ODBC 17 installed.
# See https://docs.microsoft.com/en-us/sql/connect/odbc/linux-mac/install-microsoft-odbc-driver-sql-server-macos?view=sql-server-ver15#17
test-python-universal-mssql:
	PYTHONPATH='.' \
	FULL_REPO_CONFIGS_MODULE=sdk.python.feast.infra.offline_stores.contrib.mssql_repo_configuration \
	PYTEST_PLUGINS=feast.infra.offline_stores.contrib.mssql_offline_store.tests \
	FEAST_LOCAL_ONLINE_CONTAINER=True \
 	python -m pytest -n 8 --integration \
 	 	-k "not gcs_registry and \
			not s3_registry and \
			not test_lambda_materialization and \
			not test_snowflake" \
 	 sdk/python/tests


# To use Athena as an offline store, you need to create an Athena database and an S3 bucket on AWS. 
# https://docs.aws.amazon.com/athena/latest/ug/getting-started.html
# Modify environment variables ATHENA_REGION, ATHENA_DATA_SOURCE, ATHENA_DATABASE, ATHENA_WORKGROUP or
# ATHENA_S3_BUCKET_NAME according to your needs. If tests fail with the pytest -n 8 option, change the number to 1.
test-python-universal-athena:
	PYTHONPATH='.' \
	FULL_REPO_CONFIGS_MODULE=sdk.python.feast.infra.offline_stores.contrib.athena_repo_configuration \
	PYTEST_PLUGINS=feast.infra.offline_stores.contrib.athena_offline_store.tests \
	ATHENA_REGION=ap-northeast-2 \
	ATHENA_DATA_SOURCE=AwsDataCatalog \
	ATHENA_DATABASE=default \
	ATHENA_WORKGROUP=primary \
	ATHENA_S3_BUCKET_NAME=feast-integration-tests \
 	python -m pytest -n 8 --integration \
 	 	-k "not test_go_feature_server and \
		    not test_logged_features_validation and \
		    not test_lambda and \
		    not test_feature_logging and \
		    not test_offline_write and \
		    not test_push_offline and \
		    not test_historical_retrieval_with_validation and \
		    not test_historical_features_persisting and \
		    not test_historical_retrieval_fails_on_validation and \
			not gcs_registry and \
			not s3_registry and \
			not test_snowflake" \
	sdk/python/tests

test-python-universal-duckdb:
	PYTHONPATH='.' \
	FULL_REPO_CONFIGS_MODULE=sdk.python.feast.infra.offline_stores.contrib.duckdb_repo_configuration \
	python -m pytest -n 8 --integration \
		-k "not test_nullable_online_store and \
			not gcs_registry and \
			not s3_registry and \
			not test_snowflake and \
			not bigquery and \
			not test_spark_materialization_consistency" \
		sdk/python/tests
			
test-python-universal-postgres-offline:
	PYTHONPATH='.' \
		FULL_REPO_CONFIGS_MODULE=sdk.python.feast.infra.offline_stores.contrib.postgres_repo_configuration \
		PYTEST_PLUGINS=sdk.python.feast.infra.offline_stores.contrib.postgres_offline_store.tests \
		python -m pytest -n 8 --integration \
 			-k "not test_historical_retrieval_with_validation and \
				not test_historical_features_persisting and \
 				not test_universal_cli and \
 				not test_go_feature_server and \
 				not test_feature_logging and \
				not test_reorder_columns and \
				not test_logged_features_validation and \
				not test_lambda_materialization_consistency and \
				not test_offline_write and \
				not test_push_features_to_offline_store and \
				not gcs_registry and \
				not s3_registry and \
 				not test_universal_types" \
 			sdk/python/tests

test-python-universal-postgres-online:
	PYTHONPATH='.' \
		FULL_REPO_CONFIGS_MODULE=sdk.python.feast.infra.online_stores.contrib.postgres_repo_configuration \
		PYTEST_PLUGINS=sdk.python.feast.infra.offline_stores.contrib.postgres_offline_store.tests \
		python -m pytest -n 8 --integration \
 			-k "not test_universal_cli and \
 				not test_go_feature_server and \
 				not test_feature_logging and \
				not test_reorder_columns and \
				not test_logged_features_validation and \
				not test_lambda_materialization_consistency and \
				not test_offline_write and \
				not test_push_features_to_offline_store and \
				not gcs_registry and \
				not s3_registry and \
 				not test_universal_types and \
				not test_snowflake" \
 			sdk/python/tests

 test-python-universal-mysql-online:
	PYTHONPATH='.' \
		FULL_REPO_CONFIGS_MODULE=sdk.python.feast.infra.online_stores.contrib.mysql_repo_configuration \
		PYTEST_PLUGINS=sdk.python.tests.integration.feature_repos.universal.online_store.mysql \
		python -m pytest -n 8 --integration \
 			-k "not test_universal_cli and \
 				not test_go_feature_server and \
 				not test_feature_logging and \
				not test_reorder_columns and \
				not test_logged_features_validation and \
				not test_lambda_materialization_consistency and \
				not test_offline_write and \
				not test_push_features_to_offline_store and \
				not gcs_registry and \
				not s3_registry and \
 				not test_universal_types and \
				not test_snowflake" \
 			sdk/python/tests

test-python-universal-cassandra:
	PYTHONPATH='.' \
	FULL_REPO_CONFIGS_MODULE=sdk.python.feast.infra.online_stores.contrib.cassandra_repo_configuration \
	PYTEST_PLUGINS=sdk.python.tests.integration.feature_repos.universal.online_store.cassandra \
	python -m pytest -x --integration \
	sdk/python/tests

test-python-universal-hazelcast:
	PYTHONPATH='.' \
		FULL_REPO_CONFIGS_MODULE=sdk.python.feast.infra.online_stores.contrib.hazelcast_repo_configuration \
		PYTEST_PLUGINS=sdk.python.tests.integration.feature_repos.universal.online_store.hazelcast \
		python -m pytest -n 8 --integration \
 			-k "not test_universal_cli and \
 				not test_go_feature_server and \
 				not test_feature_logging and \
				not test_reorder_columns and \
				not test_logged_features_validation and \
				not test_lambda_materialization_consistency and \
				not test_offline_write and \
				not test_push_features_to_offline_store and \
				not gcs_registry and \
				not s3_registry and \
 				not test_universal_types and \
				not test_snowflake" \
 			sdk/python/tests

test-python-universal-cassandra-no-cloud-providers:
	PYTHONPATH='.' \
	FULL_REPO_CONFIGS_MODULE=sdk.python.feast.infra.online_stores.contrib.cassandra_repo_configuration \
	PYTEST_PLUGINS=sdk.python.tests.integration.feature_repos.universal.online_store.cassandra \
	python -m pytest -x --integration \
	-k "not test_lambda_materialization_consistency   and \
	  not test_apply_entity_integration               and \
	  not test_apply_feature_view_integration         and \
	  not test_apply_entity_integration               and \
	  not test_apply_feature_view_integration         and \
	  not test_apply_data_source_integration          and \
	  not test_nullable_online_store				  and \
	  not gcs_registry 								  and \
	  not s3_registry								  and \
	  not test_snowflake" \
	sdk/python/tests

test-python-universal:
	python -m pytest -n 8 --integration sdk/python/tests

format-python:
	# Sort
	cd ${ROOT_DIR}/sdk/python; python -m isort feast/ tests/

	# Format
	cd ${ROOT_DIR}/sdk/python; python -m black --target-version py38 feast tests

lint-python:
	cd ${ROOT_DIR}/sdk/python; python -m mypy feast
	cd ${ROOT_DIR}/sdk/python; python -m isort feast/ tests/ --check-only
	cd ${ROOT_DIR}/sdk/python; python -m flake8 feast/ tests/
	cd ${ROOT_DIR}/sdk/python; python -m black --check feast tests

# Java

install-java-ci-dependencies:
	${MVN} verify clean --fail-never

format-java:
	${MVN} spotless:apply

lint-java:
	${MVN} --no-transfer-progress spotless:check

test-java:
	${MVN} --no-transfer-progress -DskipITs=true test

test-java-integration:
	${MVN} --no-transfer-progress -Dmaven.javadoc.skip=true -Dgpg.skip -DskipUTs=true clean verify

test-java-with-coverage:
	${MVN} --no-transfer-progress -DskipITs=true test jacoco:report-aggregate

build-java:
	${MVN} clean verify

build-java-no-tests:
	${MVN} --no-transfer-progress -Dmaven.javadoc.skip=true -Dgpg.skip -DskipUTs=true -DskipITs=true -Drevision=${REVISION} clean package

# Trino plugin
start-trino-locally:
	cd ${ROOT_DIR}; docker run --detach --rm -p 8080:8080 --name trino -v ${ROOT_DIR}/sdk/python/feast/infra/offline_stores/contrib/trino_offline_store/test_config/properties/:/etc/catalog/:ro trinodb/trino:${TRINO_VERSION}
	sleep 15

test-trino-plugin-locally:
	cd ${ROOT_DIR}/sdk/python; FULL_REPO_CONFIGS_MODULE=feast.infra.offline_stores.contrib.trino_offline_store.test_config.manual_tests FEAST_USAGE=False IS_TEST=True python -m pytest --integration tests/

kill-trino-locally:
	cd ${ROOT_DIR}; docker stop trino

install-protoc-dependencies:
	pip install --ignore-installed protobuf==4.23.4 "grpcio-tools>=1.56.2,<2" mypy-protobuf==3.1.0

install-feast-ci-locally:
	pip install -e ".[ci]"

# Docker

build-docker: build-feature-server-python-aws-docker build-feature-transformation-server-docker build-feature-server-java-docker

push-ci-docker:
	docker push $(REGISTRY)/feast-ci:$(VERSION)

push-feature-server-docker:
	docker push $(REGISTRY)/feature-server:$$VERSION

build-feature-server-docker:
	docker buildx build --build-arg VERSION=$$VERSION \
		-t $(REGISTRY)/feature-server:$$VERSION \
		-f sdk/python/feast/infra/feature_servers/multicloud/Dockerfile --load .

push-feature-server-python-aws-docker:
	docker push $(REGISTRY)/feature-server-python-aws:$$VERSION

build-feature-server-python-aws-docker:
	docker buildx build --build-arg VERSION=$$VERSION \
		-t $(REGISTRY)/feature-server-python-aws:$$VERSION \
		-f sdk/python/feast/infra/feature_servers/aws_lambda/Dockerfile --load .

push-feature-transformation-server-docker:
	docker push $(REGISTRY)/feature-transformation-server:$(VERSION)

build-feature-transformation-server-docker:
	docker buildx build --build-arg VERSION=$(VERSION) \
		-t $(REGISTRY)/feature-transformation-server:$(VERSION) \
		-f sdk/python/feast/infra/transformation_servers/Dockerfile --load .

push-feature-server-java-docker:
	docker push $(REGISTRY)/feature-server-java:$(VERSION)

build-feature-server-java-docker:
	docker buildx build --build-arg VERSION=$(VERSION) \
		-t $(REGISTRY)/feature-server-java:$(VERSION) \
		-f java/infra/docker/feature-server/Dockerfile --load .

# Dev images

build-feature-server-dev:
	docker buildx build --build-arg VERSION=dev \
		-t feastdev/feature-server:dev \
		-f sdk/python/feast/infra/feature_servers/multicloud/Dockerfile.dev --load .

build-java-docker-dev:
	make build-java-no-tests REVISION=dev
	docker buildx build --build-arg VERSION=dev \
		-t feastdev/feature-transformation-server:dev \
		-f sdk/python/feast/infra/transformation_servers/Dockerfile --load .
	docker buildx build --build-arg VERSION=dev \
		-t feastdev/feature-server-java:dev \
		-f java/infra/docker/feature-server/Dockerfile.dev --load .

# Documentation

install-dependencies-proto-docs:
	cd ${ROOT_DIR}/protos;
	mkdir -p $$HOME/bin
	mkdir -p $$HOME/include
	go get github.com/golang/protobuf/proto && \
	go get github.com/russross/blackfriday/v2 && \
	cd $$(mktemp -d) && \
	git clone https://github.com/istio/tools/ && \
	cd tools/cmd/protoc-gen-docs && \
	go build && \
	cp protoc-gen-docs $$HOME/bin && \
	cd $$HOME && curl -OL https://github.com/protocolbuffers/protobuf/releases/download/v3.11.2/protoc-3.11.2-${OS}-x86_64.zip && \
	unzip protoc-3.11.2-${OS}-x86_64.zip -d protoc3 && \
	mv protoc3/bin/* $$HOME/bin/ && \
	chmod +x $$HOME/bin/protoc && \
	mv protoc3/include/* $$HOME/include

compile-protos-docs:
	rm -rf 	$(ROOT_DIR)/dist/grpc
	mkdir -p dist/grpc;
	cd ${ROOT_DIR}/protos && protoc --docs_out=../dist/grpc feast/*/*.proto

build-sphinx: compile-protos-python
	cd 	$(ROOT_DIR)/sdk/python/docs && $(MAKE) build-api-source

build-templates:
	python infra/scripts/compile-templates.py

build-helm-docs:
	cd ${ROOT_DIR}/infra/charts/feast; helm-docs
	cd ${ROOT_DIR}/infra/charts/feast-feature-server; helm-docs

# Web UI

# Note: requires node and yarn to be installed
build-ui:
	cd $(ROOT_DIR)/sdk/python/feast/ui && yarn upgrade @feast-dev/feast-ui --latest && yarn install && npm run build --omit=dev<|MERGE_RESOLUTION|>--- conflicted
+++ resolved
@@ -67,15 +67,7 @@
 	python -m pytest -n 8 --color=yes sdk/python/tests
 
 test-python-integration:
-<<<<<<< HEAD
-	FEAST_USAGE=False \
-	IS_TEST=True \
-	python -m pytest -n 8 --integration \
-		-k "not minio_registry" \
-	sdk/python/tests
-=======
-	python -m pytest -n 8 --integration --color=yes --durations=5 --timeout=1200 --timeout_method=thread sdk/python/tests
->>>>>>> c364be47
+	python -m pytest -n 8 --integration -k "not minio_registry" --color=yes --durations=5 --timeout=1200 --timeout_method=thread sdk/python/tests
 
 test-python-integration-local:
 	@(docker info > /dev/null 2>&1 && \
