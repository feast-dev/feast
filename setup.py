--- conflicted
+++ resolved
@@ -60,11 +60,7 @@
     # Higher than 4.23.4 seems to cause a seg fault
     "protobuf<4.23.4,>3.20",
     "proto-plus>=1.20.0,<2",
-<<<<<<< HEAD
-    "pyarrow>=4,<13",
-=======
     "pyarrow>=4,<=15",
->>>>>>> 72f5335c
     "pydantic>=1,<2",
     "pygments>=2.12.0,<3",
     "PyYAML>=5.4.0,<7",
