--- conflicted
+++ resolved
@@ -40,11 +40,7 @@
     from distutils.core import setup
 
 NAME = "feast"
-<<<<<<< HEAD
 VERSION = "0.25+affirm11"
-=======
-VERSION = "0.25+affirm10"
->>>>>>> 125528bb
 DESCRIPTION = "Python SDK for Feast"
 URL = "https://github.com/feast-dev/feast"
 AUTHOR = "Feast"
