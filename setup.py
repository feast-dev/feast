--- conflicted
+++ resolved
@@ -229,16 +229,12 @@
     + ROCKSET_REQUIRED
     + HAZELCAST_REQUIRED
     + MILVUS_REQUIRED
-    + ELASTICSEARCH_REQUIRED
     + IBIS_REQUIRED
     + GRPCIO_REQUIRED
     + DUCKDB_REQUIRED
     + DELTA_REQUIRED
-<<<<<<< HEAD
-=======
     + ELASTICSEARCH_REQUIRED
     + SQLITE_VEC_REQUIRED
->>>>>>> 21deec84
 )
 
 DOCS_REQUIRED = CI_REQUIRED
