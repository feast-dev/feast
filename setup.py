# Copyright 2019 The Feast Authors
#
# Licensed under the Apache License, Version 2.0 (the "License");
# you may not use this file except in compliance with the License.
# You may obtain a copy of the License at
#
#     https://www.apache.org/licenses/LICENSE-2.0
#
# Unless required by applicable law or agreed to in writing, software
# distributed under the License is distributed on an "AS IS" BASIS,
# WITHOUT WARRANTIES OR CONDITIONS OF ANY KIND, either express or implied.
# See the License for the specific language governing permissions and
# limitations under the License.
import glob
import os
import pathlib
import re
import shutil
import subprocess
from subprocess import CalledProcessError
import sys
from pathlib import Path

from setuptools import find_packages, setup, Command

NAME = "feast"
DESCRIPTION = "Python SDK for Feast"
URL = "https://github.com/feast-dev/feast"
AUTHOR = "Feast"
REQUIRES_PYTHON = ">=3.9.0"

REQUIRED = [
    "click>=7.0.0,<9.0.0",
    "colorama>=0.3.9,<1",
    "dill~=0.3.0",
    "protobuf>=4.24.0",
    "Jinja2>=2,<4",
    "jsonschema",
    "mmh3",
    "numpy>=1.22,<2",
    "pandas>=1.4.3,<3",
    "pyarrow<18.1.0",
    "pydantic>=2.0.0",
    "pygments>=2.12.0,<3",
    "PyYAML>=5.4.0,<7",
    "requests",
    "SQLAlchemy[mypy]>1",
    "tabulate>=0.8.0,<1",
    "tenacity>=7,<9",
    "toml>=0.10.0,<1",
    "tqdm>=4,<5",
    "typeguard>=4.0.0",
    "fastapi>=0.68.0",
    "uvicorn[standard]>=0.14.0,<1",
    "uvicorn-worker",
    "gunicorn; platform_system != 'Windows'",
    "dask[dataframe]>=2024.2.1",
    "prometheus_client",
    "psutil",
    "bigtree>=0.19.2",
    "pyjwt",
]

GCP_REQUIRED = [
    "google-api-core>=1.23.0,<3",
    "googleapis-common-protos>=1.52.0,<2",
    "google-cloud-bigquery[pandas]>=2,<4",
    "google-cloud-bigquery-storage >= 2.0.0,<3",
    "google-cloud-datastore>=2.16.0,<3",
    "google-cloud-storage>=1.34.0,<3",
    "google-cloud-bigtable>=2.11.0,<3",
    "fsspec<=2024.9.0",
]

REDIS_REQUIRED = [
    "redis>=4.2.2,<5",
    "hiredis>=2.0.0,<3",
]

AWS_REQUIRED = ["boto3>=1.17.0,<2", "fsspec<=2024.9.0", "aiobotocore>2,<3"]

KUBERNETES_REQUIRED = ["kubernetes<=20.13.0"]

SNOWFLAKE_REQUIRED = [
    "snowflake-connector-python[pandas]>=3.7,<4",
]

SPARK_REQUIRED = [
    "pyspark>=3.0.0,<4",
]

SQLITE_VEC_REQUIRED = [
    "sqlite-vec==v0.1.6",
]
TRINO_REQUIRED = ["trino>=0.305.0,<0.400.0", "regex"]

POSTGRES_REQUIRED = [
    "psycopg[binary,pool]>=3.0.0,<4",
]

OPENTELEMETRY = ["prometheus_client", "psutil"]

MYSQL_REQUIRED = ["pymysql", "types-PyMySQL"]

HBASE_REQUIRED = [
    "happybase>=1.2.0,<3",
]

CASSANDRA_REQUIRED = [
    "cassandra-driver>=3.24.0,<4",
]

GE_REQUIRED = ["great_expectations>=0.15.41"]

AZURE_REQUIRED = [
    "azure-storage-blob>=0.37.0",
    "azure-identity>=1.6.1",
    "SQLAlchemy>=1.4.19",
    "pyodbc>=4.0.30",
    "pymssql",
]

IKV_REQUIRED = [
    "ikvpy>=0.0.36",
]

HAZELCAST_REQUIRED = [
    "hazelcast-python-client>=5.1",
]

IBIS_REQUIRED = [
    "ibis-framework>=9.0.0,<10",
    "ibis-substrait>=4.0.0",
]

GRPCIO_REQUIRED = [
    "grpcio>=1.56.2,<2",
    "grpcio-reflection>=1.56.2,<2",
    "grpcio-health-checking>=1.56.2,<2",
]

DUCKDB_REQUIRED = ["ibis-framework[duckdb]>=9.0.0,<10"]

DELTA_REQUIRED = ["deltalake"]

ELASTICSEARCH_REQUIRED = ["elasticsearch>=8.13.0"]

SINGLESTORE_REQUIRED = ["singlestoredb<1.8.0"]

COUCHBASE_REQUIRED = ["couchbase==4.3.2"]

MSSQL_REQUIRED = ["ibis-framework[mssql]>=9.0.0,<10"]

FAISS_REQUIRED = ["faiss-cpu>=1.7.0,<2"]
QDRANT_REQUIRED = ["qdrant-client>=1.12.0"]

<<<<<<< HEAD
CLICKHOUSE_REQUIRED = ["clickhouse-connect>=0.7.19"]
=======
GO_REQUIRED = ["cffi~=1.15.0"]

MILVUS_REQUIRED = ["pymilvus"]
>>>>>>> ae68e4de

CI_REQUIRED = (
    [
        "build",
        "virtualenv==20.23.0",
        "cryptography>=43.0,<44",
        "ruff>=0.8.0",
        "mypy-protobuf>=3.1",
        "grpcio-tools>=1.56.2,<2",
        "grpcio-testing>=1.56.2,<2",
        # FastAPI does not correctly pull starlette dependency on httpx see thread(https://github.com/tiangolo/fastapi/issues/5656).
        "httpx==0.27.2",
        "minio==7.2.11",
        "mock==2.0.0",
        "moto<5",
        "mypy>=1.4.1,<1.11.3",
        "urllib3>=1.25.4,<3",
        "psutil==5.9.0",
        "py>=1.11.0",  # https://github.com/pytest-dev/pytest/issues/10420
        "pytest>=6.0.0,<8",
        "pytest-asyncio<=0.24.0",
        "pytest-cov",
        "pytest-xdist",
        "pytest-benchmark>=3.4.1,<4",
        "pytest-lazy-fixture==0.6.3",
        "pytest-timeout==1.4.2",
        "pytest-ordering~=0.6.0",
        "pytest-mock==1.10.4",
        "pytest-env",
        "Sphinx>4.0.0,<7",
        "testcontainers==4.8.2",
        "python-keycloak==4.2.2",
        "pre-commit<3.3.2",
        "assertpy==1.1",
        "pip-tools",
        "pybindgen",
        "types-protobuf~=3.19.22",
        "types-python-dateutil",
        "types-pytz",
        "types-PyYAML",
        "types-redis",
        "types-requests<2.31.0",
        "types-setuptools",
        "types-tabulate",
        "virtualenv<20.24.2",
    ]
    + GCP_REQUIRED
    + REDIS_REQUIRED
    + AWS_REQUIRED
    + KUBERNETES_REQUIRED
    + SNOWFLAKE_REQUIRED
    + SPARK_REQUIRED
    + POSTGRES_REQUIRED
    + MYSQL_REQUIRED
    + TRINO_REQUIRED
    + GE_REQUIRED
    + HBASE_REQUIRED
    + CASSANDRA_REQUIRED
    + AZURE_REQUIRED
    + HAZELCAST_REQUIRED
    + IBIS_REQUIRED
    + GRPCIO_REQUIRED
    + DUCKDB_REQUIRED
    + DELTA_REQUIRED
    + ELASTICSEARCH_REQUIRED
    + SQLITE_VEC_REQUIRED
    + SINGLESTORE_REQUIRED
    + COUCHBASE_REQUIRED
    + OPENTELEMETRY
    + FAISS_REQUIRED
    + QDRANT_REQUIRED
<<<<<<< HEAD
    + CLICKHOUSE_REQUIRED
=======
    + MILVUS_REQUIRED
>>>>>>> ae68e4de
)

DOCS_REQUIRED = CI_REQUIRED
DEV_REQUIRED = CI_REQUIRED

# Get git repo root directory
repo_root = str(pathlib.Path(__file__).resolve().parent)

# README file from Feast repo root directory
README_FILE = os.path.join(repo_root, "README.md")
with open(README_FILE, "r", encoding="utf8") as f:
    LONG_DESCRIPTION = f.read()

# Add Support for parsing tags that have a prefix containing '/' (ie 'sdk/go') to setuptools_scm.
# Regex modified from default tag regex in:
# https://github.com/pypa/setuptools_scm/blob/2a1b46d38fb2b8aeac09853e660bcd0d7c1bc7be/src/setuptools_scm/config.py#L9
TAG_REGEX = re.compile(
    r"^(?:[\/\w-]+)?(?P<version>[vV]?\d+(?:\.\d+){0,2}[^\+]*)(?:\+.*)?$"
)

# Only set use_scm_version if git executable exists (setting this variable causes pip to use git under the hood)
if shutil.which("git"):
    use_scm_version = {"root": ".", "relative_to": __file__, "tag_regex": TAG_REGEX}
else:
    use_scm_version = None

PYTHON_CODE_PREFIX = "sdk/python"


setup(
    name=NAME,
    author=AUTHOR,
    description=DESCRIPTION,
    long_description=LONG_DESCRIPTION,
    long_description_content_type="text/markdown",
    python_requires=REQUIRES_PYTHON,
    url=URL,
    packages=find_packages(
        where=PYTHON_CODE_PREFIX, exclude=("java", "infra", "sdk/python/tests", "ui")
    ),
    package_dir={"": PYTHON_CODE_PREFIX},
    install_requires=REQUIRED,
    extras_require={
        "dev": DEV_REQUIRED,
        "ci": CI_REQUIRED,
        "gcp": GCP_REQUIRED,
        "aws": AWS_REQUIRED,
        "k8s": KUBERNETES_REQUIRED,
        "redis": REDIS_REQUIRED,
        "snowflake": SNOWFLAKE_REQUIRED,
        "spark": SPARK_REQUIRED,
        "trino": TRINO_REQUIRED,
        "postgres": POSTGRES_REQUIRED,
        "azure": AZURE_REQUIRED,
        "mysql": MYSQL_REQUIRED,
        "mssql": MSSQL_REQUIRED,
        "ge": GE_REQUIRED,
        "hbase": HBASE_REQUIRED,
        "docs": DOCS_REQUIRED,
        "cassandra": CASSANDRA_REQUIRED,
        "hazelcast": HAZELCAST_REQUIRED,
        "grpcio": GRPCIO_REQUIRED,
        "ibis": IBIS_REQUIRED,
        "duckdb": DUCKDB_REQUIRED,
        "ikv": IKV_REQUIRED,
        "delta": DELTA_REQUIRED,
        "elasticsearch": ELASTICSEARCH_REQUIRED,
        "sqlite_vec": SQLITE_VEC_REQUIRED,
        "singlestore": SINGLESTORE_REQUIRED,
        "couchbase": COUCHBASE_REQUIRED,
        "opentelemetry": OPENTELEMETRY,
        "faiss": FAISS_REQUIRED,
        "qdrant": QDRANT_REQUIRED,
<<<<<<< HEAD
        "clickhouse": CLICKHOUSE_REQUIRED,
=======
        "go": GO_REQUIRED,
        "milvus": MILVUS_REQUIRED,
>>>>>>> ae68e4de
    },
    include_package_data=True,
    license="Apache",
    classifiers=[
        # Trove classifiers
        # Full list: https://pypi.python.org/pypi?%3Aaction=list_classifiers
        "License :: OSI Approved :: Apache Software License",
        "Programming Language :: Python",
        "Programming Language :: Python :: 3",
        "Programming Language :: Python :: 3.9",
    ],
    entry_points={"console_scripts": ["feast=feast.cli:cli"]},
    use_scm_version=use_scm_version,
    setup_requires=[
        "pybindgen==0.22.0",  # TODO do we need this?
        "setuptools_scm>=6.2",  # TODO do we need this?
    ],
)<|MERGE_RESOLUTION|>--- conflicted
+++ resolved
@@ -154,13 +154,11 @@
 FAISS_REQUIRED = ["faiss-cpu>=1.7.0,<2"]
 QDRANT_REQUIRED = ["qdrant-client>=1.12.0"]
 
-<<<<<<< HEAD
+GO_REQUIRED = ["cffi~=1.15.0"]
+
+MILVUS_REQUIRED = ["pymilvus"]
+
 CLICKHOUSE_REQUIRED = ["clickhouse-connect>=0.7.19"]
-=======
-GO_REQUIRED = ["cffi~=1.15.0"]
-
-MILVUS_REQUIRED = ["pymilvus"]
->>>>>>> ae68e4de
 
 CI_REQUIRED = (
     [
@@ -232,11 +230,8 @@
     + OPENTELEMETRY
     + FAISS_REQUIRED
     + QDRANT_REQUIRED
-<<<<<<< HEAD
+    + MILVUS_REQUIRED
     + CLICKHOUSE_REQUIRED
-=======
-    + MILVUS_REQUIRED
->>>>>>> ae68e4de
 )
 
 DOCS_REQUIRED = CI_REQUIRED
@@ -310,12 +305,9 @@
         "opentelemetry": OPENTELEMETRY,
         "faiss": FAISS_REQUIRED,
         "qdrant": QDRANT_REQUIRED,
-<<<<<<< HEAD
-        "clickhouse": CLICKHOUSE_REQUIRED,
-=======
         "go": GO_REQUIRED,
         "milvus": MILVUS_REQUIRED,
->>>>>>> ae68e4de
+        "clickhouse": CLICKHOUSE_REQUIRED,
     },
     include_package_data=True,
     license="Apache",
