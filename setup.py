# Copyright 2019 The Feast Authors
#
# Licensed under the Apache License, Version 2.0 (the "License");
# you may not use this file except in compliance with the License.
# You may obtain a copy of the License at
#
#     https://www.apache.org/licenses/LICENSE-2.0
#
# Unless required by applicable law or agreed to in writing, software
# distributed under the License is distributed on an "AS IS" BASIS,
# WITHOUT WARRANTIES OR CONDITIONS OF ANY KIND, either express or implied.
# See the License for the specific language governing permissions and
# limitations under the License.
import glob
import os
import pathlib
import re
import shutil
import subprocess
import sys
from distutils.cmd import Command
from pathlib import Path

from setuptools import find_packages

try:
    from setuptools import setup
    from setuptools.command.build_ext import build_ext as _build_ext
    from setuptools.command.build_py import build_py
    from setuptools.command.develop import develop
    from setuptools.command.install import install

except ImportError:
    from distutils.command.build_py import build_py
    from distutils.core import setup

NAME = "feast"
DESCRIPTION = "Python SDK for Feast"
URL = "https://github.com/feast-dev/feast"
AUTHOR = "Feast"
REQUIRES_PYTHON = ">=3.9.0"

REQUIRED = [
    "click>=7.0.0,<9.0.0",
    "colorama>=0.3.9,<1",
    "dill~=0.3.0",
    "mypy-protobuf>=3.1",
    "Jinja2>=2,<4",
    "jsonschema",
    "mmh3",
    "numpy>=1.22,<1.25",
    "pandas>=1.4.3,<3",
    # Higher than 4.23.4 seems to cause a seg fault
    "protobuf>=4.24.0,<5.0.0",
    "proto-plus>=1.20.0,<2",
    "pyarrow>=4",
    "pydantic>=2.0.0",
    "pygments>=2.12.0,<3",
    "PyYAML>=5.4.0,<7",
    "requests",
    "SQLAlchemy[mypy]>1,<2",
    "tabulate>=0.8.0,<1",
    "tenacity>=7,<9",
    "toml>=0.10.0,<1",
    "tqdm>=4,<5",
    "typeguard>=4.0.0",
    "fastapi>=0.68.0",
    "uvicorn[standard]>=0.14.0,<1",
    "gunicorn",
<<<<<<< HEAD
=======
    # https://github.com/dask/dask/issues/10996
>>>>>>> be527720
    "dask>=2021.1.0,<2024.3.0",
    "bowler",  # Needed for automatic repo upgrades
    # FastAPI does not correctly pull starlette dependency on httpx see thread(https://github.com/tiangolo/fastapi/issues/5656).
    "httpx>=0.23.3",
    "importlib-resources>=6.0.0,<7",
    "importlib_metadata>=6.8.0,<7",
]

GCP_REQUIRED = [
    "google-api-core>=1.23.0,<3",
    "googleapis-common-protos>=1.52.0,<2",
    "google-cloud-bigquery[pandas]>=2,<3.13.0",
    "google-cloud-bigquery-storage >= 2.0.0,<3",
    "google-cloud-datastore>=2.1.0,<3",
    "google-cloud-storage>=1.34.0,<3",
    "google-cloud-bigtable>=2.11.0,<3",
    "fsspec<=2024.1.0",
]

REDIS_REQUIRED = [
    "redis>=4.2.2,<5",
    "hiredis>=2.0.0,<3",
]

AWS_REQUIRED = ["boto3>=1.17.0,<2", "docker>=5.0.2", "fsspec<=2024.1.0"]

BYTEWAX_REQUIRED = ["bytewax==0.15.1", "docker>=5.0.2", "kubernetes<=20.13.0"]

SNOWFLAKE_REQUIRED = [
    "snowflake-connector-python[pandas]>=3.7,<4",
]

SPARK_REQUIRED = [
    "pyspark>=3.0.0,<4",
]

TRINO_REQUIRED = ["trino>=0.305.0,<0.400.0", "regex"]

POSTGRES_REQUIRED = [
    "psycopg2-binary>=2.8.3,<3",
]

MYSQL_REQUIRED = ["pymysql", "types-PyMySQL"]

HBASE_REQUIRED = [
    "happybase>=1.2.0,<3",
]

CASSANDRA_REQUIRED = [
    "cassandra-driver>=3.24.0,<4",
]

GE_REQUIRED = ["great_expectations>=0.15.41"]

AZURE_REQUIRED = [
    "azure-storage-blob>=0.37.0",
    "azure-identity>=1.6.1",
    "SQLAlchemy>=1.4.19",
    "pyodbc>=4.0.30",
    "pymssql",
]

ROCKSET_REQUIRED = [
    "rockset>=1.0.3",
]

HAZELCAST_REQUIRED = [
    "hazelcast-python-client>=5.1",
]

IBIS_REQUIRED = [
    "ibis-framework",
    "ibis-substrait",
]

GRPCIO_REQUIRED = [
    "grpcio>=1.56.2,<2",
    "grpcio-tools>=1.56.2,<2",
    "grpcio-reflection>=1.56.2,<2",
    "grpcio-health-checking>=1.56.2,<2",
]

DUCKDB_REQUIRED = [
    "ibis-framework[duckdb]"
]

CI_REQUIRED = (
    [
        "build",
        "virtualenv==20.23.0",
        "cryptography>=35.0,<43",
        "flake8>=6.0.0,<6.1.0",
        "black>=22.6.0,<23",
        "isort>=5,<6",
        "grpcio-testing>=1.56.2,<2",
        "minio==7.1.0",
        "mock==2.0.0",
        "moto<5",
        "mypy>=1.4.1",
        "avro==1.10.0",
        "urllib3>=1.25.4,<3",
        "psutil==5.9.0",
        "py>=1.11.0",  # https://github.com/pytest-dev/pytest/issues/10420
        "pytest>=6.0.0,<8",
        "pytest-cov",
        "pytest-xdist",
        "pytest-benchmark>=3.4.1,<4",
        "pytest-lazy-fixture==0.6.3",
        "pytest-timeout==1.4.2",
        "pytest-ordering~=0.6.0",
        "pytest-mock==1.10.4",
        "Sphinx>4.0.0,<7",
        "testcontainers>=3.5,<4",
        "firebase-admin>=5.2.0,<6",
        "pre-commit<3.3.2",
        "assertpy==1.1",
        "pip-tools",
        "pybindgen",
        "types-protobuf~=3.19.22",
        "types-python-dateutil",
        "types-pytz",
        "types-PyYAML",
        "types-redis",
        "types-requests<2.31.0",
        "types-setuptools",
        "types-tabulate",
        "virtualenv<20.24.2",
    ]
    + GCP_REQUIRED
    + REDIS_REQUIRED
    + AWS_REQUIRED
    + BYTEWAX_REQUIRED
    + SNOWFLAKE_REQUIRED
    + SPARK_REQUIRED
    + POSTGRES_REQUIRED
    + MYSQL_REQUIRED
    + TRINO_REQUIRED
    + GE_REQUIRED
    + HBASE_REQUIRED
    + CASSANDRA_REQUIRED
    + AZURE_REQUIRED
    + ROCKSET_REQUIRED
    + HAZELCAST_REQUIRED
    + IBIS_REQUIRED
    + GRPCIO_REQUIRED
)


# rtd builds fail because of mysql not being installed in their environment.
# We can add mysql there, but it's not strictly needed. This will be faster for builds.
DOCS_REQUIRED = CI_REQUIRED.copy()
for _r in MYSQL_REQUIRED:
    DOCS_REQUIRED.remove(_r)

DEV_REQUIRED = ["grpcio-testing~=1.0"] + CI_REQUIRED

# Get git repo root directory
repo_root = str(pathlib.Path(__file__).resolve().parent)

# README file from Feast repo root directory
README_FILE = os.path.join(repo_root, "README.md")
with open(README_FILE, "r", encoding="utf8") as f:
    LONG_DESCRIPTION = f.read()

# Add Support for parsing tags that have a prefix containing '/' (ie 'sdk/go') to setuptools_scm.
# Regex modified from default tag regex in:
# https://github.com/pypa/setuptools_scm/blob/2a1b46d38fb2b8aeac09853e660bcd0d7c1bc7be/src/setuptools_scm/config.py#L9
TAG_REGEX = re.compile(
    r"^(?:[\/\w-]+)?(?P<version>[vV]?\d+(?:\.\d+){0,2}[^\+]*)(?:\+.*)?$"
)

# Only set use_scm_version if git executable exists (setting this variable causes pip to use git under the hood)
if shutil.which("git"):
    use_scm_version = {"root": ".", "relative_to": __file__, "tag_regex": TAG_REGEX}
else:
    use_scm_version = None

PROTO_SUBDIRS = ["core", "registry", "serving", "types", "storage"]
PYTHON_CODE_PREFIX = "sdk/python"


class BuildPythonProtosCommand(Command):
    description = "Builds the proto files into Python files."
    user_options = [
        ("inplace", "i", "Write generated proto files to source directory."),
    ]

    def initialize_options(self):
        self.python_protoc = [
            sys.executable,
            "-m",
            "grpc_tools.protoc",
        ]  # find_executable("protoc")
        self.proto_folder = os.path.join(repo_root, "protos")
        self.sub_folders = PROTO_SUBDIRS
        self.build_lib = None
        self.inplace = 0

    def finalize_options(self):
        self.set_undefined_options("build", ("build_lib", "build_lib"))

    @property
    def python_folder(self):
        if self.inplace:
            return os.path.join(
                os.path.dirname(__file__) or os.getcwd(), "sdk/python/feast/protos"
            )

        return os.path.join(self.build_lib, "feast/protos")

    def _generate_python_protos(self, path: str):
        proto_files = glob.glob(os.path.join(self.proto_folder, path))
        Path(self.python_folder).mkdir(parents=True, exist_ok=True)
        subprocess.check_call(
            self.python_protoc
            + [
                "-I",
                self.proto_folder,
                "--python_out",
                self.python_folder,
                "--grpc_python_out",
                self.python_folder,
                "--mypy_out",
                self.python_folder,
            ]
            + proto_files
        )

    def run(self):
        for sub_folder in self.sub_folders:
            self._generate_python_protos(f"feast/{sub_folder}/*.proto")
            # We need the __init__ files for each of the generated subdirs
            # so that they are regular packages, and don't need the `--namespace-packages` flags
            # when being typechecked using mypy.
            with open(f"{self.python_folder}/feast/{sub_folder}/__init__.py", "w"):
                pass

        with open(f"{self.python_folder}/__init__.py", "w"):
            pass
        with open(f"{self.python_folder}/feast/__init__.py", "w"):
            pass

        for path in Path(self.python_folder).rglob("*.py"):
            for folder in self.sub_folders:
                # Read in the file
                with open(path, "r") as file:
                    filedata = file.read()

                # Replace the target string
                filedata = filedata.replace(
                    f"from feast.{folder}", f"from feast.protos.feast.{folder}"
                )

                # Write the file out again
                with open(path, "w") as file:
                    file.write(filedata)


class BuildCommand(build_py):
    """Custom build command."""

    def run(self):
        self.run_command("build_python_protos")

        self.run_command("build_ext")
        build_py.run(self)


class DevelopCommand(develop):
    """Custom develop command."""

    def run(self):
        self.reinitialize_command("build_python_protos", inplace=1)
        self.run_command("build_python_protos")

        develop.run(self)


setup(
    name=NAME,
    author=AUTHOR,
    description=DESCRIPTION,
    long_description=LONG_DESCRIPTION,
    long_description_content_type="text/markdown",
    python_requires=REQUIRES_PYTHON,
    url=URL,
    packages=find_packages(
        where=PYTHON_CODE_PREFIX, exclude=("java", "infra", "sdk/python/tests", "ui")
    ),
    package_dir={"": PYTHON_CODE_PREFIX},
    install_requires=REQUIRED,
    # https://stackoverflow.com/questions/28509965/setuptools-development-requirements
    # Install dev requirements with: pip install -e .[dev]
    extras_require={
        "dev": DEV_REQUIRED,
        "ci": CI_REQUIRED,
        "gcp": GCP_REQUIRED,
        "aws": AWS_REQUIRED,
        "bytewax": BYTEWAX_REQUIRED,
        "redis": REDIS_REQUIRED,
        "snowflake": SNOWFLAKE_REQUIRED,
        "spark": SPARK_REQUIRED,
        "trino": TRINO_REQUIRED,
        "postgres": POSTGRES_REQUIRED,
        "azure": AZURE_REQUIRED,
        "mysql": MYSQL_REQUIRED,
        "ge": GE_REQUIRED,
        "hbase": HBASE_REQUIRED,
        "docs": DOCS_REQUIRED,
        "cassandra": CASSANDRA_REQUIRED,
        "hazelcast": HAZELCAST_REQUIRED,
        "grpcio": GRPCIO_REQUIRED,
        "rockset": ROCKSET_REQUIRED,
        "ibis": IBIS_REQUIRED,
        "duckdb": DUCKDB_REQUIRED
    },
    include_package_data=True,
    license="Apache",
    classifiers=[
        # Trove classifiers
        # Full list: https://pypi.python.org/pypi?%3Aaction=list_classifiers
        "License :: OSI Approved :: Apache Software License",
        "Programming Language :: Python",
        "Programming Language :: Python :: 3",
        "Programming Language :: Python :: 3.9",
    ],
    entry_points={"console_scripts": ["feast=feast.cli:cli"]},
    use_scm_version=use_scm_version,
    setup_requires=[
        "setuptools_scm",
        "grpcio>=1.56.2,<2",
        "grpcio-tools>=1.56.2,<2",
        "mypy-protobuf>=3.1",
        "pybindgen==0.22.0",
    ],
    cmdclass={
        "build_python_protos": BuildPythonProtosCommand,
        "build_py": BuildCommand,
        "develop": DevelopCommand,
    },
)<|MERGE_RESOLUTION|>--- conflicted
+++ resolved
@@ -67,10 +67,7 @@
     "fastapi>=0.68.0",
     "uvicorn[standard]>=0.14.0,<1",
     "gunicorn",
-<<<<<<< HEAD
-=======
     # https://github.com/dask/dask/issues/10996
->>>>>>> be527720
     "dask>=2021.1.0,<2024.3.0",
     "bowler",  # Needed for automatic repo upgrades
     # FastAPI does not correctly pull starlette dependency on httpx see thread(https://github.com/tiangolo/fastapi/issues/5656).
