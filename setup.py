# Copyright 2019 The Feast Authors
#
# Licensed under the Apache License, Version 2.0 (the "License");
# you may not use this file except in compliance with the License.
# You may obtain a copy of the License at
#
#     https://www.apache.org/licenses/LICENSE-2.0
#
# Unless required by applicable law or agreed to in writing, software
# distributed under the License is distributed on an "AS IS" BASIS,
# WITHOUT WARRANTIES OR CONDITIONS OF ANY KIND, either express or implied.
# See the License for the specific language governing permissions and
# limitations under the License.
import glob
import os
import pathlib
import re
import shutil
import subprocess
import sys
from distutils.cmd import Command
from pathlib import Path

from setuptools import find_packages

try:
    from setuptools import setup
    from setuptools.command.build_ext import build_ext as _build_ext
    from setuptools.command.build_py import build_py
    from setuptools.command.develop import develop
    from setuptools.command.install import install

except ImportError:
    from distutils.command.build_py import build_py
    from distutils.core import setup

NAME = "feast"
DESCRIPTION = "Python SDK for Feast"
URL = "https://github.com/feast-dev/feast"
AUTHOR = "Feast"
REQUIRES_PYTHON = ">=3.9.0"

REQUIRED = [
    "click>=7.0.0,<9.0.0",
    "colorama>=0.3.9,<1",
    "dill~=0.3.0",
    "mypy-protobuf>=3.1",
    "Jinja2>=2,<4",
    "jsonschema",
    "mmh3",
    "numpy>=1.22,<1.25",
    "pandas>=1.4.3,<3",
    # Higher than 4.23.4 seems to cause a seg fault
    "protobuf>=4.24.0,<5.0.0",
    "pyarrow>=4",
    "pydantic>=2.0.0",
    "pygments>=2.12.0,<3",
    "PyYAML>=5.4.0,<7",
    "requests",
    "SQLAlchemy[mypy]>1",
    "tabulate>=0.8.0,<1",
    "tenacity>=7,<9",
    "toml>=0.10.0,<1",
    "tqdm>=4,<5",
    "typeguard>=4.0.0",
    "fastapi>=0.68.0",
    "uvicorn[standard]>=0.14.0,<1",
    "gunicorn; platform_system != 'Windows'",
    "dask[dataframe]>=2021.1.0",
    "bowler",  # Needed for automatic repo upgrades
    "importlib-resources>=6.0.0,<7",
    "importlib_metadata>=6.8.0,<7",
]

GCP_REQUIRED = [
    "google-api-core>=1.23.0,<3",
    "googleapis-common-protos>=1.52.0,<2",
    "google-cloud-bigquery[pandas]>=2,<3.13.0",
    "google-cloud-bigquery-storage >= 2.0.0,<3",
    "google-cloud-datastore>=2.1.0,<3",
    "google-cloud-storage>=1.34.0,<3",
    "google-cloud-bigtable>=2.11.0,<3",
    "fsspec<=2024.1.0",
]

REDIS_REQUIRED = [
    "redis>=4.2.2,<5",
    "hiredis>=2.0.0,<3",
]

AWS_REQUIRED = ["boto3>=1.17.0,<2", "docker>=5.0.2", "fsspec<=2024.1.0"]

KUBERNETES_REQUIRED = ["kubernetes<=20.13.0"]

SNOWFLAKE_REQUIRED = [
    "snowflake-connector-python[pandas]>=3.7,<4",
]

SPARK_REQUIRED = [
    "pyspark>=3.0.0,<4",
]

TRINO_REQUIRED = ["trino>=0.305.0,<0.400.0", "regex"]

POSTGRES_REQUIRED = [
    "psycopg2-binary>=2.8.3,<3",
]

MYSQL_REQUIRED = ["pymysql", "types-PyMySQL"]

HBASE_REQUIRED = [
    "happybase>=1.2.0,<3",
]

CASSANDRA_REQUIRED = [
    "cassandra-driver>=3.24.0,<4",
]

GE_REQUIRED = ["great_expectations>=0.15.41"]

AZURE_REQUIRED = [
    "azure-storage-blob>=0.37.0",
    "azure-identity>=1.6.1",
    "SQLAlchemy>=1.4.19",
    "pyodbc>=4.0.30",
    "pymssql",
]

ROCKSET_REQUIRED = [
    "rockset>=1.0.3",
]

IKV_REQUIRED = [
    "ikvpy>=0.0.23",
]

HAZELCAST_REQUIRED = [
    "hazelcast-python-client>=5.1",
]

IBIS_REQUIRED = [
    "ibis-framework",
    "ibis-substrait",
]

GRPCIO_REQUIRED = [
    "grpcio>=1.56.2,<2",
    "grpcio-tools>=1.56.2,<2",
    "grpcio-reflection>=1.56.2,<2",
    "grpcio-health-checking>=1.56.2,<2",
]

DUCKDB_REQUIRED = ["ibis-framework[duckdb]"]

CI_REQUIRED = (
    [
        "build",
        "virtualenv==20.23.0",
        "cryptography>=35.0,<43",
        "ruff>=0.3.3",
        "grpcio-testing>=1.56.2,<2",
        # FastAPI does not correctly pull starlette dependency on httpx see thread(https://github.com/tiangolo/fastapi/issues/5656).
        "httpx>=0.23.3",
        "minio==7.1.0",
        "mock==2.0.0",
        "moto<5",
        "mypy>=1.4.1",
        "urllib3>=1.25.4,<3",
        "psutil==5.9.0",
        "py>=1.11.0",  # https://github.com/pytest-dev/pytest/issues/10420
        "pytest>=6.0.0,<8",
        "pytest-cov",
        "pytest-xdist",
        "pytest-benchmark>=3.4.1,<4",
        "pytest-lazy-fixture==0.6.3",
        "pytest-timeout==1.4.2",
        "pytest-ordering~=0.6.0",
        "pytest-mock==1.10.4",
        "pytest-env",
        "Sphinx>4.0.0,<7",
        "testcontainers==4.3.3",
        "firebase-admin>=5.2.0,<6",
        "pre-commit<3.3.2",
        "assertpy==1.1",
        "pip-tools",
        "pybindgen",
        "types-protobuf~=3.19.22",
        "types-python-dateutil",
        "types-pytz",
        "types-PyYAML",
        "types-redis",
        "types-requests<2.31.0",
        "types-setuptools",
        "types-tabulate",
        "virtualenv<20.24.2",
    ]
    + GCP_REQUIRED
    + REDIS_REQUIRED
    + AWS_REQUIRED
    + KUBERNETES_REQUIRED
    + SNOWFLAKE_REQUIRED
    + SPARK_REQUIRED
    + POSTGRES_REQUIRED
    + MYSQL_REQUIRED
    + TRINO_REQUIRED
    + GE_REQUIRED
    + HBASE_REQUIRED
    + CASSANDRA_REQUIRED
    + AZURE_REQUIRED
    + ROCKSET_REQUIRED
    + HAZELCAST_REQUIRED
    + IBIS_REQUIRED
    + GRPCIO_REQUIRED
    + DUCKDB_REQUIRED
)

DOCS_REQUIRED = CI_REQUIRED
DEV_REQUIRED = CI_REQUIRED

# Get git repo root directory
repo_root = str(pathlib.Path(__file__).resolve().parent)

# README file from Feast repo root directory
README_FILE = os.path.join(repo_root, "README.md")
with open(README_FILE, "r", encoding="utf8") as f:
    LONG_DESCRIPTION = f.read()

# Add Support for parsing tags that have a prefix containing '/' (ie 'sdk/go') to setuptools_scm.
# Regex modified from default tag regex in:
# https://github.com/pypa/setuptools_scm/blob/2a1b46d38fb2b8aeac09853e660bcd0d7c1bc7be/src/setuptools_scm/config.py#L9
TAG_REGEX = re.compile(
    r"^(?:[\/\w-]+)?(?P<version>[vV]?\d+(?:\.\d+){0,2}[^\+]*)(?:\+.*)?$"
)

# Only set use_scm_version if git executable exists (setting this variable causes pip to use git under the hood)
if shutil.which("git"):
    use_scm_version = {"root": ".", "relative_to": __file__, "tag_regex": TAG_REGEX}
else:
    use_scm_version = None

PROTO_SUBDIRS = ["core", "registry", "serving", "types", "storage"]
PYTHON_CODE_PREFIX = "sdk/python"


class BuildPythonProtosCommand(Command):
    description = "Builds the proto files into Python files."
    user_options = [
        ("inplace", "i", "Write generated proto files to source directory."),
    ]

    def initialize_options(self):
        self.python_protoc = [
            sys.executable,
            "-m",
            "grpc_tools.protoc",
        ]  # find_executable("protoc")
        self.proto_folder = os.path.join(repo_root, "protos")
        self.sub_folders = PROTO_SUBDIRS
        self.build_lib = None
        self.inplace = 0

    def finalize_options(self):
        self.set_undefined_options("build", ("build_lib", "build_lib"))

    @property
    def python_folder(self):
        if self.inplace:
            return os.path.join(
                os.path.dirname(__file__) or os.getcwd(), "sdk/python/feast/protos"
            )

        return os.path.join(self.build_lib, "feast/protos")

    def _generate_python_protos(self, path: str):
        proto_files = glob.glob(os.path.join(self.proto_folder, path))
        Path(self.python_folder).mkdir(parents=True, exist_ok=True)
        subprocess.check_call(
            self.python_protoc
            + [
                "-I",
                self.proto_folder,
                "--python_out",
                self.python_folder,
                "--grpc_python_out",
                self.python_folder,
                "--mypy_out",
                self.python_folder,
            ]
            + proto_files
        )

    def run(self):
        for sub_folder in self.sub_folders:
            self._generate_python_protos(f"feast/{sub_folder}/*.proto")
            # We need the __init__ files for each of the generated subdirs
            # so that they are regular packages, and don't need the `--namespace-packages` flags
            # when being typechecked using mypy.
            with open(f"{self.python_folder}/feast/{sub_folder}/__init__.py", "w"):
                pass

        with open(f"{self.python_folder}/__init__.py", "w"):
            pass
        with open(f"{self.python_folder}/feast/__init__.py", "w"):
            pass

        for path in Path(self.python_folder).rglob("*.py"):
            for folder in self.sub_folders:
                # Read in the file
                with open(path, "r") as file:
                    filedata = file.read()

                # Replace the target string
                filedata = filedata.replace(
                    f"from feast.{folder}", f"from feast.protos.feast.{folder}"
                )

                # Write the file out again
                with open(path, "w") as file:
                    file.write(filedata)


class BuildCommand(build_py):
    """Custom build command."""

    def run(self):
        self.run_command("build_python_protos")

        self.run_command("build_ext")
        build_py.run(self)


class DevelopCommand(develop):
    """Custom develop command."""

    def run(self):
        self.reinitialize_command("build_python_protos", inplace=1)
        self.run_command("build_python_protos")

        develop.run(self)


setup(
    name=NAME,
    author=AUTHOR,
    description=DESCRIPTION,
    long_description=LONG_DESCRIPTION,
    long_description_content_type="text/markdown",
    python_requires=REQUIRES_PYTHON,
    url=URL,
    packages=find_packages(
        where=PYTHON_CODE_PREFIX, exclude=("java", "infra", "sdk/python/tests", "ui")
    ),
    package_dir={"": PYTHON_CODE_PREFIX},
    install_requires=REQUIRED,
    # https://stackoverflow.com/questions/28509965/setuptools-development-requirements
    # Install dev requirements with: pip install -e .[dev]
    extras_require={
        "dev": DEV_REQUIRED,
        "ci": CI_REQUIRED,
        "gcp": GCP_REQUIRED,
        "aws": AWS_REQUIRED,
        "k8s": KUBERNETES_REQUIRED,
        "redis": REDIS_REQUIRED,
        "snowflake": SNOWFLAKE_REQUIRED,
        "spark": SPARK_REQUIRED,
        "trino": TRINO_REQUIRED,
        "postgres": POSTGRES_REQUIRED,
        "azure": AZURE_REQUIRED,
        "mysql": MYSQL_REQUIRED,
        "ge": GE_REQUIRED,
        "hbase": HBASE_REQUIRED,
        "docs": DOCS_REQUIRED,
        "cassandra": CASSANDRA_REQUIRED,
        "hazelcast": HAZELCAST_REQUIRED,
        "grpcio": GRPCIO_REQUIRED,
        "rockset": ROCKSET_REQUIRED,
        "ibis": IBIS_REQUIRED,
        "duckdb": DUCKDB_REQUIRED,
<<<<<<< HEAD
        "ikv": IKV_REQUIRED
=======
>>>>>>> f3ad2888
    },
    include_package_data=True,
    license="Apache",
    classifiers=[
        # Trove classifiers
        # Full list: https://pypi.python.org/pypi?%3Aaction=list_classifiers
        "License :: OSI Approved :: Apache Software License",
        "Programming Language :: Python",
        "Programming Language :: Python :: 3",
        "Programming Language :: Python :: 3.9",
    ],
    entry_points={"console_scripts": ["feast=feast.cli:cli"]},
    use_scm_version=use_scm_version,
    setup_requires=[
        "setuptools_scm",
        "grpcio>=1.56.2,<2",
        "grpcio-tools>=1.56.2,<2",
        "mypy-protobuf>=3.1",
        "pybindgen==0.22.0",
    ],
    cmdclass={
        "build_python_protos": BuildPythonProtosCommand,
        "build_py": BuildCommand,
        "develop": DevelopCommand,
    },
)<|MERGE_RESOLUTION|>--- conflicted
+++ resolved
@@ -376,10 +376,7 @@
         "rockset": ROCKSET_REQUIRED,
         "ibis": IBIS_REQUIRED,
         "duckdb": DUCKDB_REQUIRED,
-<<<<<<< HEAD
         "ikv": IKV_REQUIRED
-=======
->>>>>>> f3ad2888
     },
     include_package_data=True,
     license="Apache",
