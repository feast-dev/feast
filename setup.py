# Copyright 2019 The Feast Authors
#
# Licensed under the Apache License, Version 2.0 (the "License");
# you may not use this file except in compliance with the License.
# You may obtain a copy of the License at
#
#     https://www.apache.org/licenses/LICENSE-2.0
#
# Unless required by applicable law or agreed to in writing, software
# distributed under the License is distributed on an "AS IS" BASIS,
# WITHOUT WARRANTIES OR CONDITIONS OF ANY KIND, either express or implied.
# See the License for the specific language governing permissions and
# limitations under the License.
import glob
import os
import pathlib
import re
import shutil
import subprocess
import sys
from distutils.cmd import Command
from pathlib import Path

from setuptools import find_packages

try:
    from setuptools import setup
    from setuptools.command.build_ext import build_ext as _build_ext
    from setuptools.command.build_py import build_py
    from setuptools.command.develop import develop
    from setuptools.command.install import install

except ImportError:
    from distutils.command.build_py import build_py
    from distutils.core import setup

NAME = "feast"
DESCRIPTION = "Python SDK for Feast"
URL = "https://github.com/feast-dev/feast"
AUTHOR = "Feast"
REQUIRES_PYTHON = ">=3.9.0"

REQUIRED = [
    "click>=7.0.0,<9.0.0",
    "colorama>=0.3.9,<1",
    "dill~=0.3.0",
    "mypy-protobuf>=3.1",
    "Jinja2>=2,<4",
    "jsonschema",
    "mmh3",
    "numpy>=1.22,<2",
    "pandas>=1.4.3,<3",
    "protobuf>=4.24.0,<5.0.0",
    "pyarrow>=4",
    "pydantic>=2.0.0",
    "pygments>=2.12.0,<3",
    "PyYAML>=5.4.0,<7",
    "requests",
    "SQLAlchemy[mypy]>1",
    "tabulate>=0.8.0,<1",
    "tenacity>=7,<9",
    "toml>=0.10.0,<1",
    "tqdm>=4,<5",
    "typeguard>=4.0.0",
    "fastapi>=0.68.0",
    "uvicorn[standard]>=0.14.0,<1",
    "gunicorn; platform_system != 'Windows'",
    "dask[dataframe]>=2021.1.0",
    "bowler",  # Needed for automatic repo upgrades
]

GCP_REQUIRED = [
    "google-api-core>=1.23.0,<3",
    "googleapis-common-protos>=1.52.0,<2",
    "google-cloud-bigquery[pandas]>=2,<3.13.0",
    "google-cloud-bigquery-storage >= 2.23.0,<3",
    "google-cloud-datastore>=2.1.0,<3",
    "google-cloud-storage>=1.34.0,<3",
    "google-cloud-bigtable>=2.11.0,<3",
    "fsspec<=2024.1.0",
]

REDIS_REQUIRED = [
    "redis>=4.2.2,<5",
    "hiredis>=2.0.0,<3",
]

AWS_REQUIRED = ["boto3>=1.17.0,<2", "docker>=5.0.2", "fsspec<=2024.1.0"]

<<<<<<< HEAD
=======
KUBERNETES_REQUIRED = ["kubernetes<=20.13.0"]

>>>>>>> 811d7114
SNOWFLAKE_REQUIRED = [
    "snowflake-connector-python[pandas]>=3.7,<4",
]

SPARK_REQUIRED = [
    "pyspark>=3.0.0,<4",
]

TRINO_REQUIRED = ["trino>=0.305.0,<0.400.0", "regex"]

POSTGRES_REQUIRED = [
    "psycopg2-binary>=2.8.3,<3",
]

MYSQL_REQUIRED = ["pymysql", "types-PyMySQL"]

HBASE_REQUIRED = [
    "happybase>=1.2.0,<3",
]

CASSANDRA_REQUIRED = [
    "cassandra-driver>=3.24.0,<4",
]

GE_REQUIRED = ["great_expectations>=0.15.41"]

AZURE_REQUIRED = [
    "azure-storage-blob>=0.37.0",
    "azure-identity>=1.6.1",
    "SQLAlchemy>=1.4.19",
    "pyodbc>=4.0.30",
    "pymssql",
]

ROCKSET_REQUIRED = [
    "rockset>=1.0.3",
]

IKV_REQUIRED = [
    "ikvpy>=0.0.23",
]

HAZELCAST_REQUIRED = [
    "hazelcast-python-client>=5.1",
]

IBIS_REQUIRED = [
    "ibis-framework",
    "ibis-substrait",
]

GRPCIO_REQUIRED = [
    "grpcio>=1.56.2,<2",
    "grpcio-tools>=1.56.2,<2",
    "grpcio-reflection>=1.56.2,<2",
    "grpcio-health-checking>=1.56.2,<2",
]

DUCKDB_REQUIRED = ["ibis-framework[duckdb]"]

DELTA_REQUIRED = ["deltalake"]

CI_REQUIRED = (
    [
        "build",
        "virtualenv==20.23.0",
        "cryptography>=35.0,<43",
        "ruff>=0.3.3",
        "grpcio-testing>=1.56.2,<2",
        # FastAPI does not correctly pull starlette dependency on httpx see thread(https://github.com/tiangolo/fastapi/issues/5656).
        "httpx>=0.23.3",
        "minio==7.1.0",
        "mock==2.0.0",
        "moto<5",
        "mypy>=1.4.1",
        "urllib3>=1.25.4,<3",
        "psutil==5.9.0",
        "py>=1.11.0",  # https://github.com/pytest-dev/pytest/issues/10420
        "pytest>=6.0.0,<8",
        "pytest-cov",
        "pytest-xdist",
        "pytest-benchmark>=3.4.1,<4",
        "pytest-lazy-fixture==0.6.3",
        "pytest-timeout==1.4.2",
        "pytest-ordering~=0.6.0",
        "pytest-mock==1.10.4",
        "pytest-env",
        "Sphinx>4.0.0,<7",
        "testcontainers==4.3.3",
        "firebase-admin>=5.2.0,<6",
        "pre-commit<3.3.2",
        "assertpy==1.1",
        "pip-tools",
        "pybindgen",
        "types-protobuf~=3.19.22",
        "types-python-dateutil",
        "types-pytz",
        "types-PyYAML",
        "types-redis",
        "types-requests<2.31.0",
        "types-setuptools",
        "types-tabulate",
        "virtualenv<20.24.2",
    ]
    + GCP_REQUIRED
    + REDIS_REQUIRED
    + AWS_REQUIRED
<<<<<<< HEAD
=======
    + KUBERNETES_REQUIRED
>>>>>>> 811d7114
    + SNOWFLAKE_REQUIRED
    + SPARK_REQUIRED
    + POSTGRES_REQUIRED
    + MYSQL_REQUIRED
    + TRINO_REQUIRED
    + GE_REQUIRED
    + HBASE_REQUIRED
    + CASSANDRA_REQUIRED
    + AZURE_REQUIRED
    + ROCKSET_REQUIRED
    + HAZELCAST_REQUIRED
    + IBIS_REQUIRED
    + GRPCIO_REQUIRED
    + DUCKDB_REQUIRED
    + DELTA_REQUIRED
)

DOCS_REQUIRED = CI_REQUIRED
DEV_REQUIRED = CI_REQUIRED

# Get git repo root directory
repo_root = str(pathlib.Path(__file__).resolve().parent)

# README file from Feast repo root directory
README_FILE = os.path.join(repo_root, "README.md")
with open(README_FILE, "r", encoding="utf8") as f:
    LONG_DESCRIPTION = f.read()

# Add Support for parsing tags that have a prefix containing '/' (ie 'sdk/go') to setuptools_scm.
# Regex modified from default tag regex in:
# https://github.com/pypa/setuptools_scm/blob/2a1b46d38fb2b8aeac09853e660bcd0d7c1bc7be/src/setuptools_scm/config.py#L9
TAG_REGEX = re.compile(
    r"^(?:[\/\w-]+)?(?P<version>[vV]?\d+(?:\.\d+){0,2}[^\+]*)(?:\+.*)?$"
)

# Only set use_scm_version if git executable exists (setting this variable causes pip to use git under the hood)
if shutil.which("git"):
    use_scm_version = {"root": ".", "relative_to": __file__, "tag_regex": TAG_REGEX}
else:
    use_scm_version = None

PROTO_SUBDIRS = ["core", "registry", "serving", "types", "storage"]
PYTHON_CODE_PREFIX = "sdk/python"


class BuildPythonProtosCommand(Command):
    description = "Builds the proto files into Python files."
    user_options = [
        ("inplace", "i", "Write generated proto files to source directory."),
    ]

    def initialize_options(self):
        self.python_protoc = [
            sys.executable,
            "-m",
            "grpc_tools.protoc",
        ]  # find_executable("protoc")
        self.proto_folder = os.path.join(repo_root, "protos")
        self.sub_folders = PROTO_SUBDIRS
        self.build_lib = None
        self.inplace = 0

    def finalize_options(self):
        self.set_undefined_options("build", ("build_lib", "build_lib"))

    @property
    def python_folder(self):
        if self.inplace:
            return os.path.join(
                os.path.dirname(__file__) or os.getcwd(), "sdk/python/feast/protos"
            )

        return os.path.join(self.build_lib, "feast/protos")

    def _generate_python_protos(self, path: str):
        proto_files = glob.glob(os.path.join(self.proto_folder, path))
        Path(self.python_folder).mkdir(parents=True, exist_ok=True)
        subprocess.check_call(
            self.python_protoc
            + [
                "-I",
                self.proto_folder,
                "--python_out",
                self.python_folder,
                "--grpc_python_out",
                self.python_folder,
                "--mypy_out",
                self.python_folder,
            ]
            + proto_files
        )

    def run(self):
        for sub_folder in self.sub_folders:
            self._generate_python_protos(f"feast/{sub_folder}/*.proto")
            # We need the __init__ files for each of the generated subdirs
            # so that they are regular packages, and don't need the `--namespace-packages` flags
            # when being typechecked using mypy.
            with open(f"{self.python_folder}/feast/{sub_folder}/__init__.py", "w"):
                pass

        with open(f"{self.python_folder}/__init__.py", "w"):
            pass
        with open(f"{self.python_folder}/feast/__init__.py", "w"):
            pass

        for path in Path(self.python_folder).rglob("*.py"):
            for folder in self.sub_folders:
                # Read in the file
                with open(path, "r") as file:
                    filedata = file.read()

                # Replace the target string
                filedata = filedata.replace(
                    f"from feast.{folder}", f"from feast.protos.feast.{folder}"
                )

                # Write the file out again
                with open(path, "w") as file:
                    file.write(filedata)


class BuildCommand(build_py):
    """Custom build command."""

    def run(self):
        self.run_command("build_python_protos")

        self.run_command("build_ext")
        build_py.run(self)


class DevelopCommand(develop):
    """Custom develop command."""

    def run(self):
        self.reinitialize_command("build_python_protos", inplace=1)
        self.run_command("build_python_protos")

        develop.run(self)


setup(
    name=NAME,
    author=AUTHOR,
    description=DESCRIPTION,
    long_description=LONG_DESCRIPTION,
    long_description_content_type="text/markdown",
    python_requires=REQUIRES_PYTHON,
    url=URL,
    packages=find_packages(
        where=PYTHON_CODE_PREFIX, exclude=("java", "infra", "sdk/python/tests", "ui")
    ),
    package_dir={"": PYTHON_CODE_PREFIX},
    install_requires=REQUIRED,
    # https://stackoverflow.com/questions/28509965/setuptools-development-requirements
    # Install dev requirements with: pip install -e .[dev]
    extras_require={
        "dev": DEV_REQUIRED,
        "ci": CI_REQUIRED,
        "gcp": GCP_REQUIRED,
        "aws": AWS_REQUIRED,
<<<<<<< HEAD
=======
        "k8s": KUBERNETES_REQUIRED,
>>>>>>> 811d7114
        "redis": REDIS_REQUIRED,
        "snowflake": SNOWFLAKE_REQUIRED,
        "spark": SPARK_REQUIRED,
        "trino": TRINO_REQUIRED,
        "postgres": POSTGRES_REQUIRED,
        "azure": AZURE_REQUIRED,
        "mysql": MYSQL_REQUIRED,
        "ge": GE_REQUIRED,
        "hbase": HBASE_REQUIRED,
        "docs": DOCS_REQUIRED,
        "cassandra": CASSANDRA_REQUIRED,
        "hazelcast": HAZELCAST_REQUIRED,
        "grpcio": GRPCIO_REQUIRED,
        "rockset": ROCKSET_REQUIRED,
        "ibis": IBIS_REQUIRED,
        "duckdb": DUCKDB_REQUIRED,
        "ikv": IKV_REQUIRED,
        "delta": DELTA_REQUIRED,
    },
    include_package_data=True,
    license="Apache",
    classifiers=[
        # Trove classifiers
        # Full list: https://pypi.python.org/pypi?%3Aaction=list_classifiers
        "License :: OSI Approved :: Apache Software License",
        "Programming Language :: Python",
        "Programming Language :: Python :: 3",
        "Programming Language :: Python :: 3.9",
    ],
    entry_points={"console_scripts": ["feast=feast.cli:cli"]},
    use_scm_version=use_scm_version,
    setup_requires=[
        "setuptools_scm",
        "grpcio>=1.56.2,<2",
        "grpcio-tools>=1.56.2,<2",
        "mypy-protobuf>=3.1",
        "pybindgen==0.22.0",
    ],
    cmdclass={
        "build_python_protos": BuildPythonProtosCommand,
        "build_py": BuildCommand,
        "develop": DevelopCommand,
    },
)<|MERGE_RESOLUTION|>--- conflicted
+++ resolved
@@ -56,7 +56,7 @@
     "pygments>=2.12.0,<3",
     "PyYAML>=5.4.0,<7",
     "requests",
-    "SQLAlchemy[mypy]>1",
+    "SQLAlchemy[mypy]>1,<2",
     "tabulate>=0.8.0,<1",
     "tenacity>=7,<9",
     "toml>=0.10.0,<1",
@@ -87,11 +87,8 @@
 
 AWS_REQUIRED = ["boto3>=1.17.0,<2", "docker>=5.0.2", "fsspec<=2024.1.0"]
 
-<<<<<<< HEAD
-=======
 KUBERNETES_REQUIRED = ["kubernetes<=20.13.0"]
 
->>>>>>> 811d7114
 SNOWFLAKE_REQUIRED = [
     "snowflake-connector-python[pandas]>=3.7,<4",
 ]
@@ -199,10 +196,7 @@
     + GCP_REQUIRED
     + REDIS_REQUIRED
     + AWS_REQUIRED
-<<<<<<< HEAD
-=======
     + KUBERNETES_REQUIRED
->>>>>>> 811d7114
     + SNOWFLAKE_REQUIRED
     + SPARK_REQUIRED
     + POSTGRES_REQUIRED
@@ -365,10 +359,7 @@
         "ci": CI_REQUIRED,
         "gcp": GCP_REQUIRED,
         "aws": AWS_REQUIRED,
-<<<<<<< HEAD
-=======
         "k8s": KUBERNETES_REQUIRED,
->>>>>>> 811d7114
         "redis": REDIS_REQUIRED,
         "snowflake": SNOWFLAKE_REQUIRED,
         "spark": SPARK_REQUIRED,
