# Copyright 2019 The Feast Authors
#
# Licensed under the Apache License, Version 2.0 (the "License");
# you may not use this file except in compliance with the License.
# You may obtain a copy of the License at
#
#     https://www.apache.org/licenses/LICENSE-2.0
#
# Unless required by applicable law or agreed to in writing, software
# distributed under the License is distributed on an "AS IS" BASIS,
# WITHOUT WARRANTIES OR CONDITIONS OF ANY KIND, either express or implied.
# See the License for the specific language governing permissions and
# limitations under the License.
import glob
import os
import pathlib
import re
import shutil
import subprocess
import sys
from distutils.cmd import Command
from pathlib import Path

from setuptools import find_packages

try:
    from setuptools import setup
    from setuptools.command.build_ext import build_ext as _build_ext
    from setuptools.command.build_py import build_py
    from setuptools.command.develop import develop
    from setuptools.command.install import install

except ImportError:
    from distutils.command.build_py import build_py
    from distutils.core import setup

NAME = "feast"
DESCRIPTION = "Python SDK for Feast"
URL = "https://github.com/feast-dev/feast"
AUTHOR = "Feast"
REQUIRES_PYTHON = ">=3.8.0"

REQUIRED = [
    "click>=7.0.0,<9.0.0",
    "colorama>=0.3.9,<1",
    "dill~=0.3.0",
    "fastavro>=1.1.0,<2",
    "grpcio>=1.56.2,<2",
    "grpcio-tools>=1.56.2,<2",
    "grpcio-reflection>=1.56.2,<2",
    "grpcio-health-checking>=1.56.2,<2",
    "mypy-protobuf==3.1",
    "Jinja2>=2,<4",
    "jsonschema",
    "mmh3",
    "numpy>=1.22,<1.25",
    "pandas>=1.4.3,<2",
    # For some reason pandavro higher than 1.5.* only support pandas less than 1.3.
    "pandavro~=1.5.0",
    # Higher than 4.23.4 seems to cause a seg fault
    "protobuf<4.23.4,>3.20",
    "proto-plus>=1.20.0,<2",
    "pyarrow>=4",
    "pydantic>=1",
    "pygments>=2.12.0,<3",
    "PyYAML>=5.4.0,<7",
    "requests",
    "SQLAlchemy[mypy]>1,<2",
    "tabulate>=0.8.0,<1",
    "tenacity>=7,<9",
    "toml>=0.10.0,<1",
    "tqdm>=4,<5",
    "typeguard==2.13.3",
    "fastapi>=0.68.0",
    "uvicorn[standard]>=0.14.0,<1",
    "gunicorn",
    "dask>=2021.1.0",
    "bowler",  # Needed for automatic repo upgrades
    # FastAPI does not correctly pull starlette dependency on httpx see thread(https://github.com/tiangolo/fastapi/issues/5656).
    "httpx>=0.23.3",
    "importlib-resources>=6.0.0,<7",
    "importlib_metadata>=6.8.0,<7",
]

GCP_REQUIRED = [
    "google-api-core>=1.23.0,<3",
    "googleapis-common-protos>=1.52.0,<2",
    "google-cloud-bigquery[pandas]>=2,<3.13.0",
    "google-cloud-bigquery-storage >= 2.0.0,<3",
    "google-cloud-datastore>=2.1.0,<3",
    "google-cloud-storage>=1.34.0,<3",
    "google-cloud-bigtable>=2.11.0,<3",
    "fsspec<2023.10.0",
]

REDIS_REQUIRED = [
    "redis>=4.2.2,<5",
    "hiredis>=2.0.0,<3",
]

AWS_REQUIRED = ["boto3>=1.17.0,<2", "docker>=5.0.2", "fsspec<2023.10.0"]

BYTEWAX_REQUIRED = ["bytewax==0.15.1", "docker>=5.0.2", "kubernetes<=20.13.0"]

SNOWFLAKE_REQUIRED = [
    "snowflake-connector-python[pandas]>=3,<4",
]

SPARK_REQUIRED = [
    "pyspark>=3.0.0,<4",
]

TRINO_REQUIRED = ["trino>=0.305.0,<0.400.0", "regex"]

POSTGRES_REQUIRED = [
    "psycopg2-binary>=2.8.3,<3",
]

MYSQL_REQUIRED = ["pymysql", "types-PyMySQL"]

HBASE_REQUIRED = [
    "happybase>=1.2.0,<3",
]

CASSANDRA_REQUIRED = [
    "cassandra-driver>=3.24.0,<4",
]

GE_REQUIRED = ["great_expectations>=0.15.41"]

AZURE_REQUIRED = [
    "azure-storage-blob>=0.37.0",
    "azure-identity>=1.6.1",
    "SQLAlchemy>=1.4.19",
    "pyodbc>=4.0.30",
    "pymssql",
]

ROCKSET_REQUIRED = [
    "rockset>=1.0.3",
]

HAZELCAST_REQUIRED = [
    "hazelcast-python-client>=5.1",
]

CI_REQUIRED = (
    [
        "build",
        "virtualenv==20.23.0",
        "cryptography>=35.0,<42",
        "flake8>=6.0.0,<6.1.0",
        "black>=22.6.0,<23",
        "isort>=5,<6",
        "grpcio-testing>=1.56.2,<2",
        "minio==7.1.0",
        "mock==2.0.0",
        "moto<5",
<<<<<<< HEAD
        "mypy>=1.4.1",
=======
        "mypy~=1.1.1",
>>>>>>> 78bf235c
        "avro==1.10.0",
        "fsspec<2023.10.0",
        "urllib3>=1.25.4,<3",
        "psutil==5.9.0",
        "py>=1.11.0",  # https://github.com/pytest-dev/pytest/issues/10420
        "pytest>=6.0.0,<8",
        "pytest-cov",
        "pytest-xdist",
        "pytest-benchmark>=3.4.1,<4",
        "pytest-lazy-fixture==0.6.3",
        "pytest-timeout==1.4.2",
        "pytest-ordering~=0.6.0",
        "pytest-mock==1.10.4",
        "Sphinx>4.0.0,<7",
        "testcontainers>=3.5,<4",
        "firebase-admin>=5.2.0,<6",
        "pre-commit<3.3.2",
        "assertpy==1.1",
        "pip-tools",
        "pybindgen",
        "types-protobuf~=3.19.22",
        "types-python-dateutil",
        "types-pytz",
        "types-PyYAML",
        "types-redis",
        "types-requests<2.31.0",
        "types-setuptools",
        "types-tabulate",
        "virtualenv<20.24.2",
    ]
    + GCP_REQUIRED
    + REDIS_REQUIRED
    + AWS_REQUIRED
    + BYTEWAX_REQUIRED
    + SNOWFLAKE_REQUIRED
    + SPARK_REQUIRED
    + POSTGRES_REQUIRED
    + MYSQL_REQUIRED
    + TRINO_REQUIRED
    + GE_REQUIRED
    + HBASE_REQUIRED
    + CASSANDRA_REQUIRED
    + AZURE_REQUIRED
    + ROCKSET_REQUIRED
    + HAZELCAST_REQUIRED
)


# rtd builds fail because of mysql not being installed in their environment.
# We can add mysql there, but it's not strictly needed. This will be faster for builds.
DOCS_REQUIRED = CI_REQUIRED.copy()
for _r in MYSQL_REQUIRED:
    DOCS_REQUIRED.remove(_r)

DEV_REQUIRED = ["mypy-protobuf==3.1", "grpcio-testing~=1.0"] + CI_REQUIRED

# Get git repo root directory
repo_root = str(pathlib.Path(__file__).resolve().parent)

# README file from Feast repo root directory
README_FILE = os.path.join(repo_root, "README.md")
with open(README_FILE, "r", encoding="utf8") as f:
    LONG_DESCRIPTION = f.read()

# Add Support for parsing tags that have a prefix containing '/' (ie 'sdk/go') to setuptools_scm.
# Regex modified from default tag regex in:
# https://github.com/pypa/setuptools_scm/blob/2a1b46d38fb2b8aeac09853e660bcd0d7c1bc7be/src/setuptools_scm/config.py#L9
TAG_REGEX = re.compile(
    r"^(?:[\/\w-]+)?(?P<version>[vV]?\d+(?:\.\d+){0,2}[^\+]*)(?:\+.*)?$"
)

# Only set use_scm_version if git executable exists (setting this variable causes pip to use git under the hood)
if shutil.which("git"):
    use_scm_version = {"root": ".", "relative_to": __file__, "tag_regex": TAG_REGEX}
else:
    use_scm_version = None

PROTO_SUBDIRS = ["core", "registry", "serving", "types", "storage"]
PYTHON_CODE_PREFIX = "sdk/python"


class BuildPythonProtosCommand(Command):
    description = "Builds the proto files into Python files."
    user_options = [
        ("inplace", "i", "Write generated proto files to source directory."),
    ]

    def initialize_options(self):
        self.python_protoc = [
            sys.executable,
            "-m",
            "grpc_tools.protoc",
        ]  # find_executable("protoc")
        self.proto_folder = os.path.join(repo_root, "protos")
        self.sub_folders = PROTO_SUBDIRS
        self.build_lib = None
        self.inplace = 0

    def finalize_options(self):
        self.set_undefined_options("build", ("build_lib", "build_lib"))

    @property
    def python_folder(self):
        if self.inplace:
            return os.path.join(
                os.path.dirname(__file__) or os.getcwd(), "sdk/python/feast/protos"
            )

        return os.path.join(self.build_lib, "feast/protos")

    def _generate_python_protos(self, path: str):
        proto_files = glob.glob(os.path.join(self.proto_folder, path))
        Path(self.python_folder).mkdir(parents=True, exist_ok=True)
        subprocess.check_call(
            self.python_protoc
            + [
                "-I",
                self.proto_folder,
                "--python_out",
                self.python_folder,
                "--grpc_python_out",
                self.python_folder,
                "--mypy_out",
                self.python_folder,
            ]
            + proto_files
        )

    def run(self):
        for sub_folder in self.sub_folders:
            self._generate_python_protos(f"feast/{sub_folder}/*.proto")
            # We need the __init__ files for each of the generated subdirs
            # so that they are regular packages, and don't need the `--namespace-packages` flags
            # when being typechecked using mypy.
            with open(f"{self.python_folder}/feast/{sub_folder}/__init__.py", "w"):
                pass

        with open(f"{self.python_folder}/__init__.py", "w"):
            pass
        with open(f"{self.python_folder}/feast/__init__.py", "w"):
            pass

        for path in Path(self.python_folder).rglob("*.py"):
            for folder in self.sub_folders:
                # Read in the file
                with open(path, "r") as file:
                    filedata = file.read()

                # Replace the target string
                filedata = filedata.replace(
                    f"from feast.{folder}", f"from feast.protos.feast.{folder}"
                )

                # Write the file out again
                with open(path, "w") as file:
                    file.write(filedata)


class BuildCommand(build_py):
    """Custom build command."""

    def run(self):
        self.run_command("build_python_protos")

        self.run_command("build_ext")
        build_py.run(self)


class DevelopCommand(develop):
    """Custom develop command."""

    def run(self):
        self.reinitialize_command("build_python_protos", inplace=1)
        self.run_command("build_python_protos")

        develop.run(self)


setup(
    name=NAME,
    author=AUTHOR,
    description=DESCRIPTION,
    long_description=LONG_DESCRIPTION,
    long_description_content_type="text/markdown",
    python_requires=REQUIRES_PYTHON,
    url=URL,
    packages=find_packages(
        where=PYTHON_CODE_PREFIX, exclude=("java", "infra", "sdk/python/tests", "ui")
    ),
    package_dir={"": PYTHON_CODE_PREFIX},
    install_requires=REQUIRED,
    # https://stackoverflow.com/questions/28509965/setuptools-development-requirements
    # Install dev requirements with: pip install -e .[dev]
    extras_require={
        "dev": DEV_REQUIRED,
        "ci": CI_REQUIRED,
        "gcp": GCP_REQUIRED,
        "aws": AWS_REQUIRED,
        "bytewax": BYTEWAX_REQUIRED,
        "redis": REDIS_REQUIRED,
        "snowflake": SNOWFLAKE_REQUIRED,
        "spark": SPARK_REQUIRED,
        "trino": TRINO_REQUIRED,
        "postgres": POSTGRES_REQUIRED,
        "azure": AZURE_REQUIRED,
        "mysql": MYSQL_REQUIRED,
        "ge": GE_REQUIRED,
        "hbase": HBASE_REQUIRED,
        "docs": DOCS_REQUIRED,
        "cassandra": CASSANDRA_REQUIRED,
        "hazelcast": HAZELCAST_REQUIRED,
        "rockset": ROCKSET_REQUIRED,
    },
    include_package_data=True,
    license="Apache",
    classifiers=[
        # Trove classifiers
        # Full list: https://pypi.python.org/pypi?%3Aaction=list_classifiers
        "License :: OSI Approved :: Apache Software License",
        "Programming Language :: Python",
        "Programming Language :: Python :: 3",
        "Programming Language :: Python :: 3.7",
    ],
    entry_points={"console_scripts": ["feast=feast.cli:cli"]},
    use_scm_version=use_scm_version,
    setup_requires=[
        "setuptools_scm",
        "grpcio>=1.56.2,<2",
        "grpcio-tools>=1.56.2,<2",
        "mypy-protobuf==3.1",
        "pybindgen==0.22.0",
    ],
    cmdclass={
        "build_python_protos": BuildPythonProtosCommand,
        "build_py": BuildCommand,
        "develop": DevelopCommand,
    },
)<|MERGE_RESOLUTION|>--- conflicted
+++ resolved
@@ -61,7 +61,7 @@
     "protobuf<4.23.4,>3.20",
     "proto-plus>=1.20.0,<2",
     "pyarrow>=4",
-    "pydantic>=1",
+    "pydantic>=2.0.0",
     "pygments>=2.12.0,<3",
     "PyYAML>=5.4.0,<7",
     "requests",
@@ -156,11 +156,7 @@
         "minio==7.1.0",
         "mock==2.0.0",
         "moto<5",
-<<<<<<< HEAD
         "mypy>=1.4.1",
-=======
-        "mypy~=1.1.1",
->>>>>>> 78bf235c
         "avro==1.10.0",
         "fsspec<2023.10.0",
         "urllib3>=1.25.4,<3",
