--- conflicted
+++ resolved
@@ -40,11 +40,8 @@
     STREAM_KINESIS = 4;
     BATCH_REDSHIFT = 5;
     CUSTOM_SOURCE = 6;
-<<<<<<< HEAD
     BATCH_MAXCOMPUTE = 8;
-=======
     REQUEST_SOURCE = 7;
->>>>>>> 0342aa4b
   }
   SourceType type = 1;
 
@@ -167,6 +164,6 @@
     RedshiftOptions redshift_options = 15;
     RequestDataOptions request_data_options = 18;
     CustomSourceOptions custom_options = 16;
-    MaxcomputeOptions maxcompute_options = 18;
+    MaxcomputeOptions maxcompute_options = 19;
   }
 }