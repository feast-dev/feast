/*
 * SPDX-License-Identifier: Apache-2.0
 * Copyright 2018-2019 The Feast Authors
 *
 * Licensed under the Apache License, Version 2.0 (the "License");
 * you may not use this file except in compliance with the License.
 * You may obtain a copy of the License at
 *
 *     https://www.apache.org/licenses/LICENSE-2.0
 *
 * Unless required by applicable law or agreed to in writing, software
 * distributed under the License is distributed on an "AS IS" BASIS,
 * WITHOUT WARRANTIES OR CONDITIONS OF ANY KIND, either express or implied.
 * See the License for the specific language governing permissions and
 * limitations under the License.
 */
package dev.feast;

import com.google.common.collect.Lists;
import feast.proto.serving.ServingAPIProto;
import feast.proto.serving.ServingAPIProto.GetFeastServingInfoRequest;
import feast.proto.serving.ServingAPIProto.GetFeastServingInfoResponse;
import feast.proto.serving.ServingAPIProto.GetOnlineFeaturesRequest;
import feast.proto.serving.ServingAPIProto.GetOnlineFeaturesResponse;
import feast.proto.serving.ServingServiceGrpc;
import feast.proto.serving.ServingServiceGrpc.ServingServiceBlockingStub;
import feast.proto.types.ValueProto;
import io.grpc.CallCredentials;
import io.grpc.Deadline;
import io.grpc.ManagedChannel;
import io.grpc.ManagedChannelBuilder;
import io.grpc.netty.shaded.io.grpc.netty.GrpcSslContexts;
import io.grpc.netty.shaded.io.grpc.netty.NettyChannelBuilder;
import io.opentracing.contrib.grpc.TracingClientInterceptor;
import io.opentracing.util.GlobalTracer;
import java.io.File;
import java.time.Instant;
import java.util.*;
import java.util.concurrent.TimeUnit;
import java.util.stream.Collectors;
import javax.net.ssl.SSLException;
import org.slf4j.Logger;
import org.slf4j.LoggerFactory;

@SuppressWarnings("WeakerAccess")
public class FeastClient implements AutoCloseable {
  Logger logger = LoggerFactory.getLogger(FeastClient.class);

  private static final int CHANNEL_SHUTDOWN_TIMEOUT_SEC = 5;

  private final ManagedChannel channel;
  private final ServingServiceBlockingStub stub;

  /**
   * Create a client to access Feast Serving.
   *
   * @param host hostname or ip address of Feast serving GRPC server
   * @param port port number of Feast serving GRPC server
   * @return {@link FeastClient}
   */
  public static FeastClient create(String host, int port, Deadline deadline) {
    // configure client with no security config.
    return FeastClient.createSecure(host, port, SecurityConfig.newBuilder().build(), deadline);
  }

  /**
   * Create a client to access Feast Serving.
   *
   * @param host hostname or ip address of Feast serving GRPC server
   * @param port port number of Feast serving GRPC server
   * @param deadline GRPC deadline of Feast serving GRPC server {@link Deadline}
   * @return {@link FeastClient}
   */
  public static FeastClient create(String host, int port, Deadline deadline) {
    // configure client with no security config.
    return FeastClient.createSecure(host, port, SecurityConfig.newBuilder().build(), deadline);
  }

  /**
   * Create an authenticated client that can access Feast serving with authentication enabled.
   *
   * @param host hostname or ip address of Feast serving GRPC server
   * @param port port number of Feast serving GRPC server
   * @param securityConfig security options to configure the Feast client. See {@link
   *     SecurityConfig} for options.
   * @return {@link FeastClient}
   */
<<<<<<< HEAD
  public static FeastClient createSecure(String host, int port, SecurityConfig securityConfig, Deadline deadline) {
=======
  public static FeastClient createSecure(String host, int port, SecurityConfig securityConfig) {
    return createSecure(host, port, securityConfig, null);
  }

  /**
   * Create an authenticated client that can access Feast serving with authentication enabled.
   *
   * @param host hostname or ip address of Feast serving GRPC server
   * @param port port number of Feast serving GRPC server
   * @param securityConfig security options to configure the Feast client. See {@link
   *     SecurityConfig} for options.
   * @param deadline GRPC deadline of Feast serving GRPC server {@link Deadline}
   * @return {@link FeastClient}
   */
  public static FeastClient createSecure(
      String host, int port, SecurityConfig securityConfig, Deadline deadline) {
>>>>>>> bf3ada8d
    // Configure client TLS
    ManagedChannel channel = null;
    if (securityConfig.isTLSEnabled()) {
      if (securityConfig.getCertificatePath().isPresent()) {
        String certificatePath = securityConfig.getCertificatePath().get();
        // Use custom certificate for TLS
        File certificateFile = new File(certificatePath);
        try {
          channel =
              NettyChannelBuilder.forAddress(host, port)
                  .useTransportSecurity()
                  .sslContext(GrpcSslContexts.forClient().trustManager(certificateFile).build())
                  .build();
        } catch (SSLException e) {
          throw new IllegalArgumentException(
              String.format("Invalid Certificate provided at path: %s", certificatePath), e);
        }
      } else {
        // Use system certificates for TLS
        channel = ManagedChannelBuilder.forAddress(host, port).useTransportSecurity().build();
      }
    } else {
      // Disable TLS
      channel = ManagedChannelBuilder.forAddress(host, port).usePlaintext().build();
    }

<<<<<<< HEAD
    return new FeastClient(channel, securityConfig.getCredentials(), deadline);
=======
    return new FeastClient(channel, securityConfig.getCredentials(), Optional.ofNullable(deadline));
>>>>>>> bf3ada8d
  }

  /**
   * Obtain info about Feast Serving.
   *
   * @return {@link GetFeastServingInfoResponse} containing Feast version, Serving type etc.
   */
  public GetFeastServingInfoResponse getFeastServingInfo() {
    return stub.getFeastServingInfo(GetFeastServingInfoRequest.newBuilder().build());
  }

  /**
   * Get online features from Feast, without indicating project, will use `default`.
   *
   * <p>See {@link #getOnlineFeatures(List, List, String)}
   *
   * @param featureRefs list of string feature references to retrieve in the following format
   *     featureTable:feature, where 'featureTable' and 'feature' refer to the FeatureTable and
   *     Feature names respectively. Only the Feature name is required.
   * @param entities list of {@link Row} to select the entities to retrieve the features for.
   * @return list of {@link Row} containing retrieved data fields.
   */
  public List<Row> getOnlineFeatures(List<String> featureRefs, List<Row> entities) {
    GetOnlineFeaturesRequest.Builder requestBuilder = GetOnlineFeaturesRequest.newBuilder();

    requestBuilder.setFeatures(
        ServingAPIProto.FeatureList.newBuilder().addAllVal(featureRefs).build());

    requestBuilder.putAllEntities(getEntityValuesMap(entities));

    GetOnlineFeaturesResponse response = stub.getOnlineFeatures(requestBuilder.build());

    List<Row> results = Lists.newArrayList();
    if (response.getResultsCount() == 0) {
      return results;
    }

    for (int rowIdx = 0; rowIdx < response.getResults(0).getValuesCount(); rowIdx++) {
      Row row = Row.create();
      for (int featureIdx = 0; featureIdx < response.getResultsCount(); featureIdx++) {
        row.set(
            response.getMetadata().getFeatureNames().getVal(featureIdx),
            response.getResults(featureIdx).getValues(rowIdx),
            response.getResults(featureIdx).getStatuses(rowIdx));

        row.setEntityTimestamp(
            Instant.ofEpochSecond(
                response.getResults(featureIdx).getEventTimestamps(rowIdx).getSeconds()));
      }
      for (Map.Entry<String, ValueProto.Value> entry :
          entities.get(rowIdx).getFields().entrySet()) {
        row.set(entry.getKey(), entry.getValue());
      }

      results.add(row);
    }
    return results;
  }

  private Map<String, ValueProto.RepeatedValue> getEntityValuesMap(List<Row> entities) {
    Map<String, ValueProto.RepeatedValue.Builder> columnarEntities = new HashMap<>();
    for (Row row : entities) {
      for (Map.Entry<String, ValueProto.Value> field : row.getFields().entrySet()) {
        if (!columnarEntities.containsKey(field.getKey())) {
          columnarEntities.put(field.getKey(), ValueProto.RepeatedValue.newBuilder());
        }
        columnarEntities.get(field.getKey()).addVal(field.getValue());
      }
    }

    return columnarEntities.entrySet().stream()
        .map((e) -> Map.entry(e.getKey(), e.getValue().build()))
        .collect(Collectors.toMap(Map.Entry::getKey, Map.Entry::getValue));
  }

  /**
   * Get online features from Feast.
   *
   * <p>Example of retrieving online features for the driver FeatureTable, with features driver_id
   * and driver_name
   *
   * <pre>{@code
   * FeastClient client = FeastClient.create("localhost", 6566);
   * List<String> requestedFeatureIds = Arrays.asList("driver:driver_id", "driver:driver_name");
   * List<Row> requestedRows =
   *         Arrays.asList(Row.create().set("driver_id", 123), Row.create().set("driver_id", 456));
   * List<Row> retrievedFeatures = client.getOnlineFeatures(requestedFeatureIds, requestedRows);
   * retrievedFeatures.forEach(System.out::println);
   * }</pre>
   *
   * @param featureRefs list of string feature references to retrieve in the following format
   *     featureTable:feature, where 'featureTable' and 'feature' refer to the FeatureTable and
   *     Feature names respectively. Only the Feature name is required.
   * @param rows list of {@link Row} to select the entities to retrieve the features for
   * @param project {@link String} Specifies the project override. If specified uses the project for
   *     retrieval. Overrides the projects set in Feature References if also specified.
   * @return list of {@link Row} containing retrieved data fields.
   */
  public List<Row> getOnlineFeatures(List<String> featureRefs, List<Row> rows, String project) {
    return getOnlineFeatures(featureRefs, rows);
  }

<<<<<<< HEAD
  protected FeastClient(ManagedChannel channel, Optional<CallCredentials> credentials, Deadline deadline) {
=======
  protected FeastClient(ManagedChannel channel, Optional<CallCredentials> credentials) {
    this(channel, credentials, Optional.empty());
  }

  protected FeastClient(
      ManagedChannel channel, Optional<CallCredentials> credentials, Optional<Deadline> deadline) {
>>>>>>> bf3ada8d
    this.channel = channel;
    TracingClientInterceptor tracingInterceptor =
        TracingClientInterceptor.newBuilder().withTracer(GlobalTracer.get()).build();

    ServingServiceBlockingStub servingStub =
        ServingServiceGrpc.newBlockingStub(tracingInterceptor.intercept(channel));

    if (credentials.isPresent()) {
      servingStub = servingStub.withCallCredentials(credentials.get());
    }

<<<<<<< HEAD
    servingStub = servingStub.withDeadline(deadline);
=======
    if (deadline.isPresent()) {
      servingStub = servingStub.withDeadline(deadline.get());
    }
>>>>>>> bf3ada8d

    this.stub = servingStub;
  }

  public void close() throws Exception {
    if (channel != null) {
      channel.shutdown().awaitTermination(CHANNEL_SHUTDOWN_TIMEOUT_SEC, TimeUnit.SECONDS);
    }
  }
}<|MERGE_RESOLUTION|>--- conflicted
+++ resolved
@@ -58,25 +58,25 @@
    * @param port port number of Feast serving GRPC server
    * @return {@link FeastClient}
    */
+  public static FeastClient create(String host, int port) {
+    // configure client with no security config.
+    return FeastClient.createSecure(host, port, SecurityConfig.newBuilder().build());
+  }
+
+  /**
+   * Create a client to access Feast Serving.
+   *
+   * @param host hostname or ip address of Feast serving GRPC server
+   * @param port port number of Feast serving GRPC server
+   * @param deadline GRPC deadline of Feast serving GRPC server {@link Deadline}
+   * @return {@link FeastClient}
+   */
   public static FeastClient create(String host, int port, Deadline deadline) {
     // configure client with no security config.
     return FeastClient.createSecure(host, port, SecurityConfig.newBuilder().build(), deadline);
   }
 
   /**
-   * Create a client to access Feast Serving.
-   *
-   * @param host hostname or ip address of Feast serving GRPC server
-   * @param port port number of Feast serving GRPC server
-   * @param deadline GRPC deadline of Feast serving GRPC server {@link Deadline}
-   * @return {@link FeastClient}
-   */
-  public static FeastClient create(String host, int port, Deadline deadline) {
-    // configure client with no security config.
-    return FeastClient.createSecure(host, port, SecurityConfig.newBuilder().build(), deadline);
-  }
-
-  /**
    * Create an authenticated client that can access Feast serving with authentication enabled.
    *
    * @param host hostname or ip address of Feast serving GRPC server
@@ -85,9 +85,6 @@
    *     SecurityConfig} for options.
    * @return {@link FeastClient}
    */
-<<<<<<< HEAD
-  public static FeastClient createSecure(String host, int port, SecurityConfig securityConfig, Deadline deadline) {
-=======
   public static FeastClient createSecure(String host, int port, SecurityConfig securityConfig) {
     return createSecure(host, port, securityConfig, null);
   }
@@ -104,7 +101,6 @@
    */
   public static FeastClient createSecure(
       String host, int port, SecurityConfig securityConfig, Deadline deadline) {
->>>>>>> bf3ada8d
     // Configure client TLS
     ManagedChannel channel = null;
     if (securityConfig.isTLSEnabled()) {
@@ -131,11 +127,7 @@
       channel = ManagedChannelBuilder.forAddress(host, port).usePlaintext().build();
     }
 
-<<<<<<< HEAD
-    return new FeastClient(channel, securityConfig.getCredentials(), deadline);
-=======
     return new FeastClient(channel, securityConfig.getCredentials(), Optional.ofNullable(deadline));
->>>>>>> bf3ada8d
   }
 
   /**
@@ -238,16 +230,12 @@
     return getOnlineFeatures(featureRefs, rows);
   }
 
-<<<<<<< HEAD
-  protected FeastClient(ManagedChannel channel, Optional<CallCredentials> credentials, Deadline deadline) {
-=======
   protected FeastClient(ManagedChannel channel, Optional<CallCredentials> credentials) {
     this(channel, credentials, Optional.empty());
   }
 
   protected FeastClient(
       ManagedChannel channel, Optional<CallCredentials> credentials, Optional<Deadline> deadline) {
->>>>>>> bf3ada8d
     this.channel = channel;
     TracingClientInterceptor tracingInterceptor =
         TracingClientInterceptor.newBuilder().withTracer(GlobalTracer.get()).build();
@@ -259,13 +247,9 @@
       servingStub = servingStub.withCallCredentials(credentials.get());
     }
 
-<<<<<<< HEAD
-    servingStub = servingStub.withDeadline(deadline);
-=======
     if (deadline.isPresent()) {
       servingStub = servingStub.withDeadline(deadline.get());
     }
->>>>>>> bf3ada8d
 
     this.stub = servingStub;
   }
