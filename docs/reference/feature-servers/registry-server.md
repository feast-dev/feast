# Registry server

## Description

The Registry server supports both gRPC and REST interfaces for interacting with feature metadata. While gRPC remains the default protocol—enabling clients in any language with gRPC support—the REST API allows users to interact with the registry over standard HTTP using any REST-capable tool or language.

Feast supports running the Registry Server in three distinct modes:

| Mode        | Command Example                             | Description                            |
| ----------- | ------------------------------------------- | -------------------------------------- |
| gRPC only   | `feast serve_registry`                      | Default behavior for SDK and clients   |
| REST + gRPC | `feast serve_registry --rest-api`           | Enables both interfaces                |
| REST only   | `feast serve_registry --rest-api --no-grpc` | Used for REST-only clients like the UI |

## REST API Endpoints

The REST API provides HTTP/JSON endpoints for accessing all registry metadata. All endpoints are prefixed with `/api/v1` and return JSON responses.

**Global `/all` Endpoints**

- Endpoints with `/all` (e.g., `/entities/all`) aggregate results across all projects.
- Each object in the response includes a `project` field.
- Support global pagination, sorting, and relationships (where applicable).
- No `project` parameter is required for `/all` endpoints.

### Authentication

The REST API supports Bearer token authentication. Include your token in the Authorization header:

```bash
Authorization: Bearer <your-token>
```

### Common Query Parameters

Most endpoints support these common query parameters:

- `project` (required for most endpoints): The project name
- `allow_cache` (optional, default: `true`): Whether to allow cached data
- `tags` (optional): Filter results by tags in key=value format

#### Relationship Parameters
- `include_relationships` (optional, default: `false`): Include all relationships (both direct and indirect) for the object(s) in the response

#### Pagination Parameters (List Endpoints Only)
- `page` (optional): Page number (starts from 1)
- `limit` (optional, max: 100): Number of items per page
- `sort_by` (optional): Field to sort by
- `sort_order` (optional): Sort order: "asc" or "desc" (default: "asc")

### Entities

#### List Entities
- **Endpoint**: `GET /api/v1/entities`
- **Description**: Retrieve all entities in a project
- **Parameters**:
  - `project` (required): Project name
  - `include_relationships` (optional): Include relationships for each entity
  - `allow_cache` (optional): Whether to allow cached data
  - `page` (optional): Page number for pagination
  - `limit` (optional): Number of items per page
  - `sort_by` (optional): Field to sort by
  - `sort_order` (optional): Sort order ("asc" or "desc")
- **Examples**:
  ```bash
  # Basic list
  curl -H "Authorization: Bearer <token>" \
    "http://localhost:6572/api/v1/entities?project=my_project"
  
  # With pagination
  curl -H "Authorization: Bearer <token>" \
    "http://localhost:6572/api/v1/entities?project=my_project&page=1&limit=10&sort_by=name"
  
  # With relationships
  curl -H "Authorization: Bearer <token>" \
    "http://localhost:6572/api/v1/entities?project=my_project&include_relationships=true"
  ```

#### Get Entity
- **Endpoint**: `GET /api/v1/entities/{name}`
- **Description**: Retrieve a specific entity by name
- **Parameters**:
  - `name` (path): Entity name
  - `project` (required): Project name
  - `include_relationships` (optional): Include relationships for this entity
  - `allow_cache` (optional): Whether to allow cached data
- **Examples**:
  ```bash
  # Basic get
  curl -H "Authorization: Bearer <token>" \
    "http://localhost:6572/api/v1/entities/user_id?project=my_project"
  
  # With relationships
  curl -H "Authorization: Bearer <token>" \
    "http://localhost:6572/api/v1/entities/user_id?project=my_project&include_relationships=true"
  ```

#### List All Entities (All Projects)
- **Endpoint**: `GET /api/v1/entities/all`
- **Description**: Retrieve all entities across all projects. Each entity includes a `project` field.
- **Parameters**:
  - `allow_cache` (optional): Whether to allow cached data
  - `page` (optional): Page number for pagination
  - `limit` (optional): Number of items per page
  - `sort_by` (optional): Field to sort by
  - `sort_order` (optional): Sort order ("asc" or "desc")
  - `include_relationships` (optional): Include relationships for each entity
- **Examples**:
  ```bash
  # List all entities across all projects
  curl -H "Authorization: Bearer <token>" \
    "http://localhost:6572/api/v1/entities/all?page=1&limit=10&sort_by=name"
  # With relationships
  curl -H "Authorization: Bearer <token>" \
    "http://localhost:6572/api/v1/entities/all?include_relationships=true"
  ```
- **Response Example**:
  ```json
  {
    "entities": [
      { "name": "customer_id", "project": "project1", ... },
      { "name": "driver_id", "project": "project2", ... }
    ],
    "pagination": { "page": 1, "limit": 10, "total": 25, "totalPages": 3 },
    "relationships": { ... }
  }
  ```

### Data Sources

#### List Data Sources
- **Endpoint**: `GET /api/v1/data_sources`
- **Description**: Retrieve all data sources in a project
- **Parameters**:
  - `project` (required): Project name
  - `include_relationships` (optional): Include relationships for each data source
  - `allow_cache` (optional): Whether to allow cached data
  - `tags` (optional): Filter by tags
  - `page` (optional): Page number for pagination
  - `limit` (optional): Number of items per page
  - `sort_by` (optional): Field to sort by
  - `sort_order` (optional): Sort order ("asc" or "desc")
- **Examples**:
  ```bash
  # Basic list
  curl -H "Authorization: Bearer <token>" \
    "http://localhost:6572/api/v1/data_sources?project=my_project"
  
  # With pagination and relationships
  curl -H "Authorization: Bearer <token>" \
    "http://localhost:6572/api/v1/data_sources?project=my_project&include_relationships=true&page=1&limit=10"
  ```

#### Get Data Source
- **Endpoint**: `GET /api/v1/data_sources/{name}`
- **Description**: Retrieve a specific data source by name
- **Parameters**:
  - `name` (path): Data source name
  - `project` (required): Project name
  - `include_relationships` (optional): Include relationships for this data source
  - `allow_cache` (optional): Whether to allow cached data
- **Examples**:
  ```bash
  # Basic get
  curl -H "Authorization: Bearer <token>" \
    "http://localhost:6572/api/v1/data_sources/user_data?project=my_project"
  
  # With relationships
  curl -H "Authorization: Bearer <token>" \
    "http://localhost:6572/api/v1/data_sources/user_data?project=my_project&include_relationships=true"
  ```

#### List All Data Sources (All Projects)
- **Endpoint**: `GET /api/v1/data_sources/all`
- **Description**: Retrieve all data sources across all projects. Each data source includes a `project` field.
- **Parameters**:
  - `allow_cache` (optional): Whether to allow cached data
  - `page` (optional): Page number for pagination
  - `limit` (optional): Number of items per page
  - `sort_by` (optional): Field to sort by
  - `sort_order` (optional): Sort order ("asc" or "desc")
  - `include_relationships` (optional): Include relationships for each data source
- **Examples**:
  ```bash
  curl -H "Authorization: Bearer <token>" \
    "http://localhost:6572/api/v1/data_sources/all?page=1&limit=10&sort_by=name"
  # With relationships
  curl -H "Authorization: Bearer <token>" \
    "http://localhost:6572/api/v1/data_sources/all?include_relationships=true"
  ```
- **Response Example**:
  ```json
  {
    "dataSources": [
      { "name": "user_data", "project": "project1", ... },
      { "name": "item_data", "project": "project2", ... }
    ],
    "pagination": { "page": 1, "limit": 10, "total": 25, "totalPages": 3 },
    "relationships": { ... }
  }
  ```

### Feature Views

#### List Feature Views
- **Endpoint**: `GET /api/v1/feature_views`
- **Description**: Retrieve all feature views in a project
- **Parameters**:
  - `project` (required): Project name
  - `include_relationships` (optional): Include relationships for each feature view
  - `allow_cache` (optional): Whether to allow cached data
  - `tags` (optional): Filter by tags
  - `entity` (optional): Filter feature views by entity name
  - `feature` (optional): Filter feature views by feature name
  - `feature_service` (optional): Filter feature views by feature service name
  - `data_source` (optional): Filter feature views by data source name
  - `page` (optional): Page number for pagination
  - `limit` (optional): Number of items per page
  - `sort_by` (optional): Field to sort by
  - `sort_order` (optional): Sort order ("asc" or "desc")
- **Examples**:
  ```bash
  # Basic list
  curl -H "Authorization: Bearer <token>" \
    "http://localhost:6572/api/v1/feature_views?project=my_project"
  
  # With pagination and relationships
  curl -H "Authorization: Bearer <token>" \
    "http://localhost:6572/api/v1/feature_views?project=my_project&include_relationships=true&page=1&limit=5&sort_by=name"
  
  # Filter by entity
  curl -H "Authorization: Bearer <token>" \
    "http://localhost:6572/api/v1/feature_views?project=my_project&entity=user"
  
  # Filter by feature
  curl -H "Authorization: Bearer <token>" \
    "http://localhost:6572/api/v1/feature_views?project=my_project&feature=age"
  
  # Filter by data source
  curl -H "Authorization: Bearer <token>" \
    "http://localhost:6572/api/v1/feature_views?project=my_project&data_source=user_profile_source"
  
  # Filter by feature service
  curl -H "Authorization: Bearer <token>" \
    "http://localhost:6572/api/v1/feature_views?project=my_project&feature_service=user_service"
  
  # Multiple filters combined
  curl -H "Authorization: Bearer <token>" \
    "http://localhost:6572/api/v1/feature_views?project=my_project&entity=user&feature=age"
  ```

#### Get Feature View
- **Endpoint**: `GET /api/v1/feature_views/{name}`
- **Description**: Retrieve a specific feature view by name
- **Parameters**:
  - `name` (path): Feature view name
  - `project` (required): Project name
  - `include_relationships` (optional): Include relationships for this feature view
  - `allow_cache` (optional): Whether to allow cached data
- **Examples**:
  ```bash
  # Basic get
  curl -H "Authorization: Bearer <token>" \
    "http://localhost:6572/api/v1/feature_views/user_features?project=my_project"
  
  # With relationships
  curl -H "Authorization: Bearer <token>" \
    "http://localhost:6572/api/v1/feature_views/user_features?project=my_project&include_relationships=true"
  ```

#### List All Feature Views (All Projects)
- **Endpoint**: `GET /api/v1/feature_views/all`
- **Description**: Retrieve all feature views across all projects. Each feature view includes a `project` field.
- **Parameters**:
  - `allow_cache` (optional): Whether to allow cached data
  - `page` (optional): Page number for pagination
  - `limit` (optional): Number of items per page
  - `sort_by` (optional): Field to sort by
  - `sort_order` (optional): Sort order ("asc" or "desc")
  - `include_relationships` (optional): Include relationships for each feature view
- **Examples**:
  ```bash
  curl -H "Authorization: Bearer <token>" \
    "http://localhost:6572/api/v1/feature_views/all?page=1&limit=10&sort_by=name"
  # With relationships
  curl -H "Authorization: Bearer <token>" \
    "http://localhost:6572/api/v1/feature_views/all?include_relationships=true"
  ```
- **Response Example**:
  ```json
  {
    "featureViews": [
      { "name": "user_features", "project": "project1", ... },
      { "name": "item_features", "project": "project2", ... }
    ],
    "pagination": { "page": 1, "limit": 10, "total": 25, "totalPages": 3 },
    "relationships": { ... }
  }
  ```

### Features

#### List Features
- **Endpoint**: `GET /api/v1/features`
- **Description**: Retrieve all features in a project
- **Parameters**:
  - `project` (required): Project name
  - `feature_view` (optional): Filter by feature view name
  - `name` (optional): Filter by feature name
  - `include_relationships` (optional): Include relationships for each feature (relationships are keyed by feature name)
  - `allow_cache` (optional): Whether to allow cached data
  - `page` (optional): Page number for pagination
  - `limit` (optional): Number of items per page
  - `sort_by` (optional): Field to sort by
  - `sort_order` (optional): Sort order ("asc" or "desc")
- **Examples**:
  ```bash
  # Basic list
  curl -H "Authorization: Bearer <token>" \
    "http://localhost:6572/api/v1/features?project=my_project"

  # With pagination and relationships
  curl -H "Authorization: Bearer <token>" \
    "http://localhost:6572/api/v1/features?project=my_project&include_relationships=true&page=1&limit=5"
  ```
- **Response Example**:
  ```json
  {
    "features": [
      { "name": "conv_rate", "featureView": "driver_hourly_stats_fresh", "type": "Float32" },
      { "name": "acc_rate", "featureView": "driver_hourly_stats_fresh", "type": "Float32" },
      { "name": "avg_daily_trips", "featureView": "driver_hourly_stats_fresh", "type": "Int64" },
      { "name": "conv_rate", "featureView": "driver_hourly_stats", "type": "Float32" },
      { "name": "acc_rate", "featureView": "driver_hourly_stats", "type": "Float32" }
    ],
    "pagination": {
      "page": 1,
      "limit": 5,
      "totalCount": 10,
      "totalPages": 2,
      "hasNext": true
    },
    "relationships": {
      "conv_rate": [
        { "source": { "type": "feature", "name": "conv_rate" }, "target": { "type": "featureView", "name": "driver_hourly_stats_fresh" } },
        { "source": { "type": "feature", "name": "conv_rate" }, "target": { "type": "featureView", "name": "driver_hourly_stats" } },
        { "source": { "type": "feature", "name": "conv_rate" }, "target": { "type": "featureService", "name": "driver_activity_v1" } }
      ]
    }
  }
  ```

#### Get Feature
- **Endpoint**: `GET /api/v1/features/{feature_view}/{name}`
- **Description**: Retrieve a specific feature by feature view and name
- **Parameters**:
  - `feature_view` (path): Feature view name
  - `name` (path): Feature name
  - `project` (required): Project name
  - `include_relationships` (optional): Include relationships for this feature
  - `allow_cache` (optional): Whether to allow cached data
- **Examples**:
  ```bash
  # Basic get
  curl -H "Authorization: Bearer <token>" \
    "http://localhost:6572/api/v1/features/driver_hourly_stats/conv_rate?project=my_project"

  # With relationships
  curl -H "Authorization: Bearer <token>" \
    "http://localhost:6572/api/v1/features/driver_hourly_stats/conv_rate?project=my_project&include_relationships=true"
  ```
- **Response Example**:
  ```json
  {
    "name": "conv_rate",
    "featureView": "driver_hourly_stats",
    "type": "Float32",
    "relationships": [
      { "source": { "type": "feature", "name": "conv_rate" }, "target": { "type": "featureView", "name": "driver_hourly_stats_fresh" } },
      { "source": { "type": "feature", "name": "conv_rate" }, "target": { "type": "featureView", "name": "driver_hourly_stats" } },
      { "source": { "type": "feature", "name": "conv_rate" }, "target": { "type": "featureService", "name": "driver_activity_v1" } }
    ]
  }
  ```

#### List All Features (All Projects)
- **Endpoint**: `GET /api/v1/features/all`
- **Description**: Retrieve all features across all projects. Each feature includes a `project` field.
- **Parameters**:
  - `page` (optional): Page number for pagination
  - `limit` (optional): Number of items per page
  - `sort_by` (optional): Field to sort by
  - `sort_order` (optional): Sort order ("asc" or "desc")
  - `include_relationships` (optional): Include relationships for each feature
  - `allow_cache` (optional): Whether to allow cached data
- **Examples**:
  ```bash
  curl -H "Authorization: Bearer <token>" \
    "http://localhost:6572/api/v1/features/all?page=1&limit=5&sort_by=name"
  # With relationships
  curl -H "Authorization: Bearer <token>" \
    "http://localhost:6572/api/v1/features/all?include_relationships=true"
  ```
- **Response Example**:
  ```json
  {
    "features": [
      { "name": "conv_rate", "featureView": "driver_hourly_stats_fresh", "type": "Float32", "project": "multiproject" },
      { "name": "acc_rate", "featureView": "driver_hourly_stats_fresh", "type": "Float32", "project": "multiproject" },
      { "name": "avg_daily_trips", "featureView": "driver_hourly_stats_fresh", "type": "Int64", "project": "multiproject" },
      { "name": "conv_rate", "featureView": "driver_hourly_stats", "type": "Float32", "project": "multiproject" },
      { "name": "acc_rate", "featureView": "driver_hourly_stats", "type": "Float32", "project": "multiproject" }
    ],
    "pagination": {
      "page": 1,
      "limit": 5,
      "total_count": 20,
      "total_pages": 4,
      "has_next": true,
      "has_previous": false
    },
    "relationships": {
      "conv_rate": [
        { "source": { "type": "feature", "name": "conv_rate" }, "target": { "type": "featureView", "name": "driver_hourly_stats" } },
        { "source": { "type": "feature", "name": "conv_rate" }, "target": { "type": "featureView", "name": "driver_hourly_stats_fresh" } },
        { "source": { "type": "feature", "name": "conv_rate" }, "target": { "type": "featureService", "name": "driver_activity_v3" } }
      ]
    }
  }
  ```

### Feature Services

#### List Feature Services
- **Endpoint**: `GET /api/v1/feature_services`
- **Description**: Retrieve all feature services in a project
- **Parameters**:
  - `project` (required): Project name
  - `include_relationships` (optional): Include relationships for each feature service
  - `allow_cache` (optional): Whether to allow cached data
  - `tags` (optional): Filter by tags
  - `feature_view` (optional): Filter feature services by feature view name
  - `page` (optional): Page number for pagination
  - `limit` (optional): Number of items per page
  - `sort_by` (optional): Field to sort by
  - `sort_order` (optional): Sort order ("asc" or "desc")
- **Examples**:
  ```bash
  # Basic list
  curl -H "Authorization: Bearer <token>" \
    "http://localhost:6572/api/v1/feature_services?project=my_project"
  
  # With pagination and relationships
  curl -H "Authorization: Bearer <token>" \
    "http://localhost:6572/api/v1/feature_services?project=my_project&include_relationships=true&page=1&limit=10"
  
  # Filter by feature view
  curl -H "Authorization: Bearer <token>" \
    "http://localhost:6572/api/v1/feature_services?project=my_project&feature_view=user_profile"
  ```

#### Get Feature Service
- **Endpoint**: `GET /api/v1/feature_services/{name}`
- **Description**: Retrieve a specific feature service by name
- **Parameters**:
  - `name` (path): Feature service name
  - `project` (required): Project name
  - `include_relationships` (optional): Include relationships for this feature service
  - `allow_cache` (optional): Whether to allow cached data
- **Examples**:
  ```bash
  # Basic get
  curl -H "Authorization: Bearer <token>" \
    "http://localhost:6572/api/v1/feature_services/recommendation_service?project=my_project"
  
  # With relationships
  curl -H "Authorization: Bearer <token>" \
    "http://localhost:6572/api/v1/feature_services/recommendation_service?project=my_project&include_relationships=true"
  ```

#### List All Feature Services (All Projects)
- **Endpoint**: `GET /api/v1/feature_services/all`
- **Description**: Retrieve all feature services across all projects. Each feature service includes a `project` field.
- **Parameters**:
  - `allow_cache` (optional): Whether to allow cached data
  - `page` (optional): Page number for pagination
  - `limit` (optional): Number of items per page
  - `sort_by` (optional): Field to sort by
  - `sort_order` (optional): Sort order ("asc" or "desc")
  - `include_relationships` (optional): Include relationships for each feature service
- **Examples**:
  ```bash
  curl -H "Authorization: Bearer <token>" \
    "http://localhost:6572/api/v1/feature_services/all?page=1&limit=10&sort_by=name"
  # With relationships
  curl -H "Authorization: Bearer <token>" \
    "http://localhost:6572/api/v1/feature_services/all?include_relationships=true"
  ```
- **Response Example**:
  ```json
  {
    "featureServices": [
      { "name": "recommendation_service", "project": "project1", ... },
      { "name": "scoring_service", "project": "project2", ... }
    ],
    "pagination": { "page": 1, "limit": 10, "total": 25, "totalPages": 3 },
    "relationships": { ... }
  }
  ```

### Lineage and Relationships

#### Get Registry Lineage
- **Endpoint**: `GET /api/v1/lineage/registry`
- **Description**: Retrieve complete registry lineage with relationships and indirect relationships
- **Parameters**:
  - `project` (required): Project name
  - `allow_cache` (optional): Whether to allow cached data
  - `filter_object_type` (optional): Filter by object type (`dataSource`, `entity`, `featureView`, `featureService`, `feature`)
  - `filter_object_name` (optional): Filter by object name
- **Example**:
  ```bash
  curl -H "Authorization: Bearer <token>" \
    "http://localhost:6572/api/v1/lineage/registry?project=my_project"
  ```

#### Get Object Relationships
- **Endpoint**: `GET /api/v1/lineage/objects/{object_type}/{object_name}`
- **Description**: Retrieve relationships for a specific object
- **Parameters**:
  - `object_type` (path): Type of object (`dataSource`, `entity`, `featureView`, `featureService`, `feature`)
  - `object_name` (path): Name of the object
  - `project` (required): Project name
  - `include_indirect` (optional): Whether to include indirect relationships
  - `allow_cache` (optional): Whether to allow cached data
- **Example**:
  ```bash
  curl -H "Authorization: Bearer <token>" \
    "http://localhost:6572/api/v1/lineage/objects/feature/conv_rate?project=my_project&include_indirect=true"
  ```
- **Response Example**:
  ```json
  {
    "relationships": [
      { "source": { "type": "feature", "name": "conv_rate" }, "target": { "type": "featureView", "name": "driver_hourly_stats_fresh" } },
      { "source": { "type": "feature", "name": "conv_rate" }, "target": { "type": "featureView", "name": "driver_hourly_stats" } }
    ],
    "pagination": { "totalCount": 2, "totalPages": 1 }
  }
  ```

#### Get Complete Registry Data
- **Endpoint**: `GET /api/v1/lineage/complete`
- **Description**: Retrieve complete registry data including all objects and relationships (optimized for UI consumption)
- **Parameters**:
  - `project` (required): Project name
  - `allow_cache` (optional): Whether to allow cached data
- **Example**:
  ```bash
  curl -H "Authorization: Bearer <token>" \
    "http://localhost:6572/api/v1/lineage/complete?project=my_project"
  ```
- **Response Example**:
  ```json
  {
    "project": "multiproject",
    "objects": {
      "entities": [ ... ],
      "dataSources": [ ... ],
      "featureViews": [ ... ],
      "featureServices": [ ... ],
      "features": [
        { "name": "conv_rate", "featureView": "driver_hourly_stats_fresh", "type": "Float32" },
        { "name": "acc_rate", "featureView": "driver_hourly_stats_fresh", "type": "Float32" },
        { "name": "avg_daily_trips", "featureView": "driver_hourly_stats_fresh", "type": "Int64" },
        { "name": "conv_rate", "featureView": "driver_hourly_stats", "type": "Float32" },
        { "name": "acc_rate", "featureView": "driver_hourly_stats", "type": "Float32" },
        { "name": "conv_rate_plus_val1", "featureView": "transformed_conv_rate_fresh", "type": "Float64" },
        { "name": "conv_rate_plus_val2", "featureView": "transformed_conv_rate_fresh", "type": "Float64" },
        { "name": "conv_rate_plus_val1", "featureView": "transformed_conv_rate", "type": "Float64" },
        { "name": "conv_rate_plus_val2", "featureView": "transformed_conv_rate", "type": "Float64" }
      ]
    },
    "relationships": [ ... ],
    "indirectRelationships": [ ... ],
    "pagination": {
      "features": { "totalCount": 10, "totalPages": 1 },
      ...
    }
  }
  ```

#### Get Registry Lineage (All Projects)
- **Endpoint**: `GET /api/v1/lineage/registry/all`
- **Description**: Retrieve registry lineage (relationships and indirect relationships) for all projects.
- **Parameters**:
  - `allow_cache` (optional): Whether to allow cached data
  - `filter_object_type` (optional): Filter by object type (`dataSource`, `entity`, `featureView`, `featureService`)
  - `filter_object_name` (optional): Filter by object name
- **Example**:
  ```bash
  curl -H "Authorization: Bearer <token>" \
    "http://localhost:6572/api/v1/lineage/registry/all"
  ```
- **Response Example**:
  ```json
  {
    "relationships": [ { ... , "project": "project1" }, ... ],
    "indirect_relationships": [ { ... , "project": "project2" }, ... ]
  }
  ```

#### Get Complete Registry Data (All Projects)
- **Endpoint**: `GET /api/v1/lineage/complete/all`
- **Description**: Retrieve complete registry data, including all objects and relationships, for all projects. Optimized for UI consumption.
- **Parameters**:
  - `allow_cache` (optional): Whether to allow cached data
- **Example**:
  ```bash
  curl -H "Authorization: Bearer <token>" \
    "http://localhost:6572/api/v1/lineage/complete/all"
  ```
- **Response Example**:
  ```json
  {
    "projects": [
      {
        "project": "project1",
        "objects": {
          "entities": [ ... ],
          "dataSources": [ ... ],
          "featureViews": [ ... ],
          "featureServices": [ ... ]
        },
        "relationships": [ ... ],
        "indirectRelationships": [ ... ]
      },
      { "project": "project2", ... }
    ]
  }
  ```

### Permissions

#### List Permissions
- **Endpoint**: `GET /api/v1/permissions`
- **Description**: Retrieve all permissions in a project
- **Parameters**:
  - `project` (required): Project name
  - `include_relationships` (optional): Include relationships for each permission
  - `allow_cache` (optional): Whether to allow cached data
  - `page` (optional): Page number for pagination
  - `limit` (optional): Number of items per page
  - `sort_by` (optional): Field to sort by
  - `sort_order` (optional): Sort order ("asc" or "desc")
- **Examples**:
  ```bash
  # Basic list
  curl -H "Authorization: Bearer <token>" \
    "http://localhost:6572/api/v1/permissions?project=my_project"
  
  # With pagination and relationships
  curl -H "Authorization: Bearer <token>" \
    "http://localhost:6572/api/v1/permissions?project=my_project&include_relationships=true&page=1&limit=10"
  ```

#### Get Permission
- **Endpoint**: `GET /api/v1/permissions/{name}`
- **Description**: Retrieve a specific permission by name
- **Parameters**:
  - `name` (path): Permission name
  - `project` (required): Project name
  - `include_relationships` (optional): Include relationships for this permission
  - `allow_cache` (optional): Whether to allow cached data
- **Examples**:
  ```bash
  # Basic get
  curl -H "Authorization: Bearer <token>" \
    "http://localhost:6572/api/v1/permissions/read_features?project=my_project"
  
  # With relationships
  curl -H "Authorization: Bearer <token>" \
    "http://localhost:6572/api/v1/permissions/read_features?project=my_project&include_relationships=true"
  ```

### Projects

#### List Projects
- **Endpoint**: `GET /api/v1/projects`
- **Description**: Retrieve all projects
- **Parameters**:
  - `allow_cache` (optional): Whether to allow cached data
  - `page` (optional): Page number for pagination
  - `limit` (optional): Number of items per page
  - `sort_by` (optional): Field to sort by
  - `sort_order` (optional): Sort order ("asc" or "desc")
- **Examples**:
  ```bash
  # Basic list
  curl -H "Authorization: Bearer <token>" \
    "http://localhost:6572/api/v1/projects"
  
  # With pagination
  curl -H "Authorization: Bearer <token>" \
    "http://localhost:6572/api/v1/projects?page=1&limit=10&sort_by=name"
  ```

#### Get Project
- **Endpoint**: `GET /api/v1/projects/{name}`
- **Description**: Retrieve a specific project by name
- **Parameters**:
  - `name` (path): Project name
  - `allow_cache` (optional): Whether to allow cached data
- **Example**:
  ```bash
  curl -H "Authorization: Bearer <token>" \
    "http://localhost:6572/api/v1/projects/my_project"
  ```

### Saved Datasets

#### List Saved Datasets
- **Endpoint**: `GET /api/v1/saved_datasets`
- **Description**: Retrieve all saved datasets in a project
- **Parameters**:
  - `project` (required): Project name
  - `include_relationships` (optional): Include relationships for each saved dataset
  - `allow_cache` (optional): Whether to allow cached data
  - `tags` (optional): Filter by tags
  - `page` (optional): Page number for pagination
  - `limit` (optional): Number of items per page
  - `sort_by` (optional): Field to sort by
  - `sort_order` (optional): Sort order ("asc" or "desc")
- **Examples**:
  ```bash
  # Basic list
  curl -H "Authorization: Bearer <token>" \
    "http://localhost:6572/api/v1/saved_datasets?project=my_project"
  
  # With pagination and relationships
  curl -H "Authorization: Bearer <token>" \
    "http://localhost:6572/api/v1/saved_datasets?project=my_project&include_relationships=true&page=1&limit=10"
  ```

#### Get Saved Dataset
- **Endpoint**: `GET /api/v1/saved_datasets/{name}`
- **Description**: Retrieve a specific saved dataset by name
- **Parameters**:
  - `name` (path): Saved dataset name
  - `project` (required): Project name
  - `include_relationships` (optional): Include relationships for this saved dataset
  - `allow_cache` (optional): Whether to allow cached data
- **Examples**:
  ```bash
  # Basic get
  curl -H "Authorization: Bearer <token>" \
    "http://localhost:6572/api/v1/saved_datasets/training_data?project=my_project"
  
  # With relationships
  curl -H "Authorization: Bearer <token>" \
    "http://localhost:6572/api/v1/saved_datasets/training_data?project=my_project&include_relationships=true"
  ```

#### List All Saved Datasets (All Projects)
- **Endpoint**: `GET /api/v1/saved_datasets/all`
- **Description**: Retrieve all saved datasets across all projects. Each saved dataset includes a `project` field.
- **Parameters**:
  - `allow_cache` (optional): Whether to allow cached data
  - `page` (optional): Page number for pagination
  - `limit` (optional): Number of items per page
  - `sort_by` (optional): Field to sort by
  - `sort_order` (optional): Sort order ("asc" or "desc")
  - `include_relationships` (optional): Include relationships for each saved dataset
- **Examples**:
  ```bash
  curl -H "Authorization: Bearer <token>" \
    "http://localhost:6572/api/v1/saved_datasets/all?page=1&limit=10&sort_by=name"
  # With relationships
  curl -H "Authorization: Bearer <token>" \
    "http://localhost:6572/api/v1/saved_datasets/all?include_relationships=true"
  ```
- **Response Example**:
  ```json
  {
    "savedDatasets": [
      { "name": "training_data", "project": "project1", ... },
      { "name": "validation_data", "project": "project2", ... }
    ],
    "pagination": { "page": 1, "limit": 10, "total": 25, "totalPages": 3 },
    "relationships": { ... }
  }
  ```

### Response Formats

All endpoints return JSON responses with the following general structure:

- **Success (200)**: Returns the requested data
- **Bad Request (400)**: Invalid parameters or request format
- **Unauthorized (401)**: Missing or invalid authentication token
- **Not Found (404)**: Requested resource does not exist
- **Internal Server Error (500)**: Server-side error

#### Enhanced Response Formats

The REST API now supports enhanced response formats for relationships and pagination:

**Single Object Endpoints (GET `/resource/{name}`):**

Without relationships:
```json
{
  "entity": { ... }
}
```

With relationships:
```json
{
  "entity": { ... },
  "relationships": [
    {
      "source": {
        "type": "entity",
        "name": "customer_id"
      },
      "target": {
        "type": "featureView",
        "name": "customer_features"
      }
    }
  ]
}
```

**List Endpoints (GET `/resources`):**

Without relationships or pagination:
```json
{
  "entities": [
    { "name": "customer_id", ... },
    { "name": "driver_id", ... }
  ]
}
```

With pagination only:
```json
{
  "entities": [
    { "name": "customer_id", ... },
    { "name": "driver_id", ... }
  ],
  "pagination": {
    "page": 1,
    "limit": 10,
    "total": 25,
    "totalPages": 3
  }
}
```

With relationships and pagination:
```json
{
  "entities": [
    { "name": "customer_id", ... },
    { "name": "driver_id", ... }
  ],
  "pagination": {
    "page": 1,
    "limit": 10,
    "total": 25,
    "totalPages": 3
  },
  "relationships": {
    "customer_id": [
      {
        "source": {
          "type": "entity",
          "name": "customer_id"
        },
        "target": {
          "type": "featureView",
          "name": "customer_features"
        }
      }
    ],
    "driver_id": [
      {
        "source": {
          "type": "entity",
          "name": "driver_id"
        },
        "target": {
          "type": "featureView",
          "name": "driver_features"
        }
      }
    ]
  }
}
```

### Relationships and Pagination

The REST API has been enhanced with comprehensive support for relationships and pagination across all endpoints.

#### Relationships

Relationships show how different Feast objects connect to each other, providing insight into dependencies and data lineage. When the `include_relationships` parameter is set to `true`, the API returns both direct and indirect relationships.

**Supported Object Types:**
- `entity` - Feast entities
- `dataSource` - Data sources
- `featureView` - Feature views (including regular, on-demand, and stream)
- `feature` - Features (including features from on-demand feature views)
- `featureService` - Feature services
- `permission` - Permissions
- `savedDataset` - Saved datasets

**Common Relationship Patterns:**
- Feature Views → Data Sources (feature views depend on data sources)
- Feature Views → Entities (feature views use entities as join keys)
- Feature Services → Feature Views (feature services consume feature views)
- Features → Feature Views (features belong to feature views, including on-demand feature views)
- Features → Feature Services (features are consumed by feature services)
- Entities → Data Sources (entities connect to data sources through feature views)
- Entities → Feature Services (entities connect to feature services through feature views)

#### Pagination

All list endpoints support pagination to improve performance and manageability of large datasets:

- **`page`** - Page number (starts from 1)
- **`limit`** - Number of items per page (maximum 100)
- **`sort_by`** - Field to sort by
- **`sort_order`** - Sort order: "asc" (ascending) or "desc" (descending)

### Interactive API Documentation

When the REST API server is running, you can access interactive documentation at:

- **Swagger UI**: `http://localhost:6572/` (root path)
- **ReDoc**: `http://localhost:6572/docs`
- **OpenAPI Schema**: `http://localhost:6572/openapi.json`

## How to configure the server

## CLI

There is a CLI command that starts the Registry server: `feast serve_registry`. By default, remote Registry Server uses port 6570, the port can be overridden with a `--port` flag.
To start the Registry Server in TLS mode, you need to provide the private and public keys using the `--key` and `--cert` arguments.
More info about TLS mode can be found in [feast-client-connecting-to-remote-registry-sever-started-in-tls-mode](../../how-to-guides/starting-feast-servers-tls-mode.md#starting-feast-registry-server-in-tls-mode)

To enable REST API support along with gRPC, start the registry server with REST mode enabled : 

`feast serve_registry --rest-api`

This launches both the gRPC and REST servers concurrently. The REST server listens on port 6572 by default.

To run a REST-only server (no gRPC):

`feast serve_registry --rest-api --no-grpc`


## How to configure the client

Please see the detail how to configure Remote Registry client [remote.md](../registries/remote.md)

# Registry Server Permissions and Access Control

Please refer the [page](./../registry/registry-permissions.md) for more details on API Endpoints and Permissions.

## How to configure Authentication and Authorization ?

Please refer the [page](./../../../docs/getting-started/concepts/permission.md) for more details on how to configure authentication and authorization.

### Metrics

#### Get Resource Counts
- **Endpoint**: `GET /api/v1/metrics/resource_counts`
- **Description**: Retrieve counts of registry objects (entities, data sources, feature views, etc.) for a project or across all projects.
- **Parameters**:
  - `project` (optional): Project name to filter resource counts (if not provided, returns counts for all projects)
- **Examples**:
  ```bash
  # Get counts for specific project
  curl -H "Authorization: Bearer <token>" \
    "http://localhost:6572/api/v1/metrics/resource_counts?project=my_project"
  
  # Get counts for all projects
  curl -H "Authorization: Bearer <token>" \
    "http://localhost:6572/api/v1/metrics/resource_counts"
  ```
- **Response Example** (single project):
  ```json
  {
    "project": "my_project",
    "counts": {
      "entities": 5,
      "dataSources": 3,
      "savedDatasets": 2,
      "features": 12,
      "featureViews": 4,
      "featureServices": 2
    }
  }
  ```
- **Response Example** (all projects):
  ```json
  {
    "total": {
      "entities": 15,
      "dataSources": 8,
      "savedDatasets": 5,
      "features": 35,
      "featureViews": 12,
      "featureServices": 6
    },
    "perProject": {
      "project_a": {
        "entities": 5,
        "dataSources": 3,
        "savedDatasets": 2,
        "features": 12,
        "featureViews": 4,
        "featureServices": 2
      },
      "project_b": {
        "entities": 10,
        "dataSources": 5,
        "savedDatasets": 3,
        "features": 23,
        "featureViews": 8,
        "featureServices": 4
      }
    }
  }
  ```

#### Get Recently Visited Objects
- **Endpoint**: `GET /api/v1/metrics/recently_visited`
- **Description**: Retrieve the most recently visited registry objects for the authenticated user in a project.
- **Parameters**:
  - `project` (optional): Project name to filter recent visits (defaults to current project)
  - `object` (optional): Object type to filter recent visits (e.g., entities, features, feature_services)
  - `page` (optional): Page number for pagination (starts from 1)
  - `limit` (optional): Number of items per page (maximum 100)
  - `sort_by` (optional): Field to sort by (e.g., timestamp, path, object)
  - `sort_order` (optional): Sort order: "asc" or "desc" (default: "asc")
- **Examples**:
  ```bash
  # Get all recent visits for a project
  curl -H "Authorization: Bearer <token>" \
    "http://localhost:6572/api/v1/metrics/recently_visited?project=my_project"
  
  # Get recent visits with pagination
  curl -H "Authorization: Bearer <token>" \
    "http://localhost:6572/api/v1/metrics/recently_visited?project=my_project&page=1&limit=10"
  
  # Get recent visits filtered by object type
  curl -H "Authorization: Bearer <token>" \
    "http://localhost:6572/api/v1/metrics/recently_visited?project=my_project&object=entities"
  
  # Get recent visits sorted by timestamp descending
  curl -H "Authorization: Bearer <token>" \
    "http://localhost:6572/api/v1/metrics/recently_visited?project=my_project&sort_by=timestamp&sort_order=desc"
  ```
- **Response Example** (without pagination):
  ```json
  {
    "visits": [
      {
        "path": "/api/v1/entities/driver",
        "timestamp": "2024-07-18T12:34:56.789Z",
        "project": "my_project",
        "user": "alice",
        "object": "entities",
        "object_name": "driver",
        "method": "GET"
      },
      {
        "path": "/api/v1/feature_services/user_service",
        "timestamp": "2024-07-18T12:30:45.123Z",
        "project": "my_project",
        "user": "alice",
        "object": "feature_services",
        "object_name": "user_service",
        "method": "GET"
      }
    ],
    "pagination": {
      "totalCount": 2
    }
  }
  ```
- **Response Example** (with pagination):
  ```json
  {
    "visits": [
      {
        "path": "/api/v1/entities/driver",
        "timestamp": "2024-07-18T12:34:56.789Z",
        "project": "my_project",
        "user": "alice",
        "object": "entities",
        "object_name": "driver",
        "method": "GET"
      }
    ],
    "pagination": {
      "page": 1,
      "limit": 10,
      "totalCount": 25,
      "totalPages": 3,
      "hasNext": true,
      "hasPrevious": false
    }
  }
  ```

**Note**: Recent visits are automatically logged when users access registry objects via the REST API. The logging behavior can be configured through the `feature_server.recent_visit_logging` section in `feature_store.yaml` (see configuration section below).

<<<<<<< HEAD

### Search API

#### Search Resources
- **Endpoint**: `GET /api/v1/search`
- **Description**: Search across all Feast resources including entities, feature views, features, feature services, data sources, and saved datasets. Supports cross-project search, fuzzy matching, relevance scoring, and advanced filtering.
- **Parameters**:
  - `query` (required): Search query string. Searches in resource names, descriptions, and tags. Empty string returns all resources.
  - `projects` (optional): List of project names to search in. If not specified, searches all projects
  - `allow_cache` (optional, default: `true`): Whether to allow cached data
  - `tags` (optional): Filter results by tags in key:value format (e.g., `tags=environment:production&tags=team:ml`)
  - `page` (optional, default: `1`): Page number for pagination (starts from 1)
  - `limit` (optional, default: `50`, max: `100`): Number of items per page
  - `sort_by` (optional, default: `match_score`): Field to sort by (`match_score`, `name`, or `type`)
  - `sort_order` (optional, default: `desc`): Sort order ("asc" or "desc")
- **Search Algorithm**:
  - **Exact name match**: Highest priority (score: 100)
  - **Description match**: High priority (score: 80) 
  - **Feature name match**: Medium-high priority (score: 50)
  - **Tag match**: Medium priority (score: 60)
  - **Fuzzy name match**: Lower priority (score: 40, similarity threshold: 50%)
- **Examples**:
  ```bash
  # Basic search across all projects
  curl -H "Authorization: Bearer <token>" \
    "http://localhost:6572/api/v1/search?query=user"
  
  # Search in specific projects
  curl -H "Authorization: Bearer <token>" \
    "http://localhost:6572/api/v1/search?query=driver&projects=ride_sharing&projects=analytics"
  
  # Search with tag filtering
  curl -H "Authorization: Bearer <token>" \
    "http://localhost:6572/api/v1/search?query=features&tags=environment:production&tags=team:ml"
  
  # Search with pagination and sorting
  curl -H "Authorization: Bearer <token>" \
    "http://localhost:6572/api/v1/search?query=conv_rate&page=1&limit=10&sort_by=name&sort_order=asc"
  
  # Empty query to list all resources with filtering
  curl -H "Authorization: Bearer <token>" \
    "http://localhost:6572/api/v1/search?query=&projects=my_project&page=1&limit=20"
  ```
- **Response Example**:
  ```json
  {
    "query": "user",
    "projects_searched": ["project1", "project2"],
    "results": [
      {
        "type": "entity",
        "name": "user_id",
        "description": "Primary identifier for users",
        "project": "project1",
        "match_score": 100
      },
      {
        "type": "featureView",
        "name": "user_features",
        "description": "User demographic and behavioral features",
        "project": "project1",
        "match_score": 100
      },
      {
        "type": "feature",
        "name": "user_age",
        "description": "Age of the user in years",
        "project": "project1",
        "match_score": 80
      },
      {
        "type": "dataSource",
        "name": "user_analytics",
        "description": "Analytics data for user behavior tracking",
        "project": "project2",
        "match_score": 80
      }
    ],
    "pagination": {
      "page": 1,
      "limit": 50,
      "totalCount": 4,
      "totalPages": 1,
      "hasNext": false,
      "hasPrevious": false
    },
    "errors": []
  }
  ```
- **Project Handling**:
  - **No projects specified**: Searches all available projects
  - **Single project**: Searches only that project (includes warning if project doesn't exist)
  - **Multiple projects**: Searches only existing projects, includes warnings about non-existent ones
  - **Empty projects list**: Treated as search all projects
- **Error Responses**:
  ```json
  // Invalid sort_by parameter (HTTP 400)
  {
    "detail": "Invalid sort_by parameter: 'invalid_field'. Valid options are: ['match_score', 'name', 'type']"
  }
  
  // Invalid sort_order parameter (HTTP 400)
  {
    "detail": "Invalid sort_order parameter: 'invalid_order'. Valid options are: ['asc', 'desc']"
  }
  
  // Invalid pagination limit above maximum (HTTP 400)
  {
    "detail": "Invalid limit parameter: '150'. Must be less than or equal to 100"
  }
  
  // Missing required query parameter (HTTP 422)
  {
    "detail": [
      {
        "type": "missing",
        "loc": ["query_params", "query"],
        "msg": "Field required"
      }
    ]
  }
  
  // Successful response with warnings
  {
    "query": "user",
    "projects_searched": ["existing_project"],
    "results": [],
    "pagination": {
      "page": 1,
      "limit": 50,
      "totalCount": 0,
      "totalPages": 0
    },
    "errors": ["Following projects do not exist: nonexistent_project"]
  }

  // Successful response but empty results
  {
    "query": "user",
    "projects_searched": ["existing_project"],
    "results": [],
    "pagination": {
      "page": 1,
      "limit": 50,
      "totalCount": 0,
      "totalPages": 0
    },
    "errors": []
  }
  ```
---
=======
#### Get Popular Tags
- **Endpoint**: `GET /api/v1/metrics/popular_tags`
- **Description**: Discover Feature Views by popular tags. Returns the most popular tags (tags assigned to maximum number of feature views) with their associated feature views. If no project is specified, returns popular tags across all projects.
- **Parameters**:
  - `project` (optional): Project name for popular tags (returns all projects if not specified)
  - `limit` (optional, default: 4): Number of popular tags to return
  - `allow_cache` (optional, default: true): Whether to allow cached responses
- **Examples**:
  ```bash
  # Basic usage (all projects)
  curl -H "Authorization: Bearer <token>" \
    "http://localhost:6572/api/v1/metrics/popular_tags"
  
  # Specific project
  curl -H "Authorization: Bearer <token>" \
    "http://localhost:6572/api/v1/metrics/popular_tags?project=my_project"
  
  # Custom limit
  curl -H "Authorization: Bearer <token>" \
    "http://localhost:6572/api/v1/metrics/popular_tags?project=my_project&limit=3"
  ```
- **Response Model**: `PopularTagsResponse`
- **Response Example**:
  ```json
  {
    "popular_tags": [
      {
        "tag_key": "environment",
        "tag_value": "production",
        "feature_views": [
          {
            "name": "user_features",
            "project": "my_project"
          },
          {
            "name": "order_features",
            "project": "my_project"
          }
        ],
        "total_feature_views": 2
      },
      {
        "tag_key": "team",
        "tag_value": "ml_team",
        "feature_views": [
          {
            "name": "user_features",
            "project": "my_project"
          }
        ],
        "total_feature_views": 1
      }
    ],
    "metadata": {
      "totalFeatureViews": 3,
      "totalTags": 2,
      "limit": 4
    }
  }
  ```

**Response Models:**
- `FeatureViewInfo`: Contains feature view name and project
- `PopularTagInfo`: Contains tag information and associated feature views
- `PopularTagsMetadata`: Contains metadata about the response
- `PopularTagsResponse`: Main response model containing popular tags and metadata
>>>>>>> 2e5f5649

## Registry Server Configuration: Recent Visit Logging

The registry server supports configuration of recent visit logging via the `feature_server` section in `feature_store.yaml`.

**Example:**
```yaml
feature_server:
  type: local
  recent_visit_logging:
    limit: 100  # Number of recent visits to store per user
    log_patterns:
      - ".*/entities/(?!all$)[^/]+$"
      - ".*/data_sources/(?!all$)[^/]+$"
      - ".*/feature_views/(?!all$)[^/]+$"
      - ".*/features/(?!all$)[^/]+$"
      - ".*/feature_services/(?!all$)[^/]+$"
      - ".*/saved_datasets/(?!all$)[^/]+$"
      - ".*/custom_api/.*"
```

**Configuration Options:**
- **recent_visit_logging.limit**: Maximum number of recent visits to store per user (default: 100).
- **recent_visit_logging.log_patterns**: List of regex patterns for API paths to log as recent visits.

**Default Log Patterns:**
- `.*/entities/(?!all$)[^/]+$` - Individual entity endpoints
- `.*/data_sources/(?!all$)[^/]+$` - Individual data source endpoints  
- `.*/feature_views/(?!all$)[^/]+$` - Individual feature view endpoints
- `.*/features/(?!all$)[^/]+$` - Individual feature endpoints
- `.*/feature_services/(?!all$)[^/]+$` - Individual feature service endpoints
- `.*/saved_datasets/(?!all$)[^/]+$` - Individual saved dataset endpoints

**Behavior:**
- Only requests matching one of the `log_patterns` will be tracked
- Only the most recent `limit` visits per user are stored
- Metrics endpoints (`/metrics/*`) are automatically excluded from logging to prevent circular references
- Visit data is stored per user and per project in the registry metadata
<|MERGE_RESOLUTION|>--- conflicted
+++ resolved
@@ -1123,7 +1123,6 @@
 
 **Note**: Recent visits are automatically logged when users access registry objects via the REST API. The logging behavior can be configured through the `feature_server.recent_visit_logging` section in `feature_store.yaml` (see configuration section below).
 
-<<<<<<< HEAD
 
 ### Search API
 
@@ -1275,7 +1274,6 @@
   }
   ```
 ---
-=======
 #### Get Popular Tags
 - **Endpoint**: `GET /api/v1/metrics/popular_tags`
 - **Description**: Discover Feature Views by popular tags. Returns the most popular tags (tags assigned to maximum number of feature views) with their associated feature views. If no project is specified, returns popular tags across all projects.
@@ -1342,7 +1340,6 @@
 - `PopularTagInfo`: Contains tag information and associated feature views
 - `PopularTagsMetadata`: Contains metadata about the response
 - `PopularTagsResponse`: Main response model containing popular tags and metadata
->>>>>>> 2e5f5649
 
 ## Registry Server Configuration: Recent Visit Logging
 
