# Roadmap

The list below contains the functionality that contributors are planning to develop for Feast

* Items below that are in development (or planned for development) will be indicated in parentheses.
* We welcome contribution to all items in the roadmap!
* Want to influence our roadmap and prioritization? Submit your feedback to [this form](https://docs.google.com/forms/d/e/1FAIpQLSfa1nRQ0sKz-JEFnMMCi4Jseag\_yDssO\_3nV9qMfxfrkil-wA/viewform).
* Want to speak to a Feast contributor? We are more than happy to jump on a call. Please schedule a time using [Calendly](https://calendly.com/d/x2ry-g5bb/meet-with-feast-team).
<<<<<<< HEAD



*   **Data Sources**
    * [x] [Redshift source](https://docs.feast.dev/reference/data-sources/redshift)
    * [x] [BigQuery source](https://docs.feast.dev/reference/data-sources/bigquery)
    * [x] [Parquet file source](https://docs.feast.dev/reference/data-sources/file)
    * [ ] Kafka source (Planned for Q4 2021)
    * [ ] Synapse source (Planned for Q4 2021)
    * [ ] Snowflake source (Planned for Q4 2021)
    * [ ] HTTP source


=======
* **Data Sources**
  * [x] [Redshift source](https://docs.feast.dev/reference/data-sources/redshift)
  * [x] [BigQuery source](https://docs.feast.dev/reference/data-sources/bigquery)
  * [x] [Parquet file source](https://docs.feast.dev/reference/data-sources/file)
  * [ ] Kafka source (Planned for Q4 2021)
  * [ ] Synapse source (Planned for Q4 2021)
  * [ ] Snowflake source (Planned for Q4 2021)
  * [ ] HTTP source
>>>>>>> 37687668
* **Offline Stores**
  * [x] [Redshift](https://docs.feast.dev/reference/offline-stores/redshift)
  * [x] [BigQuery](https://docs.feast.dev/reference/offline-stores/bigquery)
  * [x] [In-memory / Pandas](https://docs.feast.dev/reference/offline-stores/file)
  * [x] [Custom offline store support](https://docs.feast.dev/how-to-guides/adding-a-new-offline-store)
  * [x] [Hive (community maintained)](https://github.com/baineng/feast-hive)
  * [x] [Postgres (community maintained)](https://github.com/nossrannug/feast-postgres)
  * [ ] Snowflake (Planned for Q4 2021)
  * [ ] Synapse (Planned for Q4 2021)
* **Online Stores**
  * [x] [DynamoDB](https://docs.feast.dev/reference/online-stores/dynamodb)
  * [x] [Redis](https://docs.feast.dev/reference/online-stores/redis)
  * [x] [Datastore](https://docs.feast.dev/reference/online-stores/datastore)
  * [x] [SQLite](https://docs.feast.dev/reference/online-stores/sqlite)
  * [x] [Custom online store support](https://docs.feast.dev/how-to-guides/adding-support-for-a-new-online-store)
  * [x] [Postgres (community maintained)](https://github.com/nossrannug/feast-postgres)
  * [ ] Bigtable
  * [ ] Cassandra\\
* **Streaming**
  * [x] [Custom streaming ingestion job support](https://docs.feast.dev/how-to-guides/creating-a-custom-provider)
  * [ ] Streaming ingestion on AWS (Planned for Q4 2021)
  * [ ] Streaming ingestion on GCP
* **Feature Engineering**
  * [x] On-demand Transformations (Alpha release. See [RFC](https://docs.google.com/document/d/1lgfIw0Drc65LpaxbUu49RCeJgMew547meSJttnUqz7c/edit#))
  * [ ] Batch transformation (SQL)
  * [ ] Streaming transformation
* **Deployments**
  * [x] AWS Lambda (Alpha release. See [RFC](https://docs.google.com/document/d/1eZWKWzfBif66LDN32IajpaG-j82LSHCCOzY6R7Ax7MI/edit))
  * [ ] Cloud Run
  * [ ] Kubernetes
  * [ ] KNative\\
* **Feature Serving**
  * [x] Python Client
  * [x] REST Feature Server (Python) (Alpha release. See [RFC](https://docs.google.com/document/d/1iXvFhAsJ5jgAhPOpTdB3j-Wj1S9x3Ev\_Wr6ZpnLzER4/edit))
  * [x] gRPC Feature Server (Java) (See [#1497](https://github.com/feast-dev/feast/issues/1497))
  * [ ] Java Client
  * [ ] Go Client
  * [ ] Push API
  * [ ] Delete API
  * [ ] Feature Logging (for training)
* **Data Quality Management**
  * [ ] Data profiling and validation (Great Expectations) (Planned for Q4 2021)
  * [ ] Metric production
  * [ ] Training-serving skew detection
  * [ ] Drift detection
  * [ ] Alerting
* **Feature Discovery and Governance**
  * [x] Python SDK for browsing feature registry
  * [x] CLI for browsing feature registry
  * [x] Model-centric feature tracking (feature services)
  * [ ] REST API for browsing feature registry
  * [ ] Feast Web UI (Planned for Q4 2021)
  * [ ] Feature versioning
  * [ ] Amundsen integration<|MERGE_RESOLUTION|>--- conflicted
+++ resolved
@@ -6,21 +6,7 @@
 * We welcome contribution to all items in the roadmap!
 * Want to influence our roadmap and prioritization? Submit your feedback to [this form](https://docs.google.com/forms/d/e/1FAIpQLSfa1nRQ0sKz-JEFnMMCi4Jseag\_yDssO\_3nV9qMfxfrkil-wA/viewform).
 * Want to speak to a Feast contributor? We are more than happy to jump on a call. Please schedule a time using [Calendly](https://calendly.com/d/x2ry-g5bb/meet-with-feast-team).
-<<<<<<< HEAD
 
-
-
-*   **Data Sources**
-    * [x] [Redshift source](https://docs.feast.dev/reference/data-sources/redshift)
-    * [x] [BigQuery source](https://docs.feast.dev/reference/data-sources/bigquery)
-    * [x] [Parquet file source](https://docs.feast.dev/reference/data-sources/file)
-    * [ ] Kafka source (Planned for Q4 2021)
-    * [ ] Synapse source (Planned for Q4 2021)
-    * [ ] Snowflake source (Planned for Q4 2021)
-    * [ ] HTTP source
-
-
-=======
 * **Data Sources**
   * [x] [Redshift source](https://docs.feast.dev/reference/data-sources/redshift)
   * [x] [BigQuery source](https://docs.feast.dev/reference/data-sources/bigquery)
@@ -29,7 +15,6 @@
   * [ ] Synapse source (Planned for Q4 2021)
   * [ ] Snowflake source (Planned for Q4 2021)
   * [ ] HTTP source
->>>>>>> 37687668
 * **Offline Stores**
   * [x] [Redshift](https://docs.feast.dev/reference/offline-stores/redshift)
   * [x] [BigQuery](https://docs.feast.dev/reference/offline-stores/bigquery)
