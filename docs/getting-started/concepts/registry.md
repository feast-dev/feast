# Registry

Feast uses a registry to store all applied Feast objects (e.g. Feature views, entities, etc). The registry exposes
methods to apply, list, retrieve and delete these objects, and is an abstraction with multiple implementations.

### Options for registry implementations

#### File-based registry
By default, Feast uses a file-based registry implementation, which stores the protobuf representation of the registry as
a serialized file. This registry file can be stored in a local file system, or in cloud storage (in, say, S3 or GCS, or Azure).

The quickstart guides that use `feast init` will use a registry on a local file system. To allow Feast to configure
a remote file registry, you need to create a GCS / S3 bucket that Feast can understand:
{% tabs %}
{% tab title="Example S3 file registry" %}
```yaml
project: feast_demo_aws
provider: aws
registry: 
  path: s3://[YOUR BUCKET YOU CREATED]/registry.pb
  cache_ttl_seconds: 60
online_store: null
offline_store:
  type: file
```
{% endtab %}

{% tab title="Example GCS file registry" %}
```yaml
project: feast_demo_gcp
provider: gcp
registry:
  path: gs://[YOUR BUCKET YOU CREATED]/registry.pb
  cache_ttl_seconds: 60
online_store: null
offline_store:
  type: file
```
{% endtab %}
{% endtabs %}

However, there are inherent limitations with a file-based registry, since changing a single field in the registry
requires re-writing the whole registry file. With multiple concurrent writers, this presents a risk of data loss, or
bottlenecks writes to the registry since all changes have to be serialized (e.g. when running materialization for
multiple feature views or time ranges concurrently).

#### SQL Registry
Alternatively, a [SQL Registry](../../tutorials/using-scalable-registry.md) can be used for a more scalable registry.

The configuration roughly looks like:
```yaml
project: <your project name>
provider: <provider name>
online_store: redis
offline_store: file
registry:
    registry_type: sql
    path: postgresql://postgres:mysecretpassword@127.0.0.1:55001/feast
    cache_ttl_seconds: 60
<<<<<<< HEAD
    registry_schema: feature_store_registry
=======
    sqlalchemy_config_kwargs:
        echo: false
        pool_pre_ping: true
>>>>>>> 5561b306
```

This supports any SQLAlchemy compatible database as a backend. The exact schema can be seen in [sql.py](https://github.com/feast-dev/feast/blob/master/sdk/python/feast/infra/registry/sql.py)

### Updating the registry

We recommend users store their Feast feature definitions in a version controlled repository, which then via CI/CD
automatically stays synced with the registry. Users will often also want multiple registries to correspond to
different environments (e.g. dev vs staging vs prod), with staging and production registries with locked down write
access since they can impact real user traffic. See [Running Feast in Production](../../how-to-guides/running-feast-in-production.md#1.-automatically-deploying-changes-to-your-feature-definitions) for details on how to set this up.

### Accessing the registry from clients

Users can specify the registry through a `feature_store.yaml` config file, or programmatically. We often see teams
preferring the programmatic approach because it makes notebook driven development very easy:

#### Option 1: programmatically specifying the registry

```python
repo_config = RepoConfig(
    registry=RegistryConfig(path="gs://feast-test-gcs-bucket/registry.pb"),
    project="feast_demo_gcp",
    provider="gcp",
    offline_store="file",  # Could also be the OfflineStoreConfig e.g. FileOfflineStoreConfig
    online_store="null",  # Could also be the OnlineStoreConfig e.g. RedisOnlineStoreConfig
)
store = FeatureStore(config=repo_config)
```

#### Option 2: specifying the registry in the project's `feature_store.yaml` file

```yaml
project: feast_demo_aws
provider: aws
registry: s3://feast-test-s3-bucket/registry.pb
online_store: null
offline_store:
  type: file
```

Instantiating a `FeatureStore` object can then point to this:

```python
store = FeatureStore(repo_path=".")
```<|MERGE_RESOLUTION|>--- conflicted
+++ resolved
@@ -57,13 +57,10 @@
     registry_type: sql
     path: postgresql://postgres:mysecretpassword@127.0.0.1:55001/feast
     cache_ttl_seconds: 60
-<<<<<<< HEAD
     registry_schema: feature_store_registry
-=======
     sqlalchemy_config_kwargs:
         echo: false
         pool_pre_ping: true
->>>>>>> 5561b306
 ```
 
 This supports any SQLAlchemy compatible database as a backend. The exact schema can be seen in [sql.py](https://github.com/feast-dev/feast/blob/master/sdk/python/feast/infra/registry/sql.py)
