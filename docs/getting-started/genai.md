--- conflicted
+++ resolved
@@ -103,7 +103,6 @@
 - Generating embeddings for millions of text chunks
 - Efficiently materializing features to vector databases
 - Scaling RAG applications to enterprise-level document repositories
-<<<<<<< HEAD
 
 ## Model Context Protocol (MCP) Support
 
@@ -151,8 +150,6 @@
 
 For a complete example, see the [MCP Feature Store Example](../../examples/mcp_feature_store/).
 
-=======
->>>>>>> 9ba9ded7
 ## Learn More
 
 For more detailed information and examples:
