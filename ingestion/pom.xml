--- conflicted
+++ resolved
@@ -32,8 +32,6 @@
   <build>
     <plugins>
       <plugin>
-<<<<<<< HEAD
-=======
         <groupId>org.apache.maven.plugins</groupId>
         <artifactId>maven-compiler-plugin</artifactId>
         <configuration>
@@ -43,7 +41,6 @@
       </plugin>
 
       <plugin>
->>>>>>> de8e4e1f
         <groupId>org.apache.maven.plugins</groupId>
         <artifactId>maven-shade-plugin</artifactId>
         <version>3.2.1</version>
@@ -102,8 +99,6 @@
       <groupId>dev.feast</groupId>
       <artifactId>datatypes-java</artifactId>
       <version>${project.version}</version>
-<<<<<<< HEAD
-=======
     </dependency>
 
     <dependency>
@@ -128,7 +123,6 @@
       <groupId>dev.feast</groupId>
       <artifactId>feast-storage-connector-bigquery</artifactId>
       <version>${project.version}</version>
->>>>>>> de8e4e1f
     </dependency>
 
     <dependency>
