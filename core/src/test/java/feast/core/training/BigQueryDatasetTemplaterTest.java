--- conflicted
+++ resolved
@@ -112,10 +112,9 @@
     int limit = 100;
     String featureId = "myentity.feature1";
     String featureName = "feature1";
-    String tableId = "project.dataset.myentity";
 
     when(featureInfoRespository.findAllById(any(List.class)))
-        .thenReturn(Collections.singletonList(createFeatureInfo(featureId, featureName, tableId)));
+        .thenReturn(Collections.singletonList(createFeatureInfo(featureId, featureName)));
 
     FeatureSet fs =
         FeatureSet.newBuilder()
@@ -140,24 +139,21 @@
     Features features = (Features) actualContext.get("feature_set");
     assertThat(features.getColumns().size(), equalTo(1));
     assertThat(features.getColumns().get(0), equalTo(featureName));
-    assertThat(features.getTableId(), equalTo(tableId));
   }
 
   @Test
   public void shouldRenderCorrectQuery1() throws Exception {
-    String tableId1 = "project.dataset.myentity";
     String featureId1 = "myentity.feature1";
     String featureName1 = "feature1";
     String featureId2 = "myentity.feature2";
     String featureName2 = "feature2";
 
-    FeatureInfo featureInfo1 = createFeatureInfo(featureId1, featureName1, tableId1);
-    FeatureInfo featureInfo2 = createFeatureInfo(featureId2, featureName2, tableId1);
-
-    String tableId2 = "project.dataset.myentity";
+    FeatureInfo featureInfo1 = createFeatureInfo(featureId1, featureName1);
+    FeatureInfo featureInfo2 = createFeatureInfo(featureId2, featureName2);
+
     String featureId3 = "myentity.feature3";
     String featureName3 = "feature3";
-    FeatureInfo featureInfo3 = createFeatureInfo(featureId3, featureName3, tableId2);
+    FeatureInfo featureInfo3 = createFeatureInfo(featureId3, featureName3);
 
     when(featureInfoRespository.findAllById(any(List.class)))
         .thenReturn(Arrays.asList(featureInfo1, featureInfo2, featureInfo3));
@@ -183,11 +179,10 @@
     List<FeatureInfo> featureInfos = new ArrayList<>();
     List<String> featureIds = new ArrayList<>();
 
-    String tableId = "project.dataset.myentity";
     String featureId = "myentity.feature1";
     String featureName = "feature1";
 
-    featureInfos.add(createFeatureInfo(featureId, featureName, tableId));
+    featureInfos.add(createFeatureInfo(featureId, featureName));
     featureIds.add(featureId);
 
     when(featureInfoRespository.findAllById(any(List.class))).thenReturn(featureInfos);
@@ -217,28 +212,11 @@
     assertThat(query, equalTo(expQuery));
   }
 
-<<<<<<< HEAD
-  private FeatureInfo createFeatureInfo(String id, String tableId) {
-    FeatureSpec fs =
-        FeatureSpec.newBuilder()
-            .setId(id)
-=======
-  private FeatureInfo createFeatureInfo(String featureId, String featureName, String tableId) {
-    StorageSpec storageSpec =
-        StorageSpec.newBuilder()
-            .setId("BQ")
-            .setType("bigquery")
-            .putOptions("project", tableId.split("\\.")[0])
-            .putOptions("dataset", tableId.split("\\.")[1])
-            .build();
-    StorageInfo storageInfo = new StorageInfo(storageSpec);
-
+  private FeatureInfo createFeatureInfo(String featureId, String featureName) {
     FeatureSpec fs =
         FeatureSpec.newBuilder()
             .setId(featureId)
             .setName(featureName)
-            .setDataStores(DataStores.newBuilder().setWarehouse(DataStore.newBuilder().setId("BQ")))
->>>>>>> aeb12cd3
             .build();
 
     EntitySpec entitySpec = EntitySpec.newBuilder().setName(featureId.split("\\.")[0]).build();
