#
# Copyright 2018 The Feast Authors
#
# Licensed under the Apache License, Version 2.0 (the "License");
# you may not use this file except in compliance with the License.
# You may obtain a copy of the License at
#
#     https://www.apache.org/licenses/LICENSE-2.0
#
# Unless required by applicable law or agreed to in writing, software
# distributed under the License is distributed on an "AS IS" BASIS,
# WITHOUT WARRANTIES OR CONDITIONS OF ANY KIND, either express or implied.
# See the License for the specific language governing permissions and
# limitations under the License.
#
#

grpc:
  # The port number Feast Serving GRPC service should listen on
  port: ${GRPC_PORT:6565}
  # This allows client to discover GRPC endpoints easily
  # https://github.com/grpc/grpc-java/blob/master/documentation/server-reflection-tutorial.md
  enable-reflection: true

feast:
#  version: @project.version@
  jobs:
    # Runner type for feature population jobs. Currently supported runner types are
    # DirectRunner and DataflowRunner.
    runner: ${JOB_RUNNER:DirectRunner}
    # Key-value dict of job options to be passed to the population jobs.
<<<<<<< HEAD
    options:
      region: ${DATAFLOW_LOCATION:}
      project: ${DATAFLOW_PROJECT_ID:}
      tempLocation: ${JOB_WORKSPACE:}
=======
    options: {}
    updates:
      # Timeout in seconds for each attempt to update or submit a new job to the runner.
      timeoutSeconds: 240
>>>>>>> c3175e81
    metrics:
      # Enable metrics pushing for all ingestion jobs.
      enabled: false
      # Type of metrics sink. Only statsd is currently supported.
      type: statsd
      # Host of the metrics sink.
      host: localhost
      # Port of the metrics sink.
      port: 9125

  stream:
    # Feature stream type. Only kafka is supported.
    type: kafka
    # Feature stream options.
    options:
      topic: feast-features
      bootstrapServers: kafka:9092
      replicationFactor: 1
      partitions: 1

spring:
  jpa:
    properties.hibernate:
      format_sql: true
      event:
        merge:
          entity_copy_observer: allow
    hibernate.naming.physical-strategy=org.hibernate.boot.model.naming: PhysicalNamingStrategyStandardImpl
    hibernate.ddl-auto: update
  datasource:
    driverClassName: org.postgresql.Driver
    url: jdbc:postgresql://${DB_HOST:127.0.0.1}:${DB_PORT:5432}/${DB_DATABASE:postgres}
    username: ${DB_USERNAME:postgres}
    password: ${DB_PASSWORD:password}

management:
  metrics:
    export:
      simple:
        enabled: false
      statsd:
        enabled: true
        host: ${STATSD_HOST:localhost}
        port: ${STATSD_PORT:8125}<|MERGE_RESOLUTION|>--- conflicted
+++ resolved
@@ -29,17 +29,13 @@
     # DirectRunner and DataflowRunner.
     runner: ${JOB_RUNNER:DirectRunner}
     # Key-value dict of job options to be passed to the population jobs.
-<<<<<<< HEAD
     options:
       region: ${DATAFLOW_LOCATION:}
       project: ${DATAFLOW_PROJECT_ID:}
       tempLocation: ${JOB_WORKSPACE:}
-=======
-    options: {}
     updates:
       # Timeout in seconds for each attempt to update or submit a new job to the runner.
       timeoutSeconds: 240
->>>>>>> c3175e81
     metrics:
       # Enable metrics pushing for all ingestion jobs.
       enabled: false
