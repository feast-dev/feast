--- conflicted
+++ resolved
@@ -48,17 +48,6 @@
       throws IOException {
     if (!(classLoader instanceof URLClassLoader)) {
       return getClasspathFiles();
-<<<<<<< HEAD
-/*
-      String message =
-          String.format(
-              "Unable to use ClassLoader to detect classpath elements. "
-                  + "Current ClassLoader is %s, only URLClassLoaders are supported.",
-              classLoader);
-      throw new IllegalArgumentException(message);
-*/
-=======
->>>>>>> fb39c6cc
     }
 
     List<String> files = new ArrayList<>();
