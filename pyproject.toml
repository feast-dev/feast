--- conflicted
+++ resolved
@@ -90,17 +90,13 @@
 ikv = [
     "ikvpy>=0.0.36",
 ]
-<<<<<<< HEAD
 k8s = ["kubernetes>=20.13.0,<=23.3.0"]
-=======
 image = [
     "feast[pytorch]",
     "timm>=0.6.0",
     "Pillow>=8.0.0",
     "scikit-learn>=1.0.0",
 ]
-k8s = ["kubernetes<=20.13.0"]
->>>>>>> 02c30066
 milvus = [
     "pymilvus==2.4.9",
     "milvus-lite==2.4.12",
